# Claude Code UI Environment Configuration
# Only includes variables that are actually used in the code

# =============================================================================
# SERVER CONFIGURATION
# =============================================================================

# Backend server port (Express API + WebSocket server)
#API server
PORT=3001
#Frontend port
VITE_PORT=5173

# Uncomment the following line if you have a custom claude cli path other than the default "claude"
# CLAUDE_CLI_PATH=claude

<<<<<<< HEAD
# =============================================================================
# DATABASE CONFIGURATION
# =============================================================================

# Path to the authentication database file
# This should be set to a persistent volume path when running in containers
# Default: server/database/auth.db (relative to project root)
# Example for Docker: /data/auth.db
# DATABASE_PATH=/data/auth.db
=======
# Claude Code context window size (maximum tokens per session)
# Note: VITE_ prefix makes it available to frontend
VITE_CONTEXT_WINDOW=160000
CONTEXT_WINDOW=160000
>>>>>>> de1f5d36
<|MERGE_RESOLUTION|>--- conflicted
+++ resolved
@@ -14,7 +14,6 @@
 # Uncomment the following line if you have a custom claude cli path other than the default "claude"
 # CLAUDE_CLI_PATH=claude
 
-<<<<<<< HEAD
 # =============================================================================
 # DATABASE CONFIGURATION
 # =============================================================================
@@ -24,9 +23,7 @@
 # Default: server/database/auth.db (relative to project root)
 # Example for Docker: /data/auth.db
 # DATABASE_PATH=/data/auth.db
-=======
 # Claude Code context window size (maximum tokens per session)
 # Note: VITE_ prefix makes it available to frontend
 VITE_CONTEXT_WINDOW=160000
-CONTEXT_WINDOW=160000
->>>>>>> de1f5d36
+CONTEXT_WINDOW=160000