--- conflicted
+++ resolved
@@ -2,15 +2,10 @@
 import { Button } from './ui/button';
 import { Input } from './ui/input';
 import { Badge } from './ui/badge';
-<<<<<<< HEAD
-import { X, Plus, Settings as SettingsIcon, Shield, AlertTriangle, Moon, Sun, Server, Edit3, Trash2, Globe, Terminal, Zap, FolderOpen, LogIn, Key, Languages } from 'lucide-react';
 import { useTheme } from '../contexts/ThemeContext';
 import { useTasksSettings } from '../contexts/TasksSettingsContext';
 import { useTranslation } from '../i18n';
-=======
-import { X, Plus, Settings as SettingsIcon, Shield, AlertTriangle, Moon, Sun, Server, Edit3, Trash2, Globe, Terminal, Zap, FolderOpen, LogIn, Key, GitBranch, Check } from 'lucide-react';
-import { useTheme } from '../contexts/ThemeContext';
->>>>>>> 18d08741
+import { X, Plus, Settings as SettingsIcon, Shield, AlertTriangle, Moon, Sun, Server, Edit3, Trash2, Globe, Terminal, Zap, FolderOpen, LogIn, Key,Languages, GitBranch, Check } from 'lucide-react';
 import ClaudeLogo from './ClaudeLogo';
 import CursorLogo from './CursorLogo';
 import CredentialsSettings from './CredentialsSettings';
@@ -21,7 +16,6 @@
 
 function Settings({ isOpen, onClose, projects = [], initialTab = 'tools' }) {
   const { isDarkMode, toggleDarkMode } = useTheme();
-<<<<<<< HEAD
   const { t, i18n } = useTranslation();
   const { 
     tasksEnabled, 
@@ -31,8 +25,6 @@
     installationStatus, 
     isCheckingInstallation 
   } = useTasksSettings();
-=======
->>>>>>> 18d08741
   const [allowedTools, setAllowedTools] = useState([]);
   const [disallowedTools, setDisallowedTools] = useState([]);
   const [newAllowedTool, setNewAllowedTool] = useState('');
@@ -757,21 +749,13 @@
               <button
                 onClick={() => setActiveTab('git')}
                 className={`px-4 py-3 text-sm font-medium border-b-2 transition-colors ${
-<<<<<<< HEAD
-                  activeTab === 'mcpServers'
-=======
                   activeTab === 'git'
->>>>>>> 18d08741
                     ? 'border-blue-600 text-blue-600 dark:text-blue-400'
                     : 'border-transparent text-muted-foreground hover:text-foreground'
                 }`}
               >
-<<<<<<< HEAD
-                {t('settings.tabs.mcpServers')}
-=======
                 <GitBranch className="w-4 h-4 inline mr-2" />
                 Git
->>>>>>> 18d08741
               </button>
               <button
                 onClick={() => setActiveTab('api')}
@@ -1164,17 +1148,6 @@
                       Login
                     </Button>
                   </div>
-<<<<<<< HEAD
-                  <Button
-                    onClick={handleClaudeLogin}
-                    className="bg-blue-600 hover:bg-blue-700 text-white"
-                    size="sm"
-                  >
-                    <LogIn className="w-4 h-4 mr-2" />
-                    {t('settings.tools.login')}
-                  </Button>
-=======
->>>>>>> 18d08741
                 </div>
               </div>
             </div>
@@ -1917,15 +1890,6 @@
                     </h3>
                   </div>
                   <div className="bg-purple-50 dark:bg-purple-900/20 border border-purple-200 dark:border-purple-800 rounded-lg p-4">
-<<<<<<< HEAD
-                    <div className="flex items-center justify-between">
-                      <div>
-                        <div className="font-medium text-purple-900 dark:text-purple-100">
-                          {t('cursor.cursorLogin')}
-                        </div>
-                        <div className="text-sm text-purple-700 dark:text-purple-300">
-                          {t('cursor.cursorLoginDesc')}
-=======
                     <div className="space-y-3">
                       <div className="flex items-center gap-2">
                         {cursorAuthStatus.loading ? (
@@ -1960,7 +1924,6 @@
                               ? 'Re-authenticate or switch accounts'
                               : 'Sign in to your Cursor account to enable AI features'}
                           </div>
->>>>>>> 18d08741
                         </div>
                         <Button
                           onClick={handleCursorLogin}
@@ -1971,17 +1934,6 @@
                           Login
                         </Button>
                       </div>
-<<<<<<< HEAD
-                      <Button
-                        onClick={handleCursorLogin}
-                        className="bg-purple-600 hover:bg-purple-700 text-white"
-                        size="sm"
-                      >
-                        <LogIn className="w-4 h-4 mr-2" />
-                        {t('cursor.login')}
-                      </Button>
-=======
->>>>>>> 18d08741
                     </div>
                   </div>
                 </div>
