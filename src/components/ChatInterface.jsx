<<<<<<< HEAD
/*
 * ChatInterface.jsx - Chat Component with Session Protection Integration
 * 
 * SESSION PROTECTION INTEGRATION:
 * ===============================
 * 
 * This component integrates with the Session Protection System to prevent project updates
 * from interrupting active conversations:
 * 
 * Key Integration Points:
 * 1. handleSubmit() - Marks session as active when user sends message (including temp ID for new sessions)
 * 2. session-created handler - Replaces temporary session ID with real WebSocket session ID  
 * 3. claude-complete handler - Marks session as inactive when conversation finishes
 * 4. session-aborted handler - Marks session as inactive when conversation is aborted
 * 
 * This ensures uninterrupted chat experience by coordinating with App.jsx to pause sidebar updates.
 */

import React, { useState, useEffect, useRef, useMemo, useCallback, memo } from 'react';
import ReactMarkdown from 'react-markdown';
import { useDropzone } from 'react-dropzone';
import { useTranslation } from 'react-i18next';
import TodoList from './TodoList';
import ClaudeLogo from './ClaudeLogo.jsx';

import ClaudeStatus from './ClaudeStatus';
import { MicButton } from './MicButton.jsx';
import { api } from '../utils/api';

// Memoized message component to prevent unnecessary re-renders
const MessageComponent = memo(({ message, index, prevMessage, createDiff, onFileOpen, onShowSettings, autoExpandTools, showRawParameters }) => {
  const { t } = useTranslation('chat');
  const isGrouped = prevMessage && prevMessage.type === message.type && 
                   prevMessage.type === 'assistant' && 
                   !prevMessage.isToolUse && !message.isToolUse;
  const messageRef = React.useRef(null);
  const [isExpanded, setIsExpanded] = React.useState(false);
  React.useEffect(() => {
    if (!autoExpandTools || !messageRef.current || !message.isToolUse) return;
    
    const observer = new IntersectionObserver(
      (entries) => {
        entries.forEach((entry) => {
          if (entry.isIntersecting && !isExpanded) {
            setIsExpanded(true);
            // Find all details elements and open them
            const details = messageRef.current.querySelectorAll('details');
            details.forEach(detail => {
              detail.open = true;
            });
          }
        });
      },
      { threshold: 0.1 }
    );
    
    observer.observe(messageRef.current);
    
    return () => {
      if (messageRef.current) {
        observer.unobserve(messageRef.current);
      }
    };
  }, [autoExpandTools, isExpanded, message.isToolUse]);

  return (
    <div
      ref={messageRef}
      className={`chat-message ${message.type} ${isGrouped ? 'grouped' : ''} ${message.type === 'user' ? 'flex justify-end px-3 sm:px-0' : 'px-3 sm:px-0'}`}
    >
      {message.type === 'user' ? (
        /* User message bubble on the right */
        <div className="flex items-end space-x-0 sm:space-x-3 w-full sm:w-auto sm:max-w-[85%] md:max-w-md lg:max-w-lg xl:max-w-xl">
          <div className="bg-blue-600 text-white rounded-2xl rounded-br-md px-3 sm:px-4 py-2 shadow-sm flex-1 sm:flex-initial">
            <div className="text-sm whitespace-pre-wrap break-words">
              {message.content}
            </div>
            {message.images && message.images.length > 0 && (
              <div className="mt-2 grid grid-cols-2 gap-2">
                {message.images.map((img, idx) => (
                  <img
                    key={idx}
                    src={img.data}
                    alt={img.name}
                    className="rounded-lg max-w-full h-auto cursor-pointer hover:opacity-90 transition-opacity"
                    onClick={() => window.open(img.data, '_blank')}
                  />
                ))}
              </div>
            )}
            <div className="text-xs text-blue-100 mt-1 text-right">
              {new Date(message.timestamp).toLocaleTimeString()}
            </div>
          </div>
          {!isGrouped && (
            <div className="hidden sm:flex w-8 h-8 bg-blue-600 rounded-full items-center justify-center text-white text-sm flex-shrink-0">
              U
            </div>
          )}
        </div>
      ) : (
        /* Claude/Error messages on the left */
        <div className="w-full">
          {!isGrouped && (
            <div className="flex items-center space-x-3 mb-2">
              {message.type === 'error' ? (
                <div className="w-8 h-8 bg-red-600 rounded-full flex items-center justify-center text-white text-sm flex-shrink-0">
                  !
                </div>
              ) : (
                <div className="w-8 h-8 rounded-full flex items-center justify-center text-white text-sm flex-shrink-0 p-1">
                  <ClaudeLogo className="w-full h-full" />
                </div>
              )}
              <div className="text-sm font-medium text-gray-900 dark:text-white">
                {message.type === 'error' ? t('statuses.error') : t('statuses.claude')}
              </div>
            </div>
          )}
          
          <div className="w-full">
            
            {message.isToolUse && !['Read', 'TodoWrite', 'TodoRead'].includes(message.toolName) ? (
              <div className="bg-blue-50 dark:bg-blue-900/20 border border-blue-200 dark:border-blue-800 rounded-lg p-2 sm:p-3 mb-2">
                <div className="flex items-center justify-between mb-2">
                  <div className="flex items-center gap-2">
                    <div className="w-5 h-5 bg-blue-600 rounded flex items-center justify-center">
                      <svg className="w-3 h-3 text-white" fill="none" stroke="currentColor" viewBox="0 0 24 24">
                        <path strokeLinecap="round" strokeLinejoin="round" strokeWidth={2} d="M10.325 4.317c.426-1.756 2.924-1.756 3.35 0a1.724 1.724 0 002.573 1.066c1.543-.94 3.31.826 2.37 2.37a1.724 1.724 0 001.065 2.572c1.756.426 1.756 2.924 0 3.35a1.724 1.724 0 00-1.066 2.573c.94 1.543-.826 3.31-2.37 2.37a1.724 1.724 0 00-2.572 1.065c-.426 1.756-2.924 1.756-3.35 0a1.724 1.724 0 00-2.573-1.066c-1.543.94-3.31-.826-2.37-2.37a1.724 1.724 0 00-1.065-2.572c-1.756-.426-1.756-2.924 0-3.35a1.724 1.724 0 001.066-2.573c-.94-1.543.826-3.31 2.37-2.37.996.608 2.296.07 2.572-1.065z" />
                        <path strokeLinecap="round" strokeLinejoin="round" strokeWidth={2} d="M15 12a3 3 0 11-6 0 3 3 0 016 0z" />
                      </svg>
                    </div>
                    <span className="font-medium text-blue-900 dark:text-blue-100">
                      {t('tools.using', { tool: message.toolName })}
                    </span>
                    <span className="text-xs text-blue-600 dark:text-blue-400 font-mono">
                      {message.toolId}
                    </span>
                  </div>
                  {onShowSettings && (
                    <button
                      onClick={(e) => {
                        e.stopPropagation();
                        onShowSettings();
                      }}
                      className="p-1 rounded hover:bg-blue-200 dark:hover:bg-blue-800 transition-colors"
                      title={t('tools.toolSettings')}
                    >
                      <svg className="w-4 h-4 text-blue-600 dark:text-blue-400" fill="none" stroke="currentColor" viewBox="0 0 24 24">
                        <path strokeLinecap="round" strokeLinejoin="round" strokeWidth={2} d="M10.325 4.317c.426-1.756 2.924-1.756 3.35 0a1.724 1.724 0 002.573 1.066c1.543-.94 3.31.826 2.37 2.37a1.724 1.724 0 001.065 2.572c1.756.426 1.756 2.924 0 3.35a1.724 1.724 0 00-1.066 2.573c.94 1.543-.826 3.31-2.37 2.37a1.724 1.724 0 00-2.572 1.065c-.426 1.756-2.924 1.756-3.35 0a1.724 1.724 0 00-2.573-1.066c-1.543.94-3.31-.826-2.37-2.37a1.724 1.724 0 00-1.065-2.572c-1.756-.426-1.756-2.924 0-3.35a1.724 1.724 0 001.066-2.573c-.94-1.543.826-3.31 2.37-2.37.996.608 2.296.07 2.572-1.065z" />
                        <path strokeLinecap="round" strokeLinejoin="round" strokeWidth={2} d="M15 12a3 3 0 11-6 0 3 3 0 016 0z" />
                      </svg>
                    </button>
                  )}
                </div>
                {message.toolInput && message.toolName === 'Edit' && (() => {
                  try {
                    const input = JSON.parse(message.toolInput);
                    if (input.file_path && input.old_string && input.new_string) {
                      return (
                        <details className="mt-2" open={autoExpandTools}>
                          <summary className="text-sm text-blue-700 dark:text-blue-300 cursor-pointer hover:text-blue-800 dark:hover:text-blue-200 flex items-center gap-2">
                            <svg className="w-4 h-4 transition-transform details-chevron" fill="none" stroke="currentColor" viewBox="0 0 24 24">
                              <path strokeLinecap="round" strokeLinejoin="round" strokeWidth={2} d="M19 9l-7 7-7-7" />
                            </svg>
                            📝 {t('tools.viewEditDiff')} 
                            <button 
                              onClick={(e) => {
                                e.preventDefault();
                                e.stopPropagation();
                                onFileOpen && onFileOpen(input.file_path, {
                                  old_string: input.old_string,
                                  new_string: input.new_string
                                });
                              }}
                              className="text-blue-600 dark:text-blue-400 hover:text-blue-700 dark:hover:text-blue-300 underline font-mono"
                            >
                              {input.file_path.split('/').pop()}
                            </button>
                          </summary>
                          <div className="mt-3">
                            <div className="bg-gray-50 dark:bg-gray-900 border border-gray-200 dark:border-gray-700 rounded-lg overflow-hidden">
                              <div className="flex items-center justify-between px-3 py-2 bg-gray-100 dark:bg-gray-800 border-b border-gray-200 dark:border-gray-700">
                                <button 
                                  onClick={() => onFileOpen && onFileOpen(input.file_path, {
                                    old_string: input.old_string,
                                    new_string: input.new_string
                                  })}
                                  className="text-xs font-mono text-blue-600 dark:text-blue-400 hover:text-blue-700 dark:hover:text-blue-300 truncate underline cursor-pointer"
                                >
                                  {input.file_path}
                                </button>
                                <span className="text-xs text-gray-500 dark:text-gray-400">
                                  {t('tools.diff')}
                                </span>
                              </div>
                              <div className="text-xs font-mono">
                                {createDiff(input.old_string, input.new_string).map((diffLine, i) => (
                                  <div key={i} className="flex">
                                    <span className={`w-8 text-center border-r ${
                                      diffLine.type === 'removed' 
                                        ? 'bg-red-50 dark:bg-red-900/20 text-red-600 dark:text-red-400 border-red-200 dark:border-red-800'
                                        : 'bg-green-50 dark:bg-green-900/20 text-green-600 dark:text-green-400 border-green-200 dark:border-green-800'
                                    }`}>
                                      {diffLine.type === 'removed' ? '-' : '+'}
                                    </span>
                                    <span className={`px-2 py-0.5 flex-1 whitespace-pre-wrap ${
                                      diffLine.type === 'removed'
                                        ? 'bg-red-50 dark:bg-red-900/20 text-red-800 dark:text-red-200'
                                        : 'bg-green-50 dark:bg-green-900/20 text-green-800 dark:text-green-200'
                                    }`}>
                                      {diffLine.content}
                                    </span>
                                  </div>
                                ))}
                              </div>
                            </div>
                            {showRawParameters && (
                              <details className="mt-2" open={autoExpandTools}>
                                <summary className="text-xs text-blue-600 dark:text-blue-400 cursor-pointer hover:text-blue-700 dark:hover:text-blue-300">
                                  {t('tools.viewRawParameters')}
                                </summary>
                                <pre className="mt-2 text-xs bg-blue-100 dark:bg-blue-800/30 p-2 rounded whitespace-pre-wrap break-words overflow-hidden text-blue-900 dark:text-blue-100">
                                  {message.toolInput}
                                </pre>
                              </details>
                            )}
                          </div>
                        </details>
                      );
                    }
                  } catch (e) {
                    // Fall back to raw display if parsing fails
                  }
                  return (
                    <details className="mt-2" open={autoExpandTools}>
                      <summary className="text-sm text-blue-700 dark:text-blue-300 cursor-pointer hover:text-blue-800 dark:hover:text-blue-200">
                        {t('tools.viewInputParameters')}
                      </summary>
                      <pre className="mt-2 text-xs bg-blue-100 dark:bg-blue-800/30 p-2 rounded whitespace-pre-wrap break-words overflow-hidden text-blue-900 dark:text-blue-100">
                        {message.toolInput}
                      </pre>
                    </details>
                  );
                })()}
                {message.toolInput && message.toolName !== 'Edit' && (() => {
                  // Debug log to see what we're dealing with
                  console.log('Tool display - name:', message.toolName, 'input type:', typeof message.toolInput);
                  
                  // Special handling for Write tool
                  if (message.toolName === 'Write') {
                    console.log('Write tool detected, toolInput:', message.toolInput);
                    try {
                      let input;
                      // Handle both JSON string and already parsed object
                      if (typeof message.toolInput === 'string') {
                        input = JSON.parse(message.toolInput);
                      } else {
                        input = message.toolInput;
                      }
                      
                      console.log('Parsed Write input:', input);
                      
                      if (input.file_path && input.content !== undefined) {
                        return (
                          <details className="mt-2" open={autoExpandTools}>
                            <summary className="text-sm text-blue-700 dark:text-blue-300 cursor-pointer hover:text-blue-800 dark:hover:text-blue-200 flex items-center gap-2">
                              <svg className="w-4 h-4 transition-transform details-chevron" fill="none" stroke="currentColor" viewBox="0 0 24 24">
                                <path strokeLinecap="round" strokeLinejoin="round" strokeWidth={2} d="M19 9l-7 7-7-7" />
                              </svg>
                              📄 {t('tools.creatingNewFile')} 
                              <button 
                                onClick={(e) => {
                                  e.preventDefault();
                                  e.stopPropagation();
                                  onFileOpen && onFileOpen(input.file_path, {
                                    old_string: '',
                                    new_string: input.content
                                  });
                                }}
                                className="text-blue-600 dark:text-blue-400 hover:text-blue-700 dark:hover:text-blue-300 underline font-mono"
                              >
                                {input.file_path.split('/').pop()}
                              </button>
                            </summary>
                            <div className="mt-3">
                              <div className="bg-gray-50 dark:bg-gray-900 border border-gray-200 dark:border-gray-700 rounded-lg overflow-hidden">
                                <div className="flex items-center justify-between px-3 py-2 bg-gray-100 dark:bg-gray-800 border-b border-gray-200 dark:border-gray-700">
                                  <button 
                                    onClick={() => onFileOpen && onFileOpen(input.file_path, {
                                      old_string: '',
                                      new_string: input.content
                                    })}
                                    className="text-xs font-mono text-blue-600 dark:text-blue-400 hover:text-blue-700 dark:hover:text-blue-300 truncate underline cursor-pointer"
                                  >
                                    {input.file_path}
                                  </button>
                                  <span className="text-xs text-gray-500 dark:text-gray-400">
                                    {t('tools.newFile')}
                                  </span>
                                </div>
                                <div className="text-xs font-mono">
                                  {createDiff('', input.content).map((diffLine, i) => (
                                    <div key={i} className="flex">
                                      <span className={`w-8 text-center border-r ${
                                        diffLine.type === 'removed' 
                                          ? 'bg-red-50 dark:bg-red-900/20 text-red-600 dark:text-red-400 border-red-200 dark:border-red-800'
                                          : 'bg-green-50 dark:bg-green-900/20 text-green-600 dark:text-green-400 border-green-200 dark:border-green-800'
                                      }`}>
                                        {diffLine.type === 'removed' ? '-' : '+'}
                                      </span>
                                      <span className={`px-2 py-0.5 flex-1 whitespace-pre-wrap ${
                                        diffLine.type === 'removed'
                                          ? 'bg-red-50 dark:bg-red-900/20 text-red-800 dark:text-red-200'
                                          : 'bg-green-50 dark:bg-green-900/20 text-green-800 dark:text-green-200'
                                      }`}>
                                        {diffLine.content}
                                      </span>
                                    </div>
                                  ))}
                                </div>
                              </div>
                              {showRawParameters && (
                                <details className="mt-2" open={autoExpandTools}>
                                  <summary className="text-xs text-blue-600 dark:text-blue-400 cursor-pointer hover:text-blue-700 dark:hover:text-blue-300">
                                    {t('tools.viewRawParameters')}
                                  </summary>
                                  <pre className="mt-2 text-xs bg-blue-100 dark:bg-blue-800/30 p-2 rounded whitespace-pre-wrap break-words overflow-hidden text-blue-900 dark:text-blue-100">
                                    {message.toolInput}
                                  </pre>
                                </details>
                              )}
                            </div>
                          </details>
                        );
                      }
                    } catch (e) {
                      // Fall back to regular display
                    }
                  }
                  
                  // Special handling for TodoWrite tool
                  if (message.toolName === 'TodoWrite') {
                    try {
                      const input = JSON.parse(message.toolInput);
                      if (input.todos && Array.isArray(input.todos)) {
                        return (
                          <details className="mt-2" open={autoExpandTools}>
                            <summary className="text-sm text-blue-700 dark:text-blue-300 cursor-pointer hover:text-blue-800 dark:hover:text-blue-200 flex items-center gap-2">
                              <svg className="w-4 h-4 transition-transform details-chevron" fill="none" stroke="currentColor" viewBox="0 0 24 24">
                                <path strokeLinecap="round" strokeLinejoin="round" strokeWidth={2} d="M19 9l-7 7-7-7" />
                              </svg>
                              {t('tools.updatingTodoList')}
                            </summary>
                            <div className="mt-3">
                              <TodoList todos={input.todos} />
                              {showRawParameters && (
                                <details className="mt-3" open={autoExpandTools}>
                                  <summary className="text-xs text-blue-600 dark:text-blue-400 cursor-pointer hover:text-blue-700 dark:hover:text-blue-300">
                                    {t('tools.viewRawParameters')}
                                  </summary>
                                  <pre className="mt-2 text-xs bg-blue-100 dark:bg-blue-800/30 p-2 rounded overflow-x-auto text-blue-900 dark:text-blue-100">
                                    {message.toolInput}
                                  </pre>
                                </details>
                              )}
                            </div>
                          </details>
                        );
                      }
                    } catch (e) {
                      // Fall back to regular display
                    }
                  }
                  
                  // Special handling for Bash tool
                  if (message.toolName === 'Bash') {
                    try {
                      const input = JSON.parse(message.toolInput);
                      return (
                        <details className="mt-2" open={autoExpandTools}>
                          <summary className="text-sm text-blue-700 dark:text-blue-300 cursor-pointer hover:text-blue-800 dark:hover:text-blue-200 flex items-center gap-2">
                            <svg className="w-4 h-4 transition-transform details-chevron" fill="none" stroke="currentColor" viewBox="0 0 24 24">
                              <path strokeLinecap="round" strokeLinejoin="round" strokeWidth={2} d="M19 9l-7 7-7-7" />
                            </svg>
                            {t('tools.runningCommand')}
                          </summary>
                          <div className="mt-3 space-y-2">
                            <div className="bg-gray-900 dark:bg-gray-950 text-gray-100 rounded-lg p-3 font-mono text-sm">
                              <div className="flex items-center gap-2 mb-2 text-gray-400">
                                <svg className="w-4 h-4" fill="none" stroke="currentColor" viewBox="0 0 24 24">
                                  <path strokeLinecap="round" strokeLinejoin="round" strokeWidth={2} d="M8 9l3 3-3 3m5 0h3M5 20h14a2 2 0 002-2V6a2 2 0 00-2-2H5a2 2 0 00-2 2v12a2 2 0 002 2z" />
                                </svg>
                                <span className="text-xs">{t('tools.terminal')}</span>
                              </div>
                              <div className="whitespace-pre-wrap break-all text-green-400">
                                $ {input.command}
                              </div>
                            </div>
                            {input.description && (
                              <div className="text-xs text-gray-600 dark:text-gray-400 italic">
                                {input.description}
                              </div>
                            )}
                            {showRawParameters && (
                              <details className="mt-2">
                                <summary className="text-xs text-blue-600 dark:text-blue-400 cursor-pointer hover:text-blue-700 dark:hover:text-blue-300">
                                  {t('tools.viewRawParameters')}
                                </summary>
                                <pre className="mt-2 text-xs bg-blue-100 dark:bg-blue-800/30 p-2 rounded whitespace-pre-wrap break-words overflow-hidden text-blue-900 dark:text-blue-100">
                                  {message.toolInput}
                                </pre>
                              </details>
                            )}
                          </div>
                        </details>
                      );
                    } catch (e) {
                      // Fall back to regular display
                    }
                  }
                  
                  // Special handling for Read tool
                  if (message.toolName === 'Read') {
                    try {
                      const input = JSON.parse(message.toolInput);
                      if (input.file_path) {
                        const filename = input.file_path.split('/').pop();
                        
                        return (
                          <div className="mt-2 text-sm text-blue-700 dark:text-blue-300">
                            {t('tools.read')}{' '}
                            <button 
                              onClick={() => onFileOpen && onFileOpen(input.file_path)}
                              className="text-blue-600 dark:text-blue-400 hover:text-blue-700 dark:hover:text-blue-300 underline font-mono"
                            >
                              {filename}
                            </button>
                          </div>
                        );
                      }
                    } catch (e) {
                      // Fall back to regular display
                    }
                  }
                  
                  // Special handling for exit_plan_mode tool
                  if (message.toolName === 'exit_plan_mode') {
                    try {
                      const input = JSON.parse(message.toolInput);
                      if (input.plan) {
                        // Replace escaped newlines with actual newlines
                        const planContent = input.plan.replace(/\\n/g, '\n');
                        return (
                          <details className="mt-2" open={autoExpandTools}>
                            <summary className="text-sm text-blue-700 dark:text-blue-300 cursor-pointer hover:text-blue-800 dark:hover:text-blue-200 flex items-center gap-2">
                              <svg className="w-4 h-4 transition-transform details-chevron" fill="none" stroke="currentColor" viewBox="0 0 24 24">
                                <path strokeLinecap="round" strokeLinejoin="round" strokeWidth={2} d="M19 9l-7 7-7-7" />
                              </svg>
                              📋 {t('tools.viewImplementationPlan')}
                            </summary>
                            <div className="mt-3 prose prose-sm max-w-none dark:prose-invert">
                              <ReactMarkdown>{planContent}</ReactMarkdown>
                            </div>
                          </details>
                        );
                      }
                    } catch (e) {
                      // Fall back to regular display
                    }
                  }
                  
                  // Regular tool input display for other tools
                  return (
                    <details className="mt-2" open={autoExpandTools}>
                      <summary className="text-sm text-blue-700 dark:text-blue-300 cursor-pointer hover:text-blue-800 dark:hover:text-blue-200 flex items-center gap-2">
                        <svg className="w-4 h-4 transition-transform details-chevron" fill="none" stroke="currentColor" viewBox="0 0 24 24">
                          <path strokeLinecap="round" strokeLinejoin="round" strokeWidth={2} d="M19 9l-7 7-7-7" />
                        </svg>
                        {t('tools.viewInputParameters')}
                      </summary>
                      <pre className="mt-2 text-xs bg-blue-100 dark:bg-blue-800/30 p-2 rounded whitespace-pre-wrap break-words overflow-hidden text-blue-900 dark:text-blue-100">
                        {message.toolInput}
                      </pre>
                    </details>
                  );
                })()}
                
                {/* Tool Result Section */}
                {message.toolResult && (
                  <div className="mt-3 border-t border-blue-200 dark:border-blue-700 pt-3">
                    <div className="flex items-center gap-2 mb-2">
                      <div className={`w-4 h-4 rounded flex items-center justify-center ${
                        message.toolResult.isError 
                          ? 'bg-red-500' 
                          : 'bg-green-500'
                      }`}>
                        <svg className="w-3 h-3 text-white" fill="none" stroke="currentColor" viewBox="0 0 24 24">
                          {message.toolResult.isError ? (
                            <path strokeLinecap="round" strokeLinejoin="round" strokeWidth={2} d="M6 18L18 6M6 6l12 12" />
                          ) : (
                            <path strokeLinecap="round" strokeLinejoin="round" strokeWidth={2} d="M9 12l2 2 4-4m6 2a9 9 0 11-18 0 9 9 0 0118 0z" />
                          )}
                        </svg>
                      </div>
                      <span className={`text-sm font-medium ${
                        message.toolResult.isError 
                          ? 'text-red-700 dark:text-red-300' 
                          : 'text-green-700 dark:text-green-300'
                      }`}>
                        {message.toolResult.isError ? t('tools.toolError') : t('tools.toolResult')}
                      </span>
                    </div>
                    
                    <div className={`text-sm ${
                      message.toolResult.isError 
                        ? 'text-red-800 dark:text-red-200' 
                        : 'text-green-800 dark:text-green-200'
                    }`}>
                      {(() => {
                        const content = String(message.toolResult.content || '');
                        
                        // Special handling for TodoWrite/TodoRead results
                        if ((message.toolName === 'TodoWrite' || message.toolName === 'TodoRead') &&
                            (content.includes('Todos have been modified successfully') || 
                             content.includes('Todo list') || 
                             (content.startsWith('[') && content.includes('"content"') && content.includes('"status"')))) {
                          try {
                            // Try to parse if it looks like todo JSON data
                            let todos = null;
                            if (content.startsWith('[')) {
                              todos = JSON.parse(content);
                            } else if (content.includes('Todos have been modified successfully')) {
                              // For TodoWrite success messages, we don't have the data in the result
                              return (
                                <div>
                                  <div className="flex items-center gap-2 mb-2">
                                    <span className="font-medium">{t('tools.todoListUpdated')}</span>
                                  </div>
                                </div>
                              );
                            }
                            
                            if (todos && Array.isArray(todos)) {
                              return (
                                <div>
                                  <div className="flex items-center gap-2 mb-3">
                                    <span className="font-medium">{t('tools.currentTodoList')}</span>
                                  </div>
                                  <TodoList todos={todos} isResult={true} />
                                </div>
                              );
                            }
                          } catch (e) {
                            // Fall through to regular handling
                          }
                        }

                        // Special handling for exit_plan_mode tool results
                        if (message.toolName === 'exit_plan_mode') {
                          try {
                            // The content should be JSON with a "plan" field
                            const parsed = JSON.parse(content);
                            if (parsed.plan) {
                              // Replace escaped newlines with actual newlines
                              const planContent = parsed.plan.replace(/\\n/g, '\n');
                              return (
                                <div>
                                  <div className="flex items-center gap-2 mb-3">
                                    <span className="font-medium">{t('tools.implementationPlan')}</span>
                                  </div>
                                  <div className="prose prose-sm max-w-none dark:prose-invert">
                                    <ReactMarkdown>{planContent}</ReactMarkdown>
                                  </div>
                                </div>
                              );
                            }
                          } catch (e) {
                            // Fall through to regular handling
                          }
                        }

                        // Special handling for interactive prompts
                        if (content.includes('Do you want to proceed?') && message.toolName === 'Bash') {
                          const lines = content.split('\n');
                          const promptIndex = lines.findIndex(line => line.includes('Do you want to proceed?'));
                          const beforePrompt = lines.slice(0, promptIndex).join('\n');
                          const promptLines = lines.slice(promptIndex);
                          
                          // Extract the question and options
                          const questionLine = promptLines.find(line => line.includes('Do you want to proceed?')) || '';
                          const options = [];
                          
                          // Parse numbered options (1. Yes, 2. No, etc.)
                          promptLines.forEach(line => {
                            const optionMatch = line.match(/^\s*(\d+)\.\s+(.+)$/);
                            if (optionMatch) {
                              options.push({
                                number: optionMatch[1],
                                text: optionMatch[2].trim()
                              });
                            }
                          });
                          
                          // Find which option was selected (usually indicated by "> 1" or similar)
                          const selectedMatch = content.match(/>\s*(\d+)/);
                          const selectedOption = selectedMatch ? selectedMatch[1] : null;
                          
                          return (
                            <div className="space-y-3">
                              {beforePrompt && (
                                <div className="bg-gray-900 dark:bg-gray-950 text-gray-100 rounded-lg p-3 font-mono text-xs overflow-x-auto">
                                  <pre className="whitespace-pre-wrap break-words">{beforePrompt}</pre>
                                </div>
                              )}
                              <div className="bg-amber-50 dark:bg-amber-900/20 border border-amber-200 dark:border-amber-800 rounded-lg p-4">
                                <div className="flex items-start gap-3">
                                  <div className="w-8 h-8 bg-amber-500 rounded-full flex items-center justify-center flex-shrink-0 mt-0.5">
                                    <svg className="w-5 h-5 text-white" fill="none" stroke="currentColor" viewBox="0 0 24 24">
                                      <path strokeLinecap="round" strokeLinejoin="round" strokeWidth={2} d="M8.228 9c.549-1.165 2.03-2 3.772-2 2.21 0 4 1.343 4 3 0 1.4-1.278 2.575-3.006 2.907-.542.104-.994.54-.994 1.093m0 3h.01M21 12a9 9 0 11-18 0 9 9 0 0118 0z" />
                                    </svg>
                                  </div>
                                  <div className="flex-1">
                                    <h4 className="font-semibold text-amber-900 dark:text-amber-100 text-base mb-2">
                                      {t('tools.interactivePrompt')}
                                    </h4>
                                    <p className="text-sm text-amber-800 dark:text-amber-200 mb-4">
                                      {questionLine}
                                    </p>
                                    
                                    {/* Option buttons */}
                                    <div className="space-y-2 mb-4">
                                      {options.map((option) => (
                                        <button
                                          key={option.number}
                                          className={`w-full text-left px-4 py-3 rounded-lg border-2 transition-all ${
                                            selectedOption === option.number
                                              ? 'bg-amber-600 dark:bg-amber-700 text-white border-amber-600 dark:border-amber-700 shadow-md'
                                              : 'bg-white dark:bg-gray-800 text-amber-900 dark:text-amber-100 border-amber-300 dark:border-amber-700 hover:border-amber-400 dark:hover:border-amber-600 hover:shadow-sm'
                                          } ${
                                            selectedOption ? 'cursor-default' : 'cursor-not-allowed opacity-75'
                                          }`}
                                          disabled
                                        >
                                          <div className="flex items-center gap-3">
                                            <span className={`flex-shrink-0 w-8 h-8 rounded-full flex items-center justify-center text-sm font-bold ${
                                              selectedOption === option.number
                                                ? 'bg-white/20'
                                                : 'bg-amber-100 dark:bg-amber-800/50'
                                            }`}>
                                              {option.number}
                                            </span>
                                            <span className="text-sm sm:text-base font-medium flex-1">
                                              {option.text}
                                            </span>
                                            {selectedOption === option.number && (
                                              <svg className="w-5 h-5 flex-shrink-0" fill="currentColor" viewBox="0 0 20 20">
                                                <path fillRule="evenodd" d="M16.707 5.293a1 1 0 010 1.414l-8 8a1 1 0 01-1.414 0l-4-4a1 1 0 011.414-1.414L8 12.586l7.293-7.293a1 1 0 011.414 0z" clipRule="evenodd" />
                                              </svg>
                                            )}
                                          </div>
                                        </button>
                                      ))}
                                    </div>
                                    
                                    {selectedOption && (
                                      <div className="bg-amber-100 dark:bg-amber-800/30 rounded-lg p-3">
                                        <p className="text-amber-900 dark:text-amber-100 text-sm font-medium mb-1">
                                          {t('tools.claudeSelectedOption').replace('{selectedOption}', selectedOption)}
                                        </p>
                                        <p className="text-amber-800 dark:text-amber-200 text-xs">
                                          {t('tools.cliInteractiveNote')}
                                        </p>
                                      </div>
                                    )}
                                  </div>
                                </div>
                              </div>
                            </div>
                          );
                        }
                        
                        const fileEditMatch = content.match(/The file (.+?) has been updated\./);
                        if (fileEditMatch) {
                          return (
                            <div>
                              <div className="flex items-center gap-2 mb-2">
                                <span className="font-medium">{t('tools.fileUpdated')}</span>
                              </div>
                              <button 
                                onClick={() => onFileOpen && onFileOpen(fileEditMatch[1])}
                                className="text-xs font-mono bg-green-100 dark:bg-green-800/30 px-2 py-1 rounded text-blue-600 dark:text-blue-400 hover:text-blue-700 dark:hover:text-blue-300 underline cursor-pointer"
                              >
                                {fileEditMatch[1]}
                              </button>
                            </div>
                          );
                        }
                        
                        // Handle Write tool output for file creation
                        const fileCreateMatch = content.match(/(?:The file|File) (.+?) has been (?:created|written)(?: successfully)?\.?/);
                        if (fileCreateMatch) {
                          return (
                            <div>
                              <div className="flex items-center gap-2 mb-2">
                                <span className="font-medium">{t('tools.fileCreated')}</span>
                              </div>
                              <button 
                                onClick={() => onFileOpen && onFileOpen(fileCreateMatch[1])}
                                className="text-xs font-mono bg-green-100 dark:bg-green-800/30 px-2 py-1 rounded text-blue-600 dark:text-blue-400 hover:text-blue-700 dark:hover:text-blue-300 underline cursor-pointer"
                              >
                                {fileCreateMatch[1]}
                              </button>
                            </div>
                          );
                        }
                        
                        // Special handling for Write tool - hide content if it's just the file content
                        if (message.toolName === 'Write' && !message.toolResult.isError) {
                          // For Write tool, the diff is already shown in the tool input section
                          // So we just show a success message here
                          return (
                            <div className="text-green-700 dark:text-green-300">
                              <div className="flex items-center gap-2">
                                <svg className="w-4 h-4" fill="none" stroke="currentColor" viewBox="0 0 24 24">
                                  <path strokeLinecap="round" strokeLinejoin="round" strokeWidth={2} d="M9 12l2 2 4-4m6 2a9 9 0 11-18 0 9 9 0 0118 0z" />
                                </svg>
                                <span className="font-medium">{t('tools.fileWritten')}</span>
                              </div>
                              <p className="text-xs mt-1 text-green-600 dark:text-green-400">
                                {t('tools.fileContentDisplayed')}
                              </p>
                            </div>
                          );
                        }
                        
                        if (content.includes('cat -n') && content.includes('→')) {
                          return (
                            <details open={autoExpandTools}>
                              <summary className="text-sm text-green-700 dark:text-green-300 cursor-pointer hover:text-green-800 dark:hover:text-green-200 mb-2 flex items-center gap-2">
                                <svg className="w-4 h-4 transition-transform details-chevron" fill="none" stroke="currentColor" viewBox="0 0 24 24">
                                  <path strokeLinecap="round" strokeLinejoin="round" strokeWidth={2} d="M19 9l-7 7-7-7" />
                                </svg>
                                {t('tools.viewFileContent')}
                              </summary>
                              <div className="mt-2 bg-gray-100 dark:bg-gray-800 border border-gray-200 dark:border-gray-700 rounded-lg overflow-hidden">
                                <div className="text-xs font-mono p-3 whitespace-pre-wrap break-words overflow-hidden">
                                  {content}
                                </div>
                              </div>
                            </details>
                          );
                        }
                        
                        if (content.length > 300) {
                          return (
                            <details open={autoExpandTools}>
                              <summary className="text-sm text-green-700 dark:text-green-300 cursor-pointer hover:text-green-800 dark:hover:text-green-200 mb-2 flex items-center gap-2">
                                <svg className="w-4 h-4 transition-transform details-chevron" fill="none" stroke="currentColor" viewBox="0 0 24 24">
                                  <path strokeLinecap="round" strokeLinejoin="round" strokeWidth={2} d="M19 9l-7 7-7-7" />
                                </svg>
                                {t('tools.viewFullOutput')} ({content.length} chars)
                              </summary>
                              <div className="mt-2 prose prose-sm max-w-none prose-green dark:prose-invert">
                                <ReactMarkdown>{content}</ReactMarkdown>
                              </div>
                            </details>
                          );
                        }
                        
                        return (
                          <div className="prose prose-sm max-w-none prose-green dark:prose-invert">
                            <ReactMarkdown>{content}</ReactMarkdown>
                          </div>
                        );
                      })()}
                    </div>
                  </div>
                )}
              </div>
            ) : message.isInteractivePrompt ? (
              // Special handling for interactive prompts
              <div className="bg-amber-50 dark:bg-amber-900/20 border border-amber-200 dark:border-amber-800 rounded-lg p-4">
                <div className="flex items-start gap-3">
                  <div className="w-8 h-8 bg-amber-500 rounded-full flex items-center justify-center flex-shrink-0 mt-0.5">
                    <svg className="w-5 h-5 text-white" fill="none" stroke="currentColor" viewBox="0 0 24 24">
                      <path strokeLinecap="round" strokeLinejoin="round" strokeWidth={2} d="M8.228 9c.549-1.165 2.03-2 3.772-2 2.21 0 4 1.343 4 3 0 1.4-1.278 2.575-3.006 2.907-.542.104-.994.54-.994 1.093m0 3h.01M21 12a9 9 0 11-18 0 9 9 0 0118 0z" />
                    </svg>
                  </div>
                  <div className="flex-1">
                    <h4 className="font-semibold text-amber-900 dark:text-amber-100 text-base mb-3">
                      Interactive Prompt
                    </h4>
                    {(() => {
                      const lines = message.content.split('\n').filter(line => line.trim());
                      const questionLine = lines.find(line => line.includes('?')) || lines[0] || '';
                      const options = [];
                      
                      // Parse the menu options
                      lines.forEach(line => {
                        // Match lines like "❯ 1. Yes" or "  2. No"
                        const optionMatch = line.match(/[❯\s]*(\d+)\.\s+(.+)/);
                        if (optionMatch) {
                          const isSelected = line.includes('❯');
                          options.push({
                            number: optionMatch[1],
                            text: optionMatch[2].trim(),
                            isSelected
                          });
                        }
                      });
                      
                      return (
                        <>
                          <p className="text-sm text-amber-800 dark:text-amber-200 mb-4">
                            {questionLine}
                          </p>
                          
                          {/* Option buttons */}
                          <div className="space-y-2 mb-4">
                            {options.map((option) => (
                              <button
                                key={option.number}
                                className={`w-full text-left px-4 py-3 rounded-lg border-2 transition-all ${
                                  option.isSelected
                                    ? 'bg-amber-600 dark:bg-amber-700 text-white border-amber-600 dark:border-amber-700 shadow-md'
                                    : 'bg-white dark:bg-gray-800 text-amber-900 dark:text-amber-100 border-amber-300 dark:border-amber-700'
                                } cursor-not-allowed opacity-75`}
                                disabled
                              >
                                <div className="flex items-center gap-3">
                                  <span className={`flex-shrink-0 w-8 h-8 rounded-full flex items-center justify-center text-sm font-bold ${
                                    option.isSelected
                                      ? 'bg-white/20'
                                      : 'bg-amber-100 dark:bg-amber-800/50'
                                  }`}>
                                    {option.number}
                                  </span>
                                  <span className="text-sm sm:text-base font-medium flex-1">
                                    {option.text}
                                  </span>
                                  {option.isSelected && (
                                    <span className="text-lg">❯</span>
                                  )}
                                </div>
                              </button>
                            ))}
                          </div>
                          
                          <div className="bg-amber-100 dark:bg-amber-800/30 rounded-lg p-3">
                            <p className="text-amber-900 dark:text-amber-100 text-sm font-medium mb-1">
                              {t('tools.waitingForResponse')}
                            </p>
                            <p className="text-amber-800 dark:text-amber-200 text-xs">
                              {t('tools.selectInTerminal')}
                            </p>
                          </div>
                        </>
                      );
                    })()}
                  </div>
                </div>
              </div>
            ) : message.isToolUse && message.toolName === 'Read' ? (
              // Simple Read tool indicator
              (() => {
                try {
                  const input = JSON.parse(message.toolInput);
                  if (input.file_path) {
                    const filename = input.file_path.split('/').pop();
                    return (
                      <div className="bg-blue-50 dark:bg-blue-900/20 border-l-2 border-blue-300 dark:border-blue-600 pl-3 py-1 mb-2 text-sm text-blue-700 dark:text-blue-300">
                        {t('tools.readIcon')}{' '}
                        <button 
                          onClick={() => onFileOpen && onFileOpen(input.file_path)}
                          className="text-blue-600 dark:text-blue-400 hover:text-blue-700 dark:hover:text-blue-300 underline font-mono"
                        >
                          {filename}
                        </button>
                      </div>
                    );
                  }
                } catch (e) {
                  return (
                    <div className="bg-blue-50 dark:bg-blue-900/20 border-l-2 border-blue-300 dark:border-blue-600 pl-3 py-1 mb-2 text-sm text-blue-700 dark:text-blue-300">
                      {t('tools.readIcon')}
                    </div>
                  );
                }
              })()
            ) : message.isToolUse && message.toolName === 'TodoWrite' ? (
              // Simple TodoWrite tool indicator with tasks
              (() => {
                try {
                  const input = JSON.parse(message.toolInput);
                  if (input.todos && Array.isArray(input.todos)) {
                    return (
                      <div className="bg-blue-50 dark:bg-blue-900/20 border-l-2 border-blue-300 dark:border-blue-600 pl-3 py-1 mb-2">
                        <div className="text-sm text-blue-700 dark:text-blue-300 mb-2">
                          {t('tools.updateTodoList')}
                        </div>
                        <TodoList todos={input.todos} />
                      </div>
                    );
                  }
                } catch (e) {
                  return (
                    <div className="bg-blue-50 dark:bg-blue-900/20 border-l-2 border-blue-300 dark:border-blue-600 pl-3 py-1 mb-2 text-sm text-blue-700 dark:text-blue-300">
                      📝 Update todo list
                    </div>
                  );
                }
              })()
            ) : message.isToolUse && message.toolName === 'TodoRead' ? (
              // Simple TodoRead tool indicator
              <div className="bg-blue-50 dark:bg-blue-900/20 border-l-2 border-blue-300 dark:border-blue-600 pl-3 py-1 mb-2 text-sm text-blue-700 dark:text-blue-300">
                {t('tools.readTodoList')}
              </div>
            ) : (
              <div className="text-sm text-gray-700 dark:text-gray-300">
                {message.type === 'assistant' ? (
                  <div className="prose prose-sm max-w-none dark:prose-invert prose-gray [&_code]:!bg-transparent [&_code]:!p-0">
                    <ReactMarkdown
                      components={{
                        code: ({node, inline, className, children, ...props}) => {
                          return inline ? (
                            <strong className="text-blue-600 dark:text-blue-400 font-bold not-prose" {...props}>
                              {children}
                            </strong>
                          ) : (
                            <div className="bg-gray-100 dark:bg-gray-800 p-3 rounded-lg overflow-hidden my-2">
                              <code className="text-gray-800 dark:text-gray-200 text-sm font-mono block whitespace-pre-wrap break-words" {...props}>
                                {children}
                              </code>
                            </div>
                          );
                        },
                        blockquote: ({children}) => (
                          <blockquote className="border-l-4 border-gray-300 dark:border-gray-600 pl-4 italic text-gray-600 dark:text-gray-400 my-2">
                            {children}
                          </blockquote>
                        ),
                        a: ({href, children, ...props}) => {
                          // Check if this link looks like a button (contains specific button-like text)
                          const buttonTexts = ['在終端中繼續', 'Continue in terminal', 'Continue in Terminal'];
                          const isButton = buttonTexts.some(text => 
                            children && children.toString().includes(text)
                          );
                          
                          if (isButton) {
                            return (
                              <div className="flex justify-center my-4">
                                <a href={href} className="inline-block px-6 py-3 bg-green-600 hover:bg-green-700 text-white font-medium rounded-lg transition-colors" {...props}>
                                  {children}
                                </a>
                              </div>
                            );
                          }
                          
                          return (
                            <a href={href} className="text-blue-600 dark:text-blue-400 hover:underline" target="_blank" rel="noopener noreferrer" {...props}>
                              {children}
                            </a>
                          );
                        },
                        p: ({children}) => {
                          // Check if paragraph contains only a button-like element
                          const hasButtonLink = React.Children.toArray(children).some(child => 
                            React.isValidElement(child) && 
                            child.type === 'a' && 
                            ['在終端中繼續', 'Continue in terminal', 'Continue in Terminal'].some(text => 
                              child.props?.children?.toString().includes(text)
                            )
                          );
                          
                          if (hasButtonLink) {
                            return <>{children}</>;
                          }
                          
                          return (
                            <div className="mb-2 last:mb-0">
                              {children}
                            </div>
                          );
                        }
                      }}
                    >
                      {String(message.content || '')}
                    </ReactMarkdown>
                  </div>
                ) : (
                  <div className="whitespace-pre-wrap">
                    {message.content}
                  </div>
                )}
              </div>
            )}
            
            <div className={`text-xs text-gray-500 dark:text-gray-400 mt-1 ${isGrouped ? 'opacity-0 group-hover:opacity-100' : ''}`}>
              {new Date(message.timestamp).toLocaleTimeString()}
            </div>
          </div>
        </div>
      )}
    </div>
  );
});

// ImageAttachment component for displaying image previews
const ImageAttachment = ({ file, onRemove, uploadProgress, error }) => {
  const [preview, setPreview] = useState(null);
  
  useEffect(() => {
    const url = URL.createObjectURL(file);
    setPreview(url);
    return () => URL.revokeObjectURL(url);
  }, [file]);
  
  return (
    <div className="relative group">
      <img src={preview} alt={file.name} className="w-20 h-20 object-cover rounded" />
      {uploadProgress !== undefined && uploadProgress < 100 && (
        <div className="absolute inset-0 bg-black/50 flex items-center justify-center">
          <div className="text-white text-xs">{uploadProgress}%</div>
        </div>
      )}
      {error && (
        <div className="absolute inset-0 bg-red-500/50 flex items-center justify-center">
          <svg className="w-6 h-6 text-white" fill="none" stroke="currentColor" viewBox="0 0 24 24">
            <path strokeLinecap="round" strokeLinejoin="round" strokeWidth={2} d="M6 18L18 6M6 6l12 12" />
          </svg>
        </div>
      )}
      <button
        onClick={onRemove}
        className="absolute -top-2 -right-2 bg-red-500 text-white rounded-full p-1 opacity-0 group-hover:opacity-100"
      >
        <svg className="w-3 h-3" fill="none" stroke="currentColor" viewBox="0 0 24 24">
          <path strokeLinecap="round" strokeLinejoin="round" strokeWidth={2} d="M6 18L18 6M6 6l12 12" />
        </svg>
      </button>
    </div>
  );
};

// ChatInterface: Main chat component with Session Protection System integration
// 
// Session Protection System prevents automatic project updates from interrupting active conversations:
// - onSessionActive: Called when user sends message to mark session as protected
// - onSessionInactive: Called when conversation completes/aborts to re-enable updates
// - onReplaceTemporarySession: Called to replace temporary session ID with real WebSocket session ID
//
// This ensures uninterrupted chat experience by pausing sidebar refreshes during conversations.
function ChatInterface({ selectedProject, selectedSession, ws, sendMessage, messages, onFileOpen, onInputFocusChange, onSessionActive, onSessionInactive, onReplaceTemporarySession, onNavigateToSession, onShowSettings, autoExpandTools, showRawParameters, autoScrollToBottom }) {
  const { t } = useTranslation('chat');
  const [input, setInput] = useState(() => {
    if (typeof window !== 'undefined' && selectedProject) {
      return localStorage.getItem(`draft_input_${selectedProject.name}`) || '';
    }
    return '';
  });
  const [chatMessages, setChatMessages] = useState(() => {
    if (typeof window !== 'undefined' && selectedProject) {
      const saved = localStorage.getItem(`chat_messages_${selectedProject.name}`);
      return saved ? JSON.parse(saved) : [];
    }
    return [];
  });
  const [isLoading, setIsLoading] = useState(false);
  const [currentSessionId, setCurrentSessionId] = useState(selectedSession?.id || null);
  const [isInputFocused, setIsInputFocused] = useState(false);
  const [sessionMessages, setSessionMessages] = useState([]);
  const [isLoadingSessionMessages, setIsLoadingSessionMessages] = useState(false);
  const [isSystemSessionChange, setIsSystemSessionChange] = useState(false);
  const [permissionMode, setPermissionMode] = useState('default');
  const [attachedImages, setAttachedImages] = useState([]);
  const [uploadingImages, setUploadingImages] = useState(new Map());
  const [imageErrors, setImageErrors] = useState(new Map());
  const messagesEndRef = useRef(null);
  const textareaRef = useRef(null);
  const scrollContainerRef = useRef(null);
  const [debouncedInput, setDebouncedInput] = useState('');
  const [showFileDropdown, setShowFileDropdown] = useState(false);
  const [fileList, setFileList] = useState([]);
  const [filteredFiles, setFilteredFiles] = useState([]);
  const [selectedFileIndex, setSelectedFileIndex] = useState(-1);
  const [cursorPosition, setCursorPosition] = useState(0);
  const [atSymbolPosition, setAtSymbolPosition] = useState(-1);
  const [canAbortSession, setCanAbortSession] = useState(false);
  const [isUserScrolledUp, setIsUserScrolledUp] = useState(false);
  const scrollPositionRef = useRef({ height: 0, top: 0 });
  const [showCommandMenu, setShowCommandMenu] = useState(false);
  const [slashCommands, setSlashCommands] = useState([]);
  const [filteredCommands, setFilteredCommands] = useState([]);
  const [isTextareaExpanded, setIsTextareaExpanded] = useState(false);
  const [selectedCommandIndex, setSelectedCommandIndex] = useState(-1);
  const [slashPosition, setSlashPosition] = useState(-1);
  const [visibleMessageCount, setVisibleMessageCount] = useState(100);
  const [claudeStatus, setClaudeStatus] = useState(null);


  // Memoized diff calculation to prevent recalculating on every render
  const createDiff = useMemo(() => {
    const cache = new Map();
    return (oldStr, newStr) => {
      const key = `${oldStr.length}-${newStr.length}-${oldStr.slice(0, 50)}`;
      if (cache.has(key)) {
        return cache.get(key);
      }
      
      const result = calculateDiff(oldStr, newStr);
      cache.set(key, result);
      if (cache.size > 100) {
        const firstKey = cache.keys().next().value;
        cache.delete(firstKey);
      }
      return result;
    };
  }, []);

  // Load session messages from API
  const loadSessionMessages = useCallback(async (projectName, sessionId) => {
    if (!projectName || !sessionId) return [];
    
    setIsLoadingSessionMessages(true);
    try {
      const response = await api.sessionMessages(projectName, sessionId);
      if (!response.ok) {
        throw new Error(t('errors.failedToLoadSession'));
      }
      const data = await response.json();
      return data.messages || [];
    } catch (error) {
      console.error('Error loading session messages:', error);
      return [];
    } finally {
      setIsLoadingSessionMessages(false);
    }
  }, []);

  // Actual diff calculation function
  const calculateDiff = (oldStr, newStr) => {
    const oldLines = oldStr.split('\n');
    const newLines = newStr.split('\n');
    
    // Simple diff algorithm - find common lines and differences
    const diffLines = [];
    let oldIndex = 0;
    let newIndex = 0;
    
    while (oldIndex < oldLines.length || newIndex < newLines.length) {
      const oldLine = oldLines[oldIndex];
      const newLine = newLines[newIndex];
      
      if (oldIndex >= oldLines.length) {
        // Only new lines remaining
        diffLines.push({ type: 'added', content: newLine, lineNum: newIndex + 1 });
        newIndex++;
      } else if (newIndex >= newLines.length) {
        // Only old lines remaining
        diffLines.push({ type: 'removed', content: oldLine, lineNum: oldIndex + 1 });
        oldIndex++;
      } else if (oldLine === newLine) {
        // Lines are the same - skip in diff view (or show as context)
        oldIndex++;
        newIndex++;
      } else {
        // Lines are different
        diffLines.push({ type: 'removed', content: oldLine, lineNum: oldIndex + 1 });
        diffLines.push({ type: 'added', content: newLine, lineNum: newIndex + 1 });
        oldIndex++;
        newIndex++;
      }
    }
    
    return diffLines;
  };

  const convertSessionMessages = (rawMessages) => {
    const converted = [];
    const toolResults = new Map(); // Map tool_use_id to tool result
    
    // First pass: collect all tool results
    for (const msg of rawMessages) {
      if (msg.message?.role === 'user' && Array.isArray(msg.message?.content)) {
        for (const part of msg.message.content) {
          if (part.type === 'tool_result') {
            toolResults.set(part.tool_use_id, {
              content: part.content,
              isError: part.is_error,
              timestamp: new Date(msg.timestamp || Date.now())
            });
          }
        }
      }
    }
    
    // Second pass: process messages and attach tool results to tool uses
    for (const msg of rawMessages) {
      // Handle user messages
      if (msg.message?.role === 'user' && msg.message?.content) {
        let content = '';
        let messageType = 'user';
        
        if (Array.isArray(msg.message.content)) {
          // Handle array content, but skip tool results (they're attached to tool uses)
          const textParts = [];
          
          for (const part of msg.message.content) {
            if (part.type === 'text') {
              textParts.push(part.text);
            }
            // Skip tool_result parts - they're handled in the first pass
          }
          
          content = textParts.join('\n');
        } else if (typeof msg.message.content === 'string') {
          content = msg.message.content;
        } else {
          content = String(msg.message.content);
        }
        
        // Skip command messages and empty content
        if (content && !content.startsWith('<command-name>') && !content.startsWith('[Request interrupted')) {
          converted.push({
            type: messageType,
            content: content,
            timestamp: msg.timestamp || new Date().toISOString()
          });
        }
      }
      
      // Handle assistant messages
      else if (msg.message?.role === 'assistant' && msg.message?.content) {
        if (Array.isArray(msg.message.content)) {
          for (const part of msg.message.content) {
            if (part.type === 'text') {
              converted.push({
                type: 'assistant',
                content: part.text,
                timestamp: msg.timestamp || new Date().toISOString()
              });
            } else if (part.type === 'tool_use') {
              // Get the corresponding tool result
              const toolResult = toolResults.get(part.id);
              
              converted.push({
                type: 'assistant',
                content: '',
                timestamp: msg.timestamp || new Date().toISOString(),
                isToolUse: true,
                toolName: part.name,
                toolInput: JSON.stringify(part.input),
                toolResult: toolResult ? (typeof toolResult.content === 'string' ? toolResult.content : JSON.stringify(toolResult.content)) : null,
                toolError: toolResult?.isError || false,
                toolResultTimestamp: toolResult?.timestamp || new Date()
              });
            }
          }
        } else if (typeof msg.message.content === 'string') {
          converted.push({
            type: 'assistant',
            content: msg.message.content,
            timestamp: msg.timestamp || new Date().toISOString()
          });
        }
      }
    }
    
    return converted;
  };

  // Memoize expensive convertSessionMessages operation
  const convertedMessages = useMemo(() => {
    return convertSessionMessages(sessionMessages);
  }, [sessionMessages]);

  // Define scroll functions early to avoid hoisting issues in useEffect dependencies
  const scrollToBottom = useCallback(() => {
    if (scrollContainerRef.current) {
      scrollContainerRef.current.scrollTop = scrollContainerRef.current.scrollHeight;
      setIsUserScrolledUp(false);
    }
  }, []);

  // Check if user is near the bottom of the scroll container
  const isNearBottom = useCallback(() => {
    if (!scrollContainerRef.current) return false;
    const { scrollTop, scrollHeight, clientHeight } = scrollContainerRef.current;
    // Consider "near bottom" if within 50px of the bottom
    return scrollHeight - scrollTop - clientHeight < 50;
  }, []);

  // Handle scroll events to detect when user manually scrolls up
  const handleScroll = useCallback(() => {
    if (scrollContainerRef.current) {
      const nearBottom = isNearBottom();
      setIsUserScrolledUp(!nearBottom);
    }
  }, [isNearBottom]);

  useEffect(() => {
    // Load session messages when session changes
    const loadMessages = async () => {
      if (selectedSession && selectedProject) {
        setCurrentSessionId(selectedSession.id);
        
        // Only load messages from API if this is a user-initiated session change
        // For system-initiated changes, preserve existing messages and rely on WebSocket
        if (!isSystemSessionChange) {
          const messages = await loadSessionMessages(selectedProject.name, selectedSession.id);
          setSessionMessages(messages);
          // convertedMessages will be automatically updated via useMemo
          // Scroll to bottom after loading session messages if auto-scroll is enabled
          if (autoScrollToBottom) {
            setTimeout(() => scrollToBottom(), 200);
          }
        } else {
          // Reset the flag after handling system session change
          setIsSystemSessionChange(false);
        }
      } else {
        setChatMessages([]);
        setSessionMessages([]);
        setCurrentSessionId(null);
      }
    };
    
    loadMessages();
  }, [selectedSession, selectedProject, loadSessionMessages, scrollToBottom, isSystemSessionChange]);

  // Update chatMessages when convertedMessages changes
  useEffect(() => {
    if (sessionMessages.length > 0) {
      setChatMessages(convertedMessages);
    }
  }, [convertedMessages, sessionMessages]);

  // Notify parent when input focus changes
  useEffect(() => {
    if (onInputFocusChange) {
      onInputFocusChange(isInputFocused);
    }
  }, [isInputFocused, onInputFocusChange]);

  // Persist input draft to localStorage
  useEffect(() => {
    if (selectedProject && input !== '') {
      localStorage.setItem(`draft_input_${selectedProject.name}`, input);
    } else if (selectedProject && input === '') {
      localStorage.removeItem(`draft_input_${selectedProject.name}`);
    }
  }, [input, selectedProject]);

  // Persist chat messages to localStorage
  useEffect(() => {
    if (selectedProject && chatMessages.length > 0) {
      localStorage.setItem(`chat_messages_${selectedProject.name}`, JSON.stringify(chatMessages));
    }
  }, [chatMessages, selectedProject]);

  // Load saved state when project changes (but don't interfere with session loading)
  useEffect(() => {
    if (selectedProject) {
      // Always load saved input draft for the project
      const savedInput = localStorage.getItem(`draft_input_${selectedProject.name}`) || '';
      if (savedInput !== input) {
        setInput(savedInput);
      }
    }
  }, [selectedProject?.name]);


  useEffect(() => {
    // Handle WebSocket messages
    if (messages.length > 0) {
      const latestMessage = messages[messages.length - 1];
      
      switch (latestMessage.type) {
        case 'session-created':
          // New session created by Claude CLI - we receive the real session ID here
          // Store it temporarily until conversation completes (prevents premature session association)
          if (latestMessage.sessionId && !currentSessionId) {
            sessionStorage.setItem('pendingSessionId', latestMessage.sessionId);
            
            // Session Protection: Replace temporary "new-session-*" identifier with real session ID
            // This maintains protection continuity - no gap between temp ID and real ID
            // The temporary session is removed and real session is marked as active
            if (onReplaceTemporarySession) {
              onReplaceTemporarySession(latestMessage.sessionId);
            }
          }
          break;
          
        case 'claude-response':
          const messageData = latestMessage.data.message || latestMessage.data;
          
          // Handle Claude CLI session duplication bug workaround:
          // When resuming a session, Claude CLI creates a new session instead of resuming.
          // We detect this by checking for system/init messages with session_id that differs
          // from our current session. When found, we need to switch the user to the new session.
          if (latestMessage.data.type === 'system' && 
              latestMessage.data.subtype === 'init' && 
              latestMessage.data.session_id && 
              currentSessionId && 
              latestMessage.data.session_id !== currentSessionId) {
            
            console.log('🔄 Claude CLI session duplication detected:', {
              originalSession: currentSessionId,
              newSession: latestMessage.data.session_id
            });
            
            // Mark this as a system-initiated session change to preserve messages
            setIsSystemSessionChange(true);
            
            // Switch to the new session using React Router navigation
            // This triggers the session loading logic in App.jsx without a page reload
            if (onNavigateToSession) {
              onNavigateToSession(latestMessage.data.session_id);
            }
            return; // Don't process the message further, let the navigation handle it
          }
          
          // Handle system/init for new sessions (when currentSessionId is null)
          if (latestMessage.data.type === 'system' && 
              latestMessage.data.subtype === 'init' && 
              latestMessage.data.session_id && 
              !currentSessionId) {
            
            console.log('🔄 New session init detected:', {
              newSession: latestMessage.data.session_id
            });
            
            // Mark this as a system-initiated session change to preserve messages
            setIsSystemSessionChange(true);
            
            // Switch to the new session
            if (onNavigateToSession) {
              onNavigateToSession(latestMessage.data.session_id);
            }
            return; // Don't process the message further, let the navigation handle it
          }
          
          // For system/init messages that match current session, just ignore them
          if (latestMessage.data.type === 'system' && 
              latestMessage.data.subtype === 'init' && 
              latestMessage.data.session_id && 
              currentSessionId && 
              latestMessage.data.session_id === currentSessionId) {
            console.log('🔄 System init message for current session, ignoring');
            return; // Don't process the message further
          }
          
          // Handle different types of content in the response
          if (Array.isArray(messageData.content)) {
            for (const part of messageData.content) {
              if (part.type === 'tool_use') {
                // Add tool use message
                const toolInput = part.input ? JSON.stringify(part.input, null, 2) : '';
                setChatMessages(prev => [...prev, {
                  type: 'assistant',
                  content: '',
                  timestamp: new Date(),
                  isToolUse: true,
                  toolName: part.name,
                  toolInput: toolInput,
                  toolId: part.id,
                  toolResult: null // Will be updated when result comes in
                }]);
              } else if (part.type === 'text' && part.text?.trim()) {
                // Check for usage limit message and format it user-friendly
                let content = part.text;
                if (content.includes('Claude AI usage limit reached|')) {
                  const parts = content.split('|');
                  if (parts.length === 2) {
                    const timestamp = parseInt(parts[1]);
                    if (!isNaN(timestamp)) {
                      const resetTime = new Date(timestamp * 1000);
                      content = `Claude AI usage limit reached. The limit will reset on ${resetTime.toLocaleDateString()} at ${resetTime.toLocaleTimeString()}.`;
                    }
                  }
                }
                
                // Add regular text message
                setChatMessages(prev => [...prev, {
                  type: 'assistant',
                  content: content,
                  timestamp: new Date()
                }]);
              }
            }
          } else if (typeof messageData.content === 'string' && messageData.content.trim()) {
            // Check for usage limit message and format it user-friendly
            let content = messageData.content;
            if (content.includes('Claude AI usage limit reached|')) {
              const parts = content.split('|');
              if (parts.length === 2) {
                const timestamp = parseInt(parts[1]);
                if (!isNaN(timestamp)) {
                  const resetTime = new Date(timestamp * 1000);
                  content = `Claude AI usage limit reached. The limit will reset on ${resetTime.toLocaleDateString()} at ${resetTime.toLocaleTimeString()}.`;
                }
              }
            }
            
            // Add regular text message
            setChatMessages(prev => [...prev, {
              type: 'assistant',
              content: content,
              timestamp: new Date()
            }]);
          }
          
          // Handle tool results from user messages (these come separately)
          if (messageData.role === 'user' && Array.isArray(messageData.content)) {
            for (const part of messageData.content) {
              if (part.type === 'tool_result') {
                // Find the corresponding tool use and update it with the result
                setChatMessages(prev => prev.map(msg => {
                  if (msg.isToolUse && msg.toolId === part.tool_use_id) {
                    return {
                      ...msg,
                      toolResult: {
                        content: part.content,
                        isError: part.is_error,
                        timestamp: new Date()
                      }
                    };
                  }
                  return msg;
                }));
              }
            }
          }
          break;
          
        case 'claude-output':
          setChatMessages(prev => [...prev, {
            type: 'assistant',
            content: latestMessage.data,
            timestamp: new Date()
          }]);
          break;
        case 'claude-interactive-prompt':
          // Handle interactive prompts from CLI
          setChatMessages(prev => [...prev, {
            type: 'assistant',
            content: latestMessage.data,
            timestamp: new Date(),
            isInteractivePrompt: true
          }]);
          break;

        case 'claude-error':
          setChatMessages(prev => [...prev, {
            type: 'error',
            content: `Error: ${latestMessage.error}`,
            timestamp: new Date()
          }]);
          break;
          
        case 'claude-complete':
          setIsLoading(false);
          setCanAbortSession(false);
          setClaudeStatus(null);

          
          // Session Protection: Mark session as inactive to re-enable automatic project updates
          // Conversation is complete, safe to allow project updates again
          // Use real session ID if available, otherwise use pending session ID
          const activeSessionId = currentSessionId || sessionStorage.getItem('pendingSessionId');
          if (activeSessionId && onSessionInactive) {
            onSessionInactive(activeSessionId);
          }
          
          // If we have a pending session ID and the conversation completed successfully, use it
          const pendingSessionId = sessionStorage.getItem('pendingSessionId');
          if (pendingSessionId && !currentSessionId && latestMessage.exitCode === 0) {
                setCurrentSessionId(pendingSessionId);
            sessionStorage.removeItem('pendingSessionId');
          }
          
          // Clear persisted chat messages after successful completion
          if (selectedProject && latestMessage.exitCode === 0) {
            localStorage.removeItem(`chat_messages_${selectedProject.name}`);
          }
          break;
          
        case 'session-aborted':
          setIsLoading(false);
          setCanAbortSession(false);
          setClaudeStatus(null);
          
          // Session Protection: Mark session as inactive when aborted
          // User or system aborted the conversation, re-enable project updates
          if (currentSessionId && onSessionInactive) {
            onSessionInactive(currentSessionId);
          }
          
          setChatMessages(prev => [...prev, {
            type: 'assistant',
            content: 'Session interrupted by user.',
            timestamp: new Date()
          }]);
          break;

        case 'claude-status':
          // Handle Claude working status messages
          console.log('🔔 Received claude-status message:', latestMessage);
          const statusData = latestMessage.data;
          if (statusData) {
            // Parse the status message to extract relevant information
            let statusInfo = {
              text: 'Working...',
              tokens: 0,
              can_interrupt: true
            };
            
            // Check for different status message formats
            if (statusData.message) {
              statusInfo.text = statusData.message;
            } else if (statusData.status) {
              statusInfo.text = statusData.status;
            } else if (typeof statusData === 'string') {
              statusInfo.text = statusData;
            }
            
            // Extract token count
            if (statusData.tokens) {
              statusInfo.tokens = statusData.tokens;
            } else if (statusData.token_count) {
              statusInfo.tokens = statusData.token_count;
            }
            
            // Check if can interrupt
            if (statusData.can_interrupt !== undefined) {
              statusInfo.can_interrupt = statusData.can_interrupt;
            }
            
            console.log('📊 Setting claude status:', statusInfo);
            setClaudeStatus(statusInfo);
            setIsLoading(true);
            setCanAbortSession(statusInfo.can_interrupt);
          }
          break;
  
      }
    }
  }, [messages]);

  // Load file list when project changes
  useEffect(() => {
    if (selectedProject) {
      fetchProjectFiles();
    }
  }, [selectedProject]);

  const fetchProjectFiles = async () => {
    try {
      const response = await api.getFiles(selectedProject.name);
      if (response.ok) {
        const files = await response.json();
        // Flatten the file tree to get all file paths
        const flatFiles = flattenFileTree(files);
        setFileList(flatFiles);
      }
    } catch (error) {
      console.error('Error fetching files:', error);
    }
  };

  const flattenFileTree = (files, basePath = '') => {
    let result = [];
    for (const file of files) {
      const fullPath = basePath ? `${basePath}/${file.name}` : file.name;
      if (file.type === 'directory' && file.children) {
        result = result.concat(flattenFileTree(file.children, fullPath));
      } else if (file.type === 'file') {
        result.push({
          name: file.name,
          path: fullPath,
          relativePath: file.path
        });
      }
    }
    return result;
  };

  // Handle @ symbol detection and file filtering
  useEffect(() => {
    const textBeforeCursor = input.slice(0, cursorPosition);
    const lastAtIndex = textBeforeCursor.lastIndexOf('@');
    
    if (lastAtIndex !== -1) {
      const textAfterAt = textBeforeCursor.slice(lastAtIndex + 1);
      // Check if there's a space after the @ symbol (which would end the file reference)
      if (!textAfterAt.includes(' ')) {
        setAtSymbolPosition(lastAtIndex);
        setShowFileDropdown(true);
        
        // Filter files based on the text after @
        const filtered = fileList.filter(file => 
          file.name.toLowerCase().includes(textAfterAt.toLowerCase()) ||
          file.path.toLowerCase().includes(textAfterAt.toLowerCase())
        ).slice(0, 10); // Limit to 10 results
        
        setFilteredFiles(filtered);
        setSelectedFileIndex(-1);
      } else {
        setShowFileDropdown(false);
        setAtSymbolPosition(-1);
      }
    } else {
      setShowFileDropdown(false);
      setAtSymbolPosition(-1);
    }
  }, [input, cursorPosition, fileList]);

  // Debounced input handling
  useEffect(() => {
    const timer = setTimeout(() => {
      setDebouncedInput(input);
    }, 150); // 150ms debounce
    
    return () => clearTimeout(timer);
  }, [input]);

  // Show only recent messages for better performance
  const visibleMessages = useMemo(() => {
    if (chatMessages.length <= visibleMessageCount) {
      return chatMessages;
    }
    return chatMessages.slice(-visibleMessageCount);
  }, [chatMessages, visibleMessageCount]);

  // Capture scroll position before render when auto-scroll is disabled
  useEffect(() => {
    if (!autoScrollToBottom && scrollContainerRef.current) {
      const container = scrollContainerRef.current;
      scrollPositionRef.current = {
        height: container.scrollHeight,
        top: container.scrollTop
      };
    }
  });

  useEffect(() => {
    // Auto-scroll to bottom when new messages arrive
    if (scrollContainerRef.current && chatMessages.length > 0) {
      if (autoScrollToBottom) {
        // If auto-scroll is enabled, always scroll to bottom unless user has manually scrolled up
        if (!isUserScrolledUp) {
          setTimeout(() => scrollToBottom(), 50); // Small delay to ensure DOM is updated
        }
      } else {
        // When auto-scroll is disabled, preserve the visual position
        const container = scrollContainerRef.current;
        const prevHeight = scrollPositionRef.current.height;
        const prevTop = scrollPositionRef.current.top;
        const newHeight = container.scrollHeight;
        const heightDiff = newHeight - prevHeight;
        
        // If content was added above the current view, adjust scroll position
        if (heightDiff > 0 && prevTop > 0) {
          container.scrollTop = prevTop + heightDiff;
        }
      }
    }
  }, [chatMessages.length, isUserScrolledUp, scrollToBottom, autoScrollToBottom]);

  // Scroll to bottom when component mounts with existing messages or when messages first load
  useEffect(() => {
    if (scrollContainerRef.current && chatMessages.length > 0) {
      // Always scroll to bottom when messages first load (user expects to see latest)
      // Also reset scroll state
      setIsUserScrolledUp(false);
      setTimeout(() => scrollToBottom(), 200); // Longer delay to ensure full rendering
    }
  }, [chatMessages.length > 0, scrollToBottom]); // Trigger when messages first appear

  // Add scroll event listener to detect user scrolling
  useEffect(() => {
    const scrollContainer = scrollContainerRef.current;
    if (scrollContainer) {
      scrollContainer.addEventListener('scroll', handleScroll);
      return () => scrollContainer.removeEventListener('scroll', handleScroll);
    }
  }, [handleScroll]);

  // Initial textarea setup
  useEffect(() => {
    if (textareaRef.current) {
      textareaRef.current.style.height = 'auto';
      textareaRef.current.style.height = textareaRef.current.scrollHeight + 'px';

      // Check if initially expanded
      const lineHeight = parseInt(window.getComputedStyle(textareaRef.current).lineHeight);
      const isExpanded = textareaRef.current.scrollHeight > lineHeight * 2;
      setIsTextareaExpanded(isExpanded);
    }
  }, []); // Only run once on mount

  // Reset textarea height when input is cleared programmatically
  useEffect(() => {
    if (textareaRef.current && !input.trim()) {
      textareaRef.current.style.height = 'auto';
      setIsTextareaExpanded(false);
    }
  }, [input]);

  const handleTranscript = useCallback((text) => {
    if (text.trim()) {
      setInput(prevInput => {
        const newInput = prevInput.trim() ? `${prevInput} ${text}` : text;
        
        // Update textarea height after setting new content
        setTimeout(() => {
          if (textareaRef.current) {
            textareaRef.current.style.height = 'auto';
            textareaRef.current.style.height = textareaRef.current.scrollHeight + 'px';
            
            // Check if expanded after transcript
            const lineHeight = parseInt(window.getComputedStyle(textareaRef.current).lineHeight);
            const isExpanded = textareaRef.current.scrollHeight > lineHeight * 2;
            setIsTextareaExpanded(isExpanded);
          }
        }, 0);
        
        return newInput;
      });
    }
  }, []);

  // Load earlier messages by increasing the visible message count
  const loadEarlierMessages = useCallback(() => {
    setVisibleMessageCount(prevCount => prevCount + 100);
  }, []);

  // Handle image files from drag & drop or file picker
  const handleImageFiles = useCallback((files) => {
    const validFiles = files.filter(file => {
      if (!file.type.startsWith('image/')) {
        return false;
      }
      if (file.size > 5 * 1024 * 1024) {
        setImageErrors(prev => new Map(prev).set(file.name, t('errors.fileTooLarge')));
        return false;
      }
      return true;
    });

    if (validFiles.length > 0) {
      setAttachedImages(prev => [...prev, ...validFiles].slice(0, 5)); // Max 5 images
    }
  }, []);

  // Handle clipboard paste for images
  const handlePaste = useCallback(async (e) => {
    const items = Array.from(e.clipboardData.items);
    
    for (const item of items) {
      if (item.type.startsWith('image/')) {
        const file = item.getAsFile();
        if (file) {
          handleImageFiles([file]);
        }
      }
    }
    
    // Fallback for some browsers/platforms
    if (items.length === 0 && e.clipboardData.files.length > 0) {
      const files = Array.from(e.clipboardData.files);
      const imageFiles = files.filter(f => f.type.startsWith('image/'));
      if (imageFiles.length > 0) {
        handleImageFiles(imageFiles);
      }
    }
  }, [handleImageFiles]);

  // Setup dropzone
  const { getRootProps, getInputProps, isDragActive, open } = useDropzone({
    accept: {
      'image/*': ['.png', '.jpg', '.jpeg', '.gif', '.webp', '.svg']
    },
    maxSize: 5 * 1024 * 1024, // 5MB
    maxFiles: 5,
    onDrop: handleImageFiles,
    noClick: true, // We'll use our own button
    noKeyboard: true
  });

  const handleSubmit = async (e) => {
    e.preventDefault();
    if (!input.trim() || isLoading || !selectedProject) return;

    // Upload images first if any
    let uploadedImages = [];
    if (attachedImages.length > 0) {
      const formData = new FormData();
      attachedImages.forEach(file => {
        formData.append('images', file);
      });
      
      try {
        const token = localStorage.getItem('auth-token');
        const headers = {};
        if (token) {
          headers['Authorization'] = `Bearer ${token}`;
        }
        
        const response = await fetch(`/api/projects/${selectedProject.name}/upload-images`, {
          method: 'POST',
          headers: headers,
          body: formData
        });
        
        if (!response.ok) {
          throw new Error(t('errors.failedToUploadImages'));
        }
        
        const result = await response.json();
        uploadedImages = result.images;
      } catch (error) {
        console.error('Image upload failed:', error);
        setChatMessages(prev => [...prev, {
          type: 'error',
          content: `${t('errors.failedToUploadImages')}: ${error.message}`,
          timestamp: new Date()
        }]);
        return;
      }
    }

    const userMessage = {
      type: 'user',
      content: input,
      images: uploadedImages,
      timestamp: new Date()
    };

    setChatMessages(prev => [...prev, userMessage]);
    setIsLoading(true);
    setCanAbortSession(true);
    // Set a default status when starting
    setClaudeStatus({
      text: 'Processing',
      tokens: 0,
      can_interrupt: true
    });
    
    // Always scroll to bottom when user sends a message and reset scroll state
    setIsUserScrolledUp(false); // Reset scroll state so auto-scroll works for Claude's response
    setTimeout(() => scrollToBottom(), 100); // Longer delay to ensure message is rendered

    // Session Protection: Mark session as active to prevent automatic project updates during conversation
    // This is crucial for maintaining chat state integrity. We handle two cases:
    // 1. Existing sessions: Use the real currentSessionId
    // 2. New sessions: Generate temporary identifier "new-session-{timestamp}" since real ID comes via WebSocket later
    // This ensures no gap in protection between message send and session creation
    const sessionToActivate = currentSessionId || `new-session-${Date.now()}`;
    if (onSessionActive) {
      onSessionActive(sessionToActivate);
    }

    // Get tools settings from localStorage
    const getToolsSettings = () => {
      try {
        const savedSettings = localStorage.getItem('claude-tools-settings');
        if (savedSettings) {
          return JSON.parse(savedSettings);
        }
      } catch (error) {
        console.error('Error loading tools settings:', error);
      }
      return {
        allowedTools: [],
        disallowedTools: [],
        skipPermissions: false
      };
    };

    const toolsSettings = getToolsSettings();

    // Send command to Claude CLI via WebSocket with images
    sendMessage({
      type: 'claude-command',
      command: input,
      options: {
        projectPath: selectedProject.path,
        cwd: selectedProject.fullPath,
        sessionId: currentSessionId,
        resume: !!currentSessionId,
        toolsSettings: toolsSettings,
        permissionMode: permissionMode,
        images: uploadedImages // Pass images to backend
      }
    });

    setInput('');
    setAttachedImages([]);
    setUploadingImages(new Map());
    setImageErrors(new Map());
    setIsTextareaExpanded(false);
    
    // Reset textarea height


    if (textareaRef.current) {
      textareaRef.current.style.height = 'auto';
    }
    
    // Clear the saved draft since message was sent
    if (selectedProject) {
      localStorage.removeItem(`draft_input_${selectedProject.name}`);
    }
  };

  const handleKeyDown = (e) => {
    // Handle file dropdown navigation
    if (showFileDropdown && filteredFiles.length > 0) {
      if (e.key === 'ArrowDown') {
        e.preventDefault();
        setSelectedFileIndex(prev => 
          prev < filteredFiles.length - 1 ? prev + 1 : 0
        );
        return;
      }
      if (e.key === 'ArrowUp') {
        e.preventDefault();
        setSelectedFileIndex(prev => 
          prev > 0 ? prev - 1 : filteredFiles.length - 1
        );
        return;
      }
      if (e.key === 'Tab' || e.key === 'Enter') {
        e.preventDefault();
        if (selectedFileIndex >= 0) {
          selectFile(filteredFiles[selectedFileIndex]);
        } else if (filteredFiles.length > 0) {
          selectFile(filteredFiles[0]);
        }
        return;
      }
      if (e.key === 'Escape') {
        e.preventDefault();
        setShowFileDropdown(false);
        return;
      }
    }
    
    // Handle Tab key for mode switching (only when file dropdown is not showing)
    if (e.key === 'Tab' && !showFileDropdown) {
      e.preventDefault();
      const modes = ['default', 'acceptEdits', 'bypassPermissions', 'plan'];
      const currentIndex = modes.indexOf(permissionMode);
      const nextIndex = (currentIndex + 1) % modes.length;
      setPermissionMode(modes[nextIndex]);
      return;
    }
    
    // Handle Enter key: Ctrl+Enter (Cmd+Enter on Mac) sends, Shift+Enter creates new line
    if (e.key === 'Enter') {
      if ((e.ctrlKey || e.metaKey) && !e.shiftKey) {
        // Ctrl+Enter or Cmd+Enter: Send message
        e.preventDefault();
        handleSubmit(e);
      } else if (!e.shiftKey && !e.ctrlKey && !e.metaKey) {
        // Plain Enter: Also send message (keeping original behavior)
        e.preventDefault();
        handleSubmit(e);
      }
      // Shift+Enter: Allow default behavior (new line)
    }
  };

  const selectFile = (file) => {
    const textBeforeAt = input.slice(0, atSymbolPosition);
    const textAfterAtQuery = input.slice(atSymbolPosition);
    const spaceIndex = textAfterAtQuery.indexOf(' ');
    const textAfterQuery = spaceIndex !== -1 ? textAfterAtQuery.slice(spaceIndex) : '';
    
    const newInput = textBeforeAt + '@' + file.path + ' ' + textAfterQuery;
    const newCursorPos = textBeforeAt.length + 1 + file.path.length + 1;
    
    // Immediately ensure focus is maintained
    if (textareaRef.current && !textareaRef.current.matches(':focus')) {
      textareaRef.current.focus();
    }
    
    // Update input and cursor position
    setInput(newInput);
    setCursorPosition(newCursorPos);
    
    // Hide dropdown
    setShowFileDropdown(false);
    setAtSymbolPosition(-1);
    
    // Set cursor position synchronously 
    if (textareaRef.current) {
      // Use requestAnimationFrame for smoother updates
      requestAnimationFrame(() => {
        if (textareaRef.current) {
          textareaRef.current.setSelectionRange(newCursorPos, newCursorPos);
          // Ensure focus is maintained
          if (!textareaRef.current.matches(':focus')) {
            textareaRef.current.focus();
          }
        }
      });
    }
  };

  const handleInputChange = (e) => {
    const newValue = e.target.value;
    setInput(newValue);
    setCursorPosition(e.target.selectionStart);
    
    // Handle height reset when input becomes empty
    if (!newValue.trim()) {
      e.target.style.height = 'auto';
      setIsTextareaExpanded(false);
    }
  };

  const handleTextareaClick = (e) => {
    setCursorPosition(e.target.selectionStart);
  };



  const handleNewSession = () => {
    setChatMessages([]);
    setInput('');
    setIsLoading(false);
    setCanAbortSession(false);
  };
  
  const handleAbortSession = () => {
    if (currentSessionId && canAbortSession) {
      sendMessage({
        type: 'abort-session',
        sessionId: currentSessionId
      });
    }
  };

  const handleModeSwitch = () => {
    const modes = ['default', 'acceptEdits', 'bypassPermissions', 'plan'];
    const currentIndex = modes.indexOf(permissionMode);
    const nextIndex = (currentIndex + 1) % modes.length;
    setPermissionMode(modes[nextIndex]);
  };

  // Don't render if no project is selected
  if (!selectedProject) {
    return (
      <div className="flex items-center justify-center h-full">
        <div className="text-center text-gray-500 dark:text-gray-400">
          <p>{t('messages.selectProject')}</p>
        </div>
      </div>
    );
  }

  return (
    <>
      <style>
        {`
          details[open] .details-chevron {
            transform: rotate(180deg);
          }
        `}
      </style>
      <div className="h-full flex flex-col">
        {/* Messages Area - Scrollable Middle Section */}
      <div 
        ref={scrollContainerRef}
        className="flex-1 overflow-y-auto overflow-x-hidden px-0 py-3 sm:p-4 space-y-3 sm:space-y-4 relative"
      >
        {isLoadingSessionMessages && chatMessages.length === 0 ? (
          <div className="text-center text-gray-500 dark:text-gray-400 mt-8">
            <div className="flex items-center justify-center space-x-2">
              <div className="animate-spin rounded-full h-4 w-4 border-b-2 border-gray-400"></div>
              <p>{t('messages.loadingSession')}</p>
            </div>
          </div>
        ) : chatMessages.length === 0 ? (
          <div className="flex items-center justify-center h-full">
            <div className="text-center text-gray-500 dark:text-gray-400 px-6 sm:px-4 max-w-lg mx-auto">
              <p className="font-bold text-lg sm:text-xl mb-3">{t('messages.startConversation')}</p>
              <p className="text-sm sm:text-base leading-relaxed">
                {t('messages.askQuestionsDescription')}
              </p>
            </div>
          </div>
        ) : (
          <>
            {chatMessages.length > visibleMessageCount && (
              <div className="text-center text-gray-500 dark:text-gray-400 text-sm py-2 border-b border-gray-200 dark:border-gray-700">
                Showing last {visibleMessageCount} messages ({chatMessages.length} total) • 
                <button 
                  className="ml-1 text-blue-600 hover:text-blue-700 underline"
                  onClick={loadEarlierMessages}
                >
                  Load earlier messages
                </button>
              </div>
            )}
            
            {visibleMessages.map((message, index) => {
              const prevMessage = index > 0 ? visibleMessages[index - 1] : null;
              
              return (
                <MessageComponent
                  key={index}
                  message={message}
                  index={index}
                  prevMessage={prevMessage}
                  createDiff={createDiff}
                  onFileOpen={onFileOpen}
                  onShowSettings={onShowSettings}
                  autoExpandTools={autoExpandTools}
                  showRawParameters={showRawParameters}
                />
              );
            })}
          </>
        )}
        
        {isLoading && (
          <div className="chat-message assistant">
            <div className="w-full">
              <div className="flex items-center space-x-3 mb-2">
                <div className="w-8 h-8 bg-gray-600 rounded-full flex items-center justify-center text-white text-sm flex-shrink-0">
                  C
                </div>
                <div className="text-sm font-medium text-gray-900 dark:text-white">{t('statuses.claude')}</div>
                {/* Abort button removed - functionality not yet implemented at backend */}
              </div>
              <div className="w-full text-sm text-gray-500 dark:text-gray-400 pl-3 sm:pl-0">
                <div className="flex items-center space-x-1">
                  <div className="animate-pulse">●</div>
                  <div className="animate-pulse" style={{ animationDelay: '0.2s' }}>●</div>
                  <div className="animate-pulse" style={{ animationDelay: '0.4s' }}>●</div>
                  <span className="ml-2">{t('statuses.thinking')}</span>
                </div>
              </div>
            </div>
          </div>
        )}
        
        <div ref={messagesEndRef} />
      </div>


      {/* Input Area - Fixed Bottom */}
      <div className={`p-2 sm:p-4 md:p-6 flex-shrink-0 ${
        isInputFocused ? 'pb-2 sm:pb-4 md:pb-6' : 'pb-16 sm:pb-4 md:pb-6'
      }`}>
        {/* Claude Working Status - positioned above the input form */}
        <ClaudeStatus 
          status={claudeStatus}
          isLoading={isLoading}
          onAbort={handleAbortSession}
        />
        
        {/* Permission Mode Selector with scroll to bottom button - Above input, clickable for mobile */}
        <div className="max-w-4xl mx-auto mb-3">
          <div className="flex items-center justify-center gap-3">
            <button
              type="button"
              onClick={handleModeSwitch}
              className={`px-3 py-1.5 rounded-lg text-sm font-medium border transition-all duration-200 ${
                permissionMode === 'default' 
                  ? 'bg-gray-100 dark:bg-gray-700 text-gray-700 dark:text-gray-300 border-gray-300 dark:border-gray-600 hover:bg-gray-200 dark:hover:bg-gray-600'
                  : permissionMode === 'acceptEdits'
                  ? 'bg-green-50 dark:bg-green-900/20 text-green-700 dark:text-green-300 border-green-300 dark:border-green-600 hover:bg-green-100 dark:hover:bg-green-900/30'
                  : permissionMode === 'bypassPermissions'
                  ? 'bg-orange-50 dark:bg-orange-900/20 text-orange-700 dark:text-orange-300 border-orange-300 dark:border-orange-600 hover:bg-orange-100 dark:hover:bg-orange-900/30'
                  : 'bg-blue-50 dark:bg-blue-900/20 text-blue-700 dark:text-blue-300 border-blue-300 dark:border-blue-600 hover:bg-blue-100 dark:hover:bg-blue-900/30'
              }`}
              title="Click to change permission mode (or press Tab in input)"
            >
              <div className="flex items-center gap-2">
                <div className={`w-2 h-2 rounded-full ${
                  permissionMode === 'default' 
                    ? 'bg-gray-500'
                    : permissionMode === 'acceptEdits'
                    ? 'bg-green-500'
                    : permissionMode === 'bypassPermissions'
                    ? 'bg-orange-500'
                    : 'bg-blue-500'
                }`} />
                <span>
                  {permissionMode === 'default' && t('modes.defaultMode')}
                  {permissionMode === 'acceptEdits' && t('modes.acceptEdits')}
                  {permissionMode === 'bypassPermissions' && t('modes.bypassPermissions')}
                  {permissionMode === 'plan' && t('modes.planMode')}
                </span>
              </div>
            </button>
            
            {/* Scroll to bottom button - positioned next to mode indicator */}
            {isUserScrolledUp && chatMessages.length > 0 && (
              <button
                onClick={scrollToBottom}
                className="w-8 h-8 bg-blue-600 hover:bg-blue-700 text-white rounded-full shadow-lg flex items-center justify-center transition-all duration-200 hover:scale-105 focus:outline-none focus:ring-2 focus:ring-blue-500 focus:ring-offset-2 dark:ring-offset-gray-800"
                title={t('messages.scrollToBottom')}
              >
                <svg className="w-4 h-4" fill="none" stroke="currentColor" viewBox="0 0 24 24">
                  <path strokeLinecap="round" strokeLinejoin="round" strokeWidth={2} d="M19 14l-7 7m0 0l-7-7m7 7V3" />
                </svg>
              </button>
            )}
          </div>
        </div>
        
        <form onSubmit={handleSubmit} className="relative max-w-4xl mx-auto">
          {/* Drag overlay */}
          {isDragActive && (
            <div className="absolute inset-0 bg-blue-500/20 border-2 border-dashed border-blue-500 rounded-lg flex items-center justify-center z-50">
              <div className="bg-white dark:bg-gray-800 rounded-lg p-4 shadow-lg">
                <svg className="w-8 h-8 text-blue-500 mx-auto mb-2" fill="none" stroke="currentColor" viewBox="0 0 24 24">
                  <path strokeLinecap="round" strokeLinejoin="round" strokeWidth={2} d="M7 16a4 4 0 01-.88-7.903A5 5 0 1115.9 6L16 6a5 5 0 011 9.9M15 13l-3-3m0 0l-3 3m3-3v12" />
                </svg>
                <p className="text-sm font-medium">{t('messages.dropImagesHere')}</p>
              </div>
            </div>
          )}
          
          {/* Image attachments preview */}
          {attachedImages.length > 0 && (
            <div className="mb-2 p-2 bg-gray-50 dark:bg-gray-800 rounded-lg">
              <div className="flex flex-wrap gap-2">
                {attachedImages.map((file, index) => (
                  <ImageAttachment
                    key={index}
                    file={file}
                    onRemove={() => {
                      setAttachedImages(prev => prev.filter((_, i) => i !== index));
                    }}
                    uploadProgress={uploadingImages.get(file.name)}
                    error={imageErrors.get(file.name)}
                  />
                ))}
              </div>
            </div>
          )}
          
          {/* File dropdown - positioned outside dropzone to avoid conflicts */}
          {showFileDropdown && filteredFiles.length > 0 && (
            <div className="absolute bottom-full left-0 right-0 mb-2 bg-white dark:bg-gray-800 border border-gray-200 dark:border-gray-600 rounded-lg shadow-lg max-h-48 overflow-y-auto z-50 backdrop-blur-sm">
              {filteredFiles.map((file, index) => (
                <div
                  key={file.path}
                  className={`px-4 py-3 cursor-pointer border-b border-gray-100 dark:border-gray-700 last:border-b-0 touch-manipulation ${
                    index === selectedFileIndex
                      ? 'bg-blue-50 dark:bg-blue-900/20 text-blue-700 dark:text-blue-300'
                      : 'hover:bg-gray-50 dark:hover:bg-gray-700 text-gray-700 dark:text-gray-300'
                  }`}
                  onMouseDown={(e) => {
                    // Prevent textarea from losing focus on mobile
                    e.preventDefault();
                    e.stopPropagation();
                  }}
                  onClick={(e) => {
                    e.preventDefault();
                    e.stopPropagation();
                    selectFile(file);
                  }}
                >
                  <div className="font-medium text-sm">{file.name}</div>
                  <div className="text-xs text-gray-500 dark:text-gray-400 font-mono">
                    {file.path}
                  </div>
                </div>
              ))}
            </div>
          )}
          
          <div {...getRootProps()} className={`relative bg-white dark:bg-gray-800 rounded-2xl shadow-lg border border-gray-200 dark:border-gray-600 focus-within:ring-2 focus-within:ring-blue-500 dark:focus-within:ring-blue-500 focus-within:border-blue-500 transition-all duration-200 ${isTextareaExpanded ? 'chat-input-expanded' : ''}`}>
            <input {...getInputProps()} />
            <textarea
              ref={textareaRef}
              value={input}
              onChange={handleInputChange}
              onClick={handleTextareaClick}
              onKeyDown={handleKeyDown}
              onPaste={handlePaste}
              onFocus={() => setIsInputFocused(true)}
              onBlur={() => setIsInputFocused(false)}
              onInput={(e) => {
                // Immediate resize on input for better UX
                e.target.style.height = 'auto';
                e.target.style.height = e.target.scrollHeight + 'px';
                setCursorPosition(e.target.selectionStart);
                
                // Check if textarea is expanded (more than 2 lines worth of height)
                const lineHeight = parseInt(window.getComputedStyle(e.target).lineHeight);
                const isExpanded = e.target.scrollHeight > lineHeight * 2;
                setIsTextareaExpanded(isExpanded);
              }}
              placeholder={t('messages.askClaude')}
              disabled={isLoading}
              rows={1}
              className="chat-input-placeholder w-full pl-12 pr-28 sm:pr-40 py-3 sm:py-4 bg-transparent rounded-2xl focus:outline-none text-gray-900 dark:text-gray-100 placeholder-gray-400 dark:placeholder-gray-500 disabled:opacity-50 resize-none min-h-[40px] sm:min-h-[56px] max-h-[40vh] sm:max-h-[300px] overflow-y-auto text-sm sm:text-base transition-all duration-200"
              style={{ height: 'auto' }}
            />
            {/* Clear button - shown when there's text */}
            {input.trim() && (
              <button
                type="button"
                onClick={(e) => {
                  e.preventDefault();
                  e.stopPropagation();
                  setInput('');
                  if (textareaRef.current) {
                    textareaRef.current.style.height = 'auto';
                    textareaRef.current.focus();
                  }
                  setIsTextareaExpanded(false);
                }}
                onTouchEnd={(e) => {
                  e.preventDefault();
                  e.stopPropagation();
                  setInput('');
                  if (textareaRef.current) {
                    textareaRef.current.style.height = 'auto';
                    textareaRef.current.focus();
                  }
                  setIsTextareaExpanded(false);
                }}
                className="absolute -left-0.5 -top-3 sm:right-28 sm:left-auto sm:top-1/2 sm:-translate-y-1/2 w-6 h-6 sm:w-8 sm:h-8 bg-gray-100 hover:bg-gray-200 dark:bg-gray-700 dark:hover:bg-gray-600 border border-gray-300 dark:border-gray-600 rounded-full flex items-center justify-center transition-all duration-200 group z-10 shadow-sm"
                title={t('messages.clearInput')}
              >
                <svg 
                  className="w-3 h-3 sm:w-4 sm:h-4 text-gray-600 dark:text-gray-300 group-hover:text-gray-800 dark:group-hover:text-gray-100 transition-colors" 
                  fill="none" 
                  stroke="currentColor" 
                  viewBox="0 0 24 24"
                >
                  <path 
                    strokeLinecap="round" 
                    strokeLinejoin="round" 
                    strokeWidth={2} 
                    d="M6 18L18 6M6 6l12 12" 
                  />
                </svg>
              </button>
            )}
            {/* Image upload button */}
            <button
              type="button"
              onClick={open}
              className="absolute left-2 bottom-4 p-2 hover:bg-gray-100 dark:hover:bg-gray-700 rounded-lg transition-colors"
              title={t('messages.attachImages')}
            >
              <svg className="w-5 h-5 text-gray-500" fill="none" stroke="currentColor" viewBox="0 0 24 24">
                <path strokeLinecap="round" strokeLinejoin="round" strokeWidth={2} d="M4 16l4.586-4.586a2 2 0 012.828 0L16 16m-2-2l1.586-1.586a2 2 0 012.828 0L20 14m-6-6h.01M6 20h12a2 2 0 002-2V6a2 2 0 00-2-2H6a2 2 0 00-2 2v12a2 2 0 002 2z" />
              </svg>
            </button>
            
            {/* Mic button - HIDDEN */}
            <div className="absolute right-16 sm:right-16 top-1/2 transform -translate-y-1/2" style={{ display: 'none' }}>
              <MicButton 
                onTranscript={handleTranscript}
                className="w-10 h-10 sm:w-10 sm:h-10"
              />
            </div>
            {/* Send button */}
            <button
              type="submit"
              disabled={!input.trim() || isLoading}
              onMouseDown={(e) => {
                e.preventDefault();
                handleSubmit(e);
              }}
              onTouchStart={(e) => {
                e.preventDefault();
                handleSubmit(e);
              }}
              className="absolute right-2 top-1/2 transform -translate-y-1/2 w-12 h-12 sm:w-12 sm:h-12 bg-blue-600 hover:bg-blue-700 disabled:bg-gray-400 disabled:cursor-not-allowed rounded-full flex items-center justify-center transition-colors focus:outline-none focus:ring-2 focus:ring-blue-500 focus:ring-offset-2 dark:ring-offset-gray-800"
            >
              <svg 
                className="w-4 h-4 sm:w-5 sm:h-5 text-white transform rotate-90" 
                fill="none" 
                stroke="currentColor" 
                viewBox="0 0 24 24"
              >
                <path 
                  strokeLinecap="round" 
                  strokeLinejoin="round" 
                  strokeWidth={2} 
                  d="M12 19l9 2-9-18-9 18 9-2zm0 0v-8" 
                />
              </svg>
            </button>
          </div>
          {/* Hint text */}
          <div className="text-xs text-gray-500 dark:text-gray-400 text-center mt-2 hidden sm:block">
            {t('messages.enterToSend')}
          </div>
          <div className={`text-xs text-gray-500 dark:text-gray-400 text-center mt-2 sm:hidden transition-opacity duration-200 ${
            isInputFocused ? 'opacity-100' : 'opacity-0'
          }`}>
            {t('messages.enterToSendShort')}
          </div>
        </form>
      </div>
    </div>
    </>
  );
}

=======
/*
 * ChatInterface.jsx - Chat Component with Session Protection Integration
 * 
 * SESSION PROTECTION INTEGRATION:
 * ===============================
 * 
 * This component integrates with the Session Protection System to prevent project updates
 * from interrupting active conversations:
 * 
 * Key Integration Points:
 * 1. handleSubmit() - Marks session as active when user sends message (including temp ID for new sessions)
 * 2. session-created handler - Replaces temporary session ID with real WebSocket session ID  
 * 3. claude-complete handler - Marks session as inactive when conversation finishes
 * 4. session-aborted handler - Marks session as inactive when conversation is aborted
 * 
 * This ensures uninterrupted chat experience by coordinating with App.jsx to pause sidebar updates.
 */

import React, { useState, useEffect, useRef, useMemo, useCallback, memo } from 'react';
import ReactMarkdown from 'react-markdown';
import { useDropzone } from 'react-dropzone';
import TodoList from './TodoList';
import ClaudeLogo from './ClaudeLogo.jsx';

import ClaudeStatus from './ClaudeStatus';
import { MicButton } from './MicButton.jsx';
import { api } from '../utils/api';

// Memoized message component to prevent unnecessary re-renders
const MessageComponent = memo(({ message, index, prevMessage, createDiff, onFileOpen, onShowSettings, autoExpandTools, showRawParameters }) => {
  const isGrouped = prevMessage && prevMessage.type === message.type && 
                   prevMessage.type === 'assistant' && 
                   !prevMessage.isToolUse && !message.isToolUse;
  const messageRef = React.useRef(null);
  const [isExpanded, setIsExpanded] = React.useState(false);
  React.useEffect(() => {
    if (!autoExpandTools || !messageRef.current || !message.isToolUse) return;
    
    const observer = new IntersectionObserver(
      (entries) => {
        entries.forEach((entry) => {
          if (entry.isIntersecting && !isExpanded) {
            setIsExpanded(true);
            // Find all details elements and open them
            const details = messageRef.current.querySelectorAll('details');
            details.forEach(detail => {
              detail.open = true;
            });
          }
        });
      },
      { threshold: 0.1 }
    );
    
    observer.observe(messageRef.current);
    
    return () => {
      if (messageRef.current) {
        observer.unobserve(messageRef.current);
      }
    };
  }, [autoExpandTools, isExpanded, message.isToolUse]);

  return (
    <div
      ref={messageRef}
      className={`chat-message ${message.type} ${isGrouped ? 'grouped' : ''} ${message.type === 'user' ? 'flex justify-end px-3 sm:px-0' : 'px-3 sm:px-0'}`}
    >
      {message.type === 'user' ? (
        /* User message bubble on the right */
        <div className="flex items-end space-x-0 sm:space-x-3 w-full sm:w-auto sm:max-w-[85%] md:max-w-md lg:max-w-lg xl:max-w-xl">
          <div className="bg-blue-600 text-white rounded-2xl rounded-br-md px-3 sm:px-4 py-2 shadow-sm flex-1 sm:flex-initial">
            <div className="text-sm whitespace-pre-wrap break-words">
              {message.content}
            </div>
            {message.images && message.images.length > 0 && (
              <div className="mt-2 grid grid-cols-2 gap-2">
                {message.images.map((img, idx) => (
                  <img
                    key={idx}
                    src={img.data}
                    alt={img.name}
                    className="rounded-lg max-w-full h-auto cursor-pointer hover:opacity-90 transition-opacity"
                    onClick={() => window.open(img.data, '_blank')}
                  />
                ))}
              </div>
            )}
            <div className="text-xs text-blue-100 mt-1 text-right">
              {new Date(message.timestamp).toLocaleTimeString()}
            </div>
          </div>
          {!isGrouped && (
            <div className="hidden sm:flex w-8 h-8 bg-blue-600 rounded-full items-center justify-center text-white text-sm flex-shrink-0">
              U
            </div>
          )}
        </div>
      ) : (
        /* Claude/Error messages on the left */
        <div className="w-full">
          {!isGrouped && (
            <div className="flex items-center space-x-3 mb-2">
              {message.type === 'error' ? (
                <div className="w-8 h-8 bg-red-600 rounded-full flex items-center justify-center text-white text-sm flex-shrink-0">
                  !
                </div>
              ) : (
                <div className="w-8 h-8 rounded-full flex items-center justify-center text-white text-sm flex-shrink-0 p-1">
                  <ClaudeLogo className="w-full h-full" />
                </div>
              )}
              <div className="text-sm font-medium text-gray-900 dark:text-white">
                {message.type === 'error' ? 'Error' : 'Claude'}
              </div>
            </div>
          )}
          
          <div className="w-full">
            
            {message.isToolUse && !['Read', 'TodoWrite', 'TodoRead'].includes(message.toolName) ? (
              <div className="bg-blue-50 dark:bg-blue-900/20 border border-blue-200 dark:border-blue-800 rounded-lg p-2 sm:p-3 mb-2">
                <div className="flex items-center justify-between mb-2">
                  <div className="flex items-center gap-2">
                    <div className="w-5 h-5 bg-blue-600 rounded flex items-center justify-center">
                      <svg className="w-3 h-3 text-white" fill="none" stroke="currentColor" viewBox="0 0 24 24">
                        <path strokeLinecap="round" strokeLinejoin="round" strokeWidth={2} d="M10.325 4.317c.426-1.756 2.924-1.756 3.35 0a1.724 1.724 0 002.573 1.066c1.543-.94 3.31.826 2.37 2.37a1.724 1.724 0 001.065 2.572c1.756.426 1.756 2.924 0 3.35a1.724 1.724 0 00-1.066 2.573c.94 1.543-.826 3.31-2.37 2.37a1.724 1.724 0 00-2.572 1.065c-.426 1.756-2.924 1.756-3.35 0a1.724 1.724 0 00-2.573-1.066c-1.543.94-3.31-.826-2.37-2.37a1.724 1.724 0 00-1.065-2.572c-1.756-.426-1.756-2.924 0-3.35a1.724 1.724 0 001.066-2.573c-.94-1.543.826-3.31 2.37-2.37.996.608 2.296.07 2.572-1.065z" />
                        <path strokeLinecap="round" strokeLinejoin="round" strokeWidth={2} d="M15 12a3 3 0 11-6 0 3 3 0 016 0z" />
                      </svg>
                    </div>
                    <span className="font-medium text-blue-900 dark:text-blue-100">
                      Using {message.toolName}
                    </span>
                    <span className="text-xs text-blue-600 dark:text-blue-400 font-mono">
                      {message.toolId}
                    </span>
                  </div>
                  {onShowSettings && (
                    <button
                      onClick={(e) => {
                        e.stopPropagation();
                        onShowSettings();
                      }}
                      className="p-1 rounded hover:bg-blue-200 dark:hover:bg-blue-800 transition-colors"
                      title="Tool Settings"
                    >
                      <svg className="w-4 h-4 text-blue-600 dark:text-blue-400" fill="none" stroke="currentColor" viewBox="0 0 24 24">
                        <path strokeLinecap="round" strokeLinejoin="round" strokeWidth={2} d="M10.325 4.317c.426-1.756 2.924-1.756 3.35 0a1.724 1.724 0 002.573 1.066c1.543-.94 3.31.826 2.37 2.37a1.724 1.724 0 001.065 2.572c1.756.426 1.756 2.924 0 3.35a1.724 1.724 0 00-1.066 2.573c.94 1.543-.826 3.31-2.37 2.37a1.724 1.724 0 00-2.572 1.065c-.426 1.756-2.924 1.756-3.35 0a1.724 1.724 0 00-2.573-1.066c-1.543.94-3.31-.826-2.37-2.37a1.724 1.724 0 00-1.065-2.572c-1.756-.426-1.756-2.924 0-3.35a1.724 1.724 0 001.066-2.573c-.94-1.543.826-3.31 2.37-2.37.996.608 2.296.07 2.572-1.065z" />
                        <path strokeLinecap="round" strokeLinejoin="round" strokeWidth={2} d="M15 12a3 3 0 11-6 0 3 3 0 016 0z" />
                      </svg>
                    </button>
                  )}
                </div>
                {message.toolInput && message.toolName === 'Edit' && (() => {
                  try {
                    const input = JSON.parse(message.toolInput);
                    if (input.file_path && input.old_string && input.new_string) {
                      return (
                        <details className="mt-2" open={autoExpandTools}>
                          <summary className="text-sm text-blue-700 dark:text-blue-300 cursor-pointer hover:text-blue-800 dark:hover:text-blue-200 flex items-center gap-2">
                            <svg className="w-4 h-4 transition-transform details-chevron" fill="none" stroke="currentColor" viewBox="0 0 24 24">
                              <path strokeLinecap="round" strokeLinejoin="round" strokeWidth={2} d="M19 9l-7 7-7-7" />
                            </svg>
                            📝 View edit diff for 
                            <button 
                              onClick={(e) => {
                                e.preventDefault();
                                e.stopPropagation();
                                onFileOpen && onFileOpen(input.file_path, {
                                  old_string: input.old_string,
                                  new_string: input.new_string
                                });
                              }}
                              className="text-blue-600 dark:text-blue-400 hover:text-blue-700 dark:hover:text-blue-300 underline font-mono"
                            >
                              {input.file_path.split('/').pop()}
                            </button>
                          </summary>
                          <div className="mt-3">
                            <div className="bg-gray-50 dark:bg-gray-900 border border-gray-200 dark:border-gray-700 rounded-lg overflow-hidden">
                              <div className="flex items-center justify-between px-3 py-2 bg-gray-100 dark:bg-gray-800 border-b border-gray-200 dark:border-gray-700">
                                <button 
                                  onClick={() => onFileOpen && onFileOpen(input.file_path, {
                                    old_string: input.old_string,
                                    new_string: input.new_string
                                  })}
                                  className="text-xs font-mono text-blue-600 dark:text-blue-400 hover:text-blue-700 dark:hover:text-blue-300 truncate underline cursor-pointer"
                                >
                                  {input.file_path}
                                </button>
                                <span className="text-xs text-gray-500 dark:text-gray-400">
                                  Diff
                                </span>
                              </div>
                              <div className="text-xs font-mono">
                                {createDiff(input.old_string, input.new_string).map((diffLine, i) => (
                                  <div key={i} className="flex">
                                    <span className={`w-8 text-center border-r ${
                                      diffLine.type === 'removed' 
                                        ? 'bg-red-50 dark:bg-red-900/20 text-red-600 dark:text-red-400 border-red-200 dark:border-red-800'
                                        : 'bg-green-50 dark:bg-green-900/20 text-green-600 dark:text-green-400 border-green-200 dark:border-green-800'
                                    }`}>
                                      {diffLine.type === 'removed' ? '-' : '+'}
                                    </span>
                                    <span className={`px-2 py-0.5 flex-1 whitespace-pre-wrap ${
                                      diffLine.type === 'removed'
                                        ? 'bg-red-50 dark:bg-red-900/20 text-red-800 dark:text-red-200'
                                        : 'bg-green-50 dark:bg-green-900/20 text-green-800 dark:text-green-200'
                                    }`}>
                                      {diffLine.content}
                                    </span>
                                  </div>
                                ))}
                              </div>
                            </div>
                            {showRawParameters && (
                              <details className="mt-2" open={autoExpandTools}>
                                <summary className="text-xs text-blue-600 dark:text-blue-400 cursor-pointer hover:text-blue-700 dark:hover:text-blue-300">
                                  View raw parameters
                                </summary>
                                <pre className="mt-2 text-xs bg-blue-100 dark:bg-blue-800/30 p-2 rounded whitespace-pre-wrap break-words overflow-hidden text-blue-900 dark:text-blue-100">
                                  {message.toolInput}
                                </pre>
                              </details>
                            )}
                          </div>
                        </details>
                      );
                    }
                  } catch (e) {
                    // Fall back to raw display if parsing fails
                  }
                  return (
                    <details className="mt-2" open={autoExpandTools}>
                      <summary className="text-sm text-blue-700 dark:text-blue-300 cursor-pointer hover:text-blue-800 dark:hover:text-blue-200">
                        View input parameters
                      </summary>
                      <pre className="mt-2 text-xs bg-blue-100 dark:bg-blue-800/30 p-2 rounded whitespace-pre-wrap break-words overflow-hidden text-blue-900 dark:text-blue-100">
                        {message.toolInput}
                      </pre>
                    </details>
                  );
                })()}
                {message.toolInput && message.toolName !== 'Edit' && (() => {
                  // Debug log to see what we're dealing with
                  console.log('Tool display - name:', message.toolName, 'input type:', typeof message.toolInput);
                  
                  // Special handling for Write tool
                  if (message.toolName === 'Write') {
                    console.log('Write tool detected, toolInput:', message.toolInput);
                    try {
                      let input;
                      // Handle both JSON string and already parsed object
                      if (typeof message.toolInput === 'string') {
                        input = JSON.parse(message.toolInput);
                      } else {
                        input = message.toolInput;
                      }
                      
                      console.log('Parsed Write input:', input);
                      
                      if (input.file_path && input.content !== undefined) {
                        return (
                          <details className="mt-2" open={autoExpandTools}>
                            <summary className="text-sm text-blue-700 dark:text-blue-300 cursor-pointer hover:text-blue-800 dark:hover:text-blue-200 flex items-center gap-2">
                              <svg className="w-4 h-4 transition-transform details-chevron" fill="none" stroke="currentColor" viewBox="0 0 24 24">
                                <path strokeLinecap="round" strokeLinejoin="round" strokeWidth={2} d="M19 9l-7 7-7-7" />
                              </svg>
                              📄 Creating new file: 
                              <button 
                                onClick={(e) => {
                                  e.preventDefault();
                                  e.stopPropagation();
                                  onFileOpen && onFileOpen(input.file_path, {
                                    old_string: '',
                                    new_string: input.content
                                  });
                                }}
                                className="text-blue-600 dark:text-blue-400 hover:text-blue-700 dark:hover:text-blue-300 underline font-mono"
                              >
                                {input.file_path.split('/').pop()}
                              </button>
                            </summary>
                            <div className="mt-3">
                              <div className="bg-gray-50 dark:bg-gray-900 border border-gray-200 dark:border-gray-700 rounded-lg overflow-hidden">
                                <div className="flex items-center justify-between px-3 py-2 bg-gray-100 dark:bg-gray-800 border-b border-gray-200 dark:border-gray-700">
                                  <button 
                                    onClick={() => onFileOpen && onFileOpen(input.file_path, {
                                      old_string: '',
                                      new_string: input.content
                                    })}
                                    className="text-xs font-mono text-blue-600 dark:text-blue-400 hover:text-blue-700 dark:hover:text-blue-300 truncate underline cursor-pointer"
                                  >
                                    {input.file_path}
                                  </button>
                                  <span className="text-xs text-gray-500 dark:text-gray-400">
                                    New File
                                  </span>
                                </div>
                                <div className="text-xs font-mono">
                                  {createDiff('', input.content).map((diffLine, i) => (
                                    <div key={i} className="flex">
                                      <span className={`w-8 text-center border-r ${
                                        diffLine.type === 'removed' 
                                          ? 'bg-red-50 dark:bg-red-900/20 text-red-600 dark:text-red-400 border-red-200 dark:border-red-800'
                                          : 'bg-green-50 dark:bg-green-900/20 text-green-600 dark:text-green-400 border-green-200 dark:border-green-800'
                                      }`}>
                                        {diffLine.type === 'removed' ? '-' : '+'}
                                      </span>
                                      <span className={`px-2 py-0.5 flex-1 whitespace-pre-wrap ${
                                        diffLine.type === 'removed'
                                          ? 'bg-red-50 dark:bg-red-900/20 text-red-800 dark:text-red-200'
                                          : 'bg-green-50 dark:bg-green-900/20 text-green-800 dark:text-green-200'
                                      }`}>
                                        {diffLine.content}
                                      </span>
                                    </div>
                                  ))}
                                </div>
                              </div>
                              {showRawParameters && (
                                <details className="mt-2" open={autoExpandTools}>
                                  <summary className="text-xs text-blue-600 dark:text-blue-400 cursor-pointer hover:text-blue-700 dark:hover:text-blue-300">
                                    View raw parameters
                                  </summary>
                                  <pre className="mt-2 text-xs bg-blue-100 dark:bg-blue-800/30 p-2 rounded whitespace-pre-wrap break-words overflow-hidden text-blue-900 dark:text-blue-100">
                                    {message.toolInput}
                                  </pre>
                                </details>
                              )}
                            </div>
                          </details>
                        );
                      }
                    } catch (e) {
                      // Fall back to regular display
                    }
                  }
                  
                  // Special handling for TodoWrite tool
                  if (message.toolName === 'TodoWrite') {
                    try {
                      const input = JSON.parse(message.toolInput);
                      if (input.todos && Array.isArray(input.todos)) {
                        return (
                          <details className="mt-2" open={autoExpandTools}>
                            <summary className="text-sm text-blue-700 dark:text-blue-300 cursor-pointer hover:text-blue-800 dark:hover:text-blue-200 flex items-center gap-2">
                              <svg className="w-4 h-4 transition-transform details-chevron" fill="none" stroke="currentColor" viewBox="0 0 24 24">
                                <path strokeLinecap="round" strokeLinejoin="round" strokeWidth={2} d="M19 9l-7 7-7-7" />
                              </svg>
                              Updating Todo List
                            </summary>
                            <div className="mt-3">
                              <TodoList todos={input.todos} />
                              {showRawParameters && (
                                <details className="mt-3" open={autoExpandTools}>
                                  <summary className="text-xs text-blue-600 dark:text-blue-400 cursor-pointer hover:text-blue-700 dark:hover:text-blue-300">
                                    View raw parameters
                                  </summary>
                                  <pre className="mt-2 text-xs bg-blue-100 dark:bg-blue-800/30 p-2 rounded overflow-x-auto text-blue-900 dark:text-blue-100">
                                    {message.toolInput}
                                  </pre>
                                </details>
                              )}
                            </div>
                          </details>
                        );
                      }
                    } catch (e) {
                      // Fall back to regular display
                    }
                  }
                  
                  // Special handling for Bash tool
                  if (message.toolName === 'Bash') {
                    try {
                      const input = JSON.parse(message.toolInput);
                      return (
                        <details className="mt-2" open={autoExpandTools}>
                          <summary className="text-sm text-blue-700 dark:text-blue-300 cursor-pointer hover:text-blue-800 dark:hover:text-blue-200 flex items-center gap-2">
                            <svg className="w-4 h-4 transition-transform details-chevron" fill="none" stroke="currentColor" viewBox="0 0 24 24">
                              <path strokeLinecap="round" strokeLinejoin="round" strokeWidth={2} d="M19 9l-7 7-7-7" />
                            </svg>
                            Running command
                          </summary>
                          <div className="mt-3 space-y-2">
                            <div className="bg-gray-900 dark:bg-gray-950 text-gray-100 rounded-lg p-3 font-mono text-sm">
                              <div className="flex items-center gap-2 mb-2 text-gray-400">
                                <svg className="w-4 h-4" fill="none" stroke="currentColor" viewBox="0 0 24 24">
                                  <path strokeLinecap="round" strokeLinejoin="round" strokeWidth={2} d="M8 9l3 3-3 3m5 0h3M5 20h14a2 2 0 002-2V6a2 2 0 00-2-2H5a2 2 0 00-2 2v12a2 2 0 002 2z" />
                                </svg>
                                <span className="text-xs">Terminal</span>
                              </div>
                              <div className="whitespace-pre-wrap break-all text-green-400">
                                $ {input.command}
                              </div>
                            </div>
                            {input.description && (
                              <div className="text-xs text-gray-600 dark:text-gray-400 italic">
                                {input.description}
                              </div>
                            )}
                            {showRawParameters && (
                              <details className="mt-2">
                                <summary className="text-xs text-blue-600 dark:text-blue-400 cursor-pointer hover:text-blue-700 dark:hover:text-blue-300">
                                  View raw parameters
                                </summary>
                                <pre className="mt-2 text-xs bg-blue-100 dark:bg-blue-800/30 p-2 rounded whitespace-pre-wrap break-words overflow-hidden text-blue-900 dark:text-blue-100">
                                  {message.toolInput}
                                </pre>
                              </details>
                            )}
                          </div>
                        </details>
                      );
                    } catch (e) {
                      // Fall back to regular display
                    }
                  }
                  
                  // Special handling for Read tool
                  if (message.toolName === 'Read') {
                    try {
                      const input = JSON.parse(message.toolInput);
                      if (input.file_path) {
                        const filename = input.file_path.split('/').pop();
                        
                        return (
                          <div className="mt-2 text-sm text-blue-700 dark:text-blue-300">
                            Read{' '}
                            <button 
                              onClick={() => onFileOpen && onFileOpen(input.file_path)}
                              className="text-blue-600 dark:text-blue-400 hover:text-blue-700 dark:hover:text-blue-300 underline font-mono"
                            >
                              {filename}
                            </button>
                          </div>
                        );
                      }
                    } catch (e) {
                      // Fall back to regular display
                    }
                  }
                  
                  // Special handling for exit_plan_mode tool
                  if (message.toolName === 'exit_plan_mode') {
                    try {
                      const input = JSON.parse(message.toolInput);
                      if (input.plan) {
                        // Replace escaped newlines with actual newlines
                        const planContent = input.plan.replace(/\\n/g, '\n');
                        return (
                          <details className="mt-2" open={autoExpandTools}>
                            <summary className="text-sm text-blue-700 dark:text-blue-300 cursor-pointer hover:text-blue-800 dark:hover:text-blue-200 flex items-center gap-2">
                              <svg className="w-4 h-4 transition-transform details-chevron" fill="none" stroke="currentColor" viewBox="0 0 24 24">
                                <path strokeLinecap="round" strokeLinejoin="round" strokeWidth={2} d="M19 9l-7 7-7-7" />
                              </svg>
                              📋 View implementation plan
                            </summary>
                            <div className="mt-3 prose prose-sm max-w-none dark:prose-invert">
                              <ReactMarkdown>{planContent}</ReactMarkdown>
                            </div>
                          </details>
                        );
                      }
                    } catch (e) {
                      // Fall back to regular display
                    }
                  }
                  
                  // Regular tool input display for other tools
                  return (
                    <details className="mt-2" open={autoExpandTools}>
                      <summary className="text-sm text-blue-700 dark:text-blue-300 cursor-pointer hover:text-blue-800 dark:hover:text-blue-200 flex items-center gap-2">
                        <svg className="w-4 h-4 transition-transform details-chevron" fill="none" stroke="currentColor" viewBox="0 0 24 24">
                          <path strokeLinecap="round" strokeLinejoin="round" strokeWidth={2} d="M19 9l-7 7-7-7" />
                        </svg>
                        View input parameters
                      </summary>
                      <pre className="mt-2 text-xs bg-blue-100 dark:bg-blue-800/30 p-2 rounded whitespace-pre-wrap break-words overflow-hidden text-blue-900 dark:text-blue-100">
                        {message.toolInput}
                      </pre>
                    </details>
                  );
                })()}
                
                {/* Tool Result Section */}
                {message.toolResult && (
                  <div className="mt-3 border-t border-blue-200 dark:border-blue-700 pt-3">
                    <div className="flex items-center gap-2 mb-2">
                      <div className={`w-4 h-4 rounded flex items-center justify-center ${
                        message.toolResult.isError 
                          ? 'bg-red-500' 
                          : 'bg-green-500'
                      }`}>
                        <svg className="w-3 h-3 text-white" fill="none" stroke="currentColor" viewBox="0 0 24 24">
                          {message.toolResult.isError ? (
                            <path strokeLinecap="round" strokeLinejoin="round" strokeWidth={2} d="M6 18L18 6M6 6l12 12" />
                          ) : (
                            <path strokeLinecap="round" strokeLinejoin="round" strokeWidth={2} d="M9 12l2 2 4-4m6 2a9 9 0 11-18 0 9 9 0 0118 0z" />
                          )}
                        </svg>
                      </div>
                      <span className={`text-sm font-medium ${
                        message.toolResult.isError 
                          ? 'text-red-700 dark:text-red-300' 
                          : 'text-green-700 dark:text-green-300'
                      }`}>
                        {message.toolResult.isError ? 'Tool Error' : 'Tool Result'}
                      </span>
                    </div>
                    
                    <div className={`text-sm ${
                      message.toolResult.isError 
                        ? 'text-red-800 dark:text-red-200' 
                        : 'text-green-800 dark:text-green-200'
                    }`}>
                      {(() => {
                        const content = String(message.toolResult.content || '');
                        
                        // Special handling for TodoWrite/TodoRead results
                        if ((message.toolName === 'TodoWrite' || message.toolName === 'TodoRead') &&
                            (content.includes('Todos have been modified successfully') || 
                             content.includes('Todo list') || 
                             (content.startsWith('[') && content.includes('"content"') && content.includes('"status"')))) {
                          try {
                            // Try to parse if it looks like todo JSON data
                            let todos = null;
                            if (content.startsWith('[')) {
                              todos = JSON.parse(content);
                            } else if (content.includes('Todos have been modified successfully')) {
                              // For TodoWrite success messages, we don't have the data in the result
                              return (
                                <div>
                                  <div className="flex items-center gap-2 mb-2">
                                    <span className="font-medium">Todo list has been updated successfully</span>
                                  </div>
                                </div>
                              );
                            }
                            
                            if (todos && Array.isArray(todos)) {
                              return (
                                <div>
                                  <div className="flex items-center gap-2 mb-3">
                                    <span className="font-medium">Current Todo List</span>
                                  </div>
                                  <TodoList todos={todos} isResult={true} />
                                </div>
                              );
                            }
                          } catch (e) {
                            // Fall through to regular handling
                          }
                        }

                        // Special handling for exit_plan_mode tool results
                        if (message.toolName === 'exit_plan_mode') {
                          try {
                            // The content should be JSON with a "plan" field
                            const parsed = JSON.parse(content);
                            if (parsed.plan) {
                              // Replace escaped newlines with actual newlines
                              const planContent = parsed.plan.replace(/\\n/g, '\n');
                              return (
                                <div>
                                  <div className="flex items-center gap-2 mb-3">
                                    <span className="font-medium">Implementation Plan</span>
                                  </div>
                                  <div className="prose prose-sm max-w-none dark:prose-invert">
                                    <ReactMarkdown>{planContent}</ReactMarkdown>
                                  </div>
                                </div>
                              );
                            }
                          } catch (e) {
                            // Fall through to regular handling
                          }
                        }

                        // Special handling for interactive prompts
                        if (content.includes('Do you want to proceed?') && message.toolName === 'Bash') {
                          const lines = content.split('\n');
                          const promptIndex = lines.findIndex(line => line.includes('Do you want to proceed?'));
                          const beforePrompt = lines.slice(0, promptIndex).join('\n');
                          const promptLines = lines.slice(promptIndex);
                          
                          // Extract the question and options
                          const questionLine = promptLines.find(line => line.includes('Do you want to proceed?')) || '';
                          const options = [];
                          
                          // Parse numbered options (1. Yes, 2. No, etc.)
                          promptLines.forEach(line => {
                            const optionMatch = line.match(/^\s*(\d+)\.\s+(.+)$/);
                            if (optionMatch) {
                              options.push({
                                number: optionMatch[1],
                                text: optionMatch[2].trim()
                              });
                            }
                          });
                          
                          // Find which option was selected (usually indicated by "> 1" or similar)
                          const selectedMatch = content.match(/>\s*(\d+)/);
                          const selectedOption = selectedMatch ? selectedMatch[1] : null;
                          
                          return (
                            <div className="space-y-3">
                              {beforePrompt && (
                                <div className="bg-gray-900 dark:bg-gray-950 text-gray-100 rounded-lg p-3 font-mono text-xs overflow-x-auto">
                                  <pre className="whitespace-pre-wrap break-words">{beforePrompt}</pre>
                                </div>
                              )}
                              <div className="bg-amber-50 dark:bg-amber-900/20 border border-amber-200 dark:border-amber-800 rounded-lg p-4">
                                <div className="flex items-start gap-3">
                                  <div className="w-8 h-8 bg-amber-500 rounded-full flex items-center justify-center flex-shrink-0 mt-0.5">
                                    <svg className="w-5 h-5 text-white" fill="none" stroke="currentColor" viewBox="0 0 24 24">
                                      <path strokeLinecap="round" strokeLinejoin="round" strokeWidth={2} d="M8.228 9c.549-1.165 2.03-2 3.772-2 2.21 0 4 1.343 4 3 0 1.4-1.278 2.575-3.006 2.907-.542.104-.994.54-.994 1.093m0 3h.01M21 12a9 9 0 11-18 0 9 9 0 0118 0z" />
                                    </svg>
                                  </div>
                                  <div className="flex-1">
                                    <h4 className="font-semibold text-amber-900 dark:text-amber-100 text-base mb-2">
                                      Interactive Prompt
                                    </h4>
                                    <p className="text-sm text-amber-800 dark:text-amber-200 mb-4">
                                      {questionLine}
                                    </p>
                                    
                                    {/* Option buttons */}
                                    <div className="space-y-2 mb-4">
                                      {options.map((option) => (
                                        <button
                                          key={option.number}
                                          className={`w-full text-left px-4 py-3 rounded-lg border-2 transition-all ${
                                            selectedOption === option.number
                                              ? 'bg-amber-600 dark:bg-amber-700 text-white border-amber-600 dark:border-amber-700 shadow-md'
                                              : 'bg-white dark:bg-gray-800 text-amber-900 dark:text-amber-100 border-amber-300 dark:border-amber-700 hover:border-amber-400 dark:hover:border-amber-600 hover:shadow-sm'
                                          } ${
                                            selectedOption ? 'cursor-default' : 'cursor-not-allowed opacity-75'
                                          }`}
                                          disabled
                                        >
                                          <div className="flex items-center gap-3">
                                            <span className={`flex-shrink-0 w-8 h-8 rounded-full flex items-center justify-center text-sm font-bold ${
                                              selectedOption === option.number
                                                ? 'bg-white/20'
                                                : 'bg-amber-100 dark:bg-amber-800/50'
                                            }`}>
                                              {option.number}
                                            </span>
                                            <span className="text-sm sm:text-base font-medium flex-1">
                                              {option.text}
                                            </span>
                                            {selectedOption === option.number && (
                                              <svg className="w-5 h-5 flex-shrink-0" fill="currentColor" viewBox="0 0 20 20">
                                                <path fillRule="evenodd" d="M16.707 5.293a1 1 0 010 1.414l-8 8a1 1 0 01-1.414 0l-4-4a1 1 0 011.414-1.414L8 12.586l7.293-7.293a1 1 0 011.414 0z" clipRule="evenodd" />
                                              </svg>
                                            )}
                                          </div>
                                        </button>
                                      ))}
                                    </div>
                                    
                                    {selectedOption && (
                                      <div className="bg-amber-100 dark:bg-amber-800/30 rounded-lg p-3">
                                        <p className="text-amber-900 dark:text-amber-100 text-sm font-medium mb-1">
                                          ✓ Claude selected option {selectedOption}
                                        </p>
                                        <p className="text-amber-800 dark:text-amber-200 text-xs">
                                          In the CLI, you would select this option interactively using arrow keys or by typing the number.
                                        </p>
                                      </div>
                                    )}
                                  </div>
                                </div>
                              </div>
                            </div>
                          );
                        }
                        
                        const fileEditMatch = content.match(/The file (.+?) has been updated\./);
                        if (fileEditMatch) {
                          return (
                            <div>
                              <div className="flex items-center gap-2 mb-2">
                                <span className="font-medium">File updated successfully</span>
                              </div>
                              <button 
                                onClick={() => onFileOpen && onFileOpen(fileEditMatch[1])}
                                className="text-xs font-mono bg-green-100 dark:bg-green-800/30 px-2 py-1 rounded text-blue-600 dark:text-blue-400 hover:text-blue-700 dark:hover:text-blue-300 underline cursor-pointer"
                              >
                                {fileEditMatch[1]}
                              </button>
                            </div>
                          );
                        }
                        
                        // Handle Write tool output for file creation
                        const fileCreateMatch = content.match(/(?:The file|File) (.+?) has been (?:created|written)(?: successfully)?\.?/);
                        if (fileCreateMatch) {
                          return (
                            <div>
                              <div className="flex items-center gap-2 mb-2">
                                <span className="font-medium">File created successfully</span>
                              </div>
                              <button 
                                onClick={() => onFileOpen && onFileOpen(fileCreateMatch[1])}
                                className="text-xs font-mono bg-green-100 dark:bg-green-800/30 px-2 py-1 rounded text-blue-600 dark:text-blue-400 hover:text-blue-700 dark:hover:text-blue-300 underline cursor-pointer"
                              >
                                {fileCreateMatch[1]}
                              </button>
                            </div>
                          );
                        }
                        
                        // Special handling for Write tool - hide content if it's just the file content
                        if (message.toolName === 'Write' && !message.toolResult.isError) {
                          // For Write tool, the diff is already shown in the tool input section
                          // So we just show a success message here
                          return (
                            <div className="text-green-700 dark:text-green-300">
                              <div className="flex items-center gap-2">
                                <svg className="w-4 h-4" fill="none" stroke="currentColor" viewBox="0 0 24 24">
                                  <path strokeLinecap="round" strokeLinejoin="round" strokeWidth={2} d="M9 12l2 2 4-4m6 2a9 9 0 11-18 0 9 9 0 0118 0z" />
                                </svg>
                                <span className="font-medium">File written successfully</span>
                              </div>
                              <p className="text-xs mt-1 text-green-600 dark:text-green-400">
                                The file content is displayed in the diff view above
                              </p>
                            </div>
                          );
                        }
                        
                        if (content.includes('cat -n') && content.includes('→')) {
                          return (
                            <details open={autoExpandTools}>
                              <summary className="text-sm text-green-700 dark:text-green-300 cursor-pointer hover:text-green-800 dark:hover:text-green-200 mb-2 flex items-center gap-2">
                                <svg className="w-4 h-4 transition-transform details-chevron" fill="none" stroke="currentColor" viewBox="0 0 24 24">
                                  <path strokeLinecap="round" strokeLinejoin="round" strokeWidth={2} d="M19 9l-7 7-7-7" />
                                </svg>
                                View file content
                              </summary>
                              <div className="mt-2 bg-gray-100 dark:bg-gray-800 border border-gray-200 dark:border-gray-700 rounded-lg overflow-hidden">
                                <div className="text-xs font-mono p-3 whitespace-pre-wrap break-words overflow-hidden">
                                  {content}
                                </div>
                              </div>
                            </details>
                          );
                        }
                        
                        if (content.length > 300) {
                          return (
                            <details open={autoExpandTools}>
                              <summary className="text-sm text-green-700 dark:text-green-300 cursor-pointer hover:text-green-800 dark:hover:text-green-200 mb-2 flex items-center gap-2">
                                <svg className="w-4 h-4 transition-transform details-chevron" fill="none" stroke="currentColor" viewBox="0 0 24 24">
                                  <path strokeLinecap="round" strokeLinejoin="round" strokeWidth={2} d="M19 9l-7 7-7-7" />
                                </svg>
                                View full output ({content.length} chars)
                              </summary>
                              <div className="mt-2 prose prose-sm max-w-none prose-green dark:prose-invert">
                                <ReactMarkdown>{content}</ReactMarkdown>
                              </div>
                            </details>
                          );
                        }
                        
                        return (
                          <div className="prose prose-sm max-w-none prose-green dark:prose-invert">
                            <ReactMarkdown>{content}</ReactMarkdown>
                          </div>
                        );
                      })()}
                    </div>
                  </div>
                )}
              </div>
            ) : message.isInteractivePrompt ? (
              // Special handling for interactive prompts
              <div className="bg-amber-50 dark:bg-amber-900/20 border border-amber-200 dark:border-amber-800 rounded-lg p-4">
                <div className="flex items-start gap-3">
                  <div className="w-8 h-8 bg-amber-500 rounded-full flex items-center justify-center flex-shrink-0 mt-0.5">
                    <svg className="w-5 h-5 text-white" fill="none" stroke="currentColor" viewBox="0 0 24 24">
                      <path strokeLinecap="round" strokeLinejoin="round" strokeWidth={2} d="M8.228 9c.549-1.165 2.03-2 3.772-2 2.21 0 4 1.343 4 3 0 1.4-1.278 2.575-3.006 2.907-.542.104-.994.54-.994 1.093m0 3h.01M21 12a9 9 0 11-18 0 9 9 0 0118 0z" />
                    </svg>
                  </div>
                  <div className="flex-1">
                    <h4 className="font-semibold text-amber-900 dark:text-amber-100 text-base mb-3">
                      Interactive Prompt
                    </h4>
                    {(() => {
                      const lines = message.content.split('\n').filter(line => line.trim());
                      const questionLine = lines.find(line => line.includes('?')) || lines[0] || '';
                      const options = [];
                      
                      // Parse the menu options
                      lines.forEach(line => {
                        // Match lines like "❯ 1. Yes" or "  2. No"
                        const optionMatch = line.match(/[❯\s]*(\d+)\.\s+(.+)/);
                        if (optionMatch) {
                          const isSelected = line.includes('❯');
                          options.push({
                            number: optionMatch[1],
                            text: optionMatch[2].trim(),
                            isSelected
                          });
                        }
                      });
                      
                      return (
                        <>
                          <p className="text-sm text-amber-800 dark:text-amber-200 mb-4">
                            {questionLine}
                          </p>
                          
                          {/* Option buttons */}
                          <div className="space-y-2 mb-4">
                            {options.map((option) => (
                              <button
                                key={option.number}
                                className={`w-full text-left px-4 py-3 rounded-lg border-2 transition-all ${
                                  option.isSelected
                                    ? 'bg-amber-600 dark:bg-amber-700 text-white border-amber-600 dark:border-amber-700 shadow-md'
                                    : 'bg-white dark:bg-gray-800 text-amber-900 dark:text-amber-100 border-amber-300 dark:border-amber-700'
                                } cursor-not-allowed opacity-75`}
                                disabled
                              >
                                <div className="flex items-center gap-3">
                                  <span className={`flex-shrink-0 w-8 h-8 rounded-full flex items-center justify-center text-sm font-bold ${
                                    option.isSelected
                                      ? 'bg-white/20'
                                      : 'bg-amber-100 dark:bg-amber-800/50'
                                  }`}>
                                    {option.number}
                                  </span>
                                  <span className="text-sm sm:text-base font-medium flex-1">
                                    {option.text}
                                  </span>
                                  {option.isSelected && (
                                    <span className="text-lg">❯</span>
                                  )}
                                </div>
                              </button>
                            ))}
                          </div>
                          
                          <div className="bg-amber-100 dark:bg-amber-800/30 rounded-lg p-3">
                            <p className="text-amber-900 dark:text-amber-100 text-sm font-medium mb-1">
                              ⏳ Waiting for your response in the CLI
                            </p>
                            <p className="text-amber-800 dark:text-amber-200 text-xs">
                              Please select an option in your terminal where Claude is running.
                            </p>
                          </div>
                        </>
                      );
                    })()}
                  </div>
                </div>
              </div>
            ) : message.isToolUse && message.toolName === 'Read' ? (
              // Simple Read tool indicator
              (() => {
                try {
                  const input = JSON.parse(message.toolInput);
                  if (input.file_path) {
                    const filename = input.file_path.split('/').pop();
                    return (
                      <div className="bg-blue-50 dark:bg-blue-900/20 border-l-2 border-blue-300 dark:border-blue-600 pl-3 py-1 mb-2 text-sm text-blue-700 dark:text-blue-300">
                        📖 Read{' '}
                        <button 
                          onClick={() => onFileOpen && onFileOpen(input.file_path)}
                          className="text-blue-600 dark:text-blue-400 hover:text-blue-700 dark:hover:text-blue-300 underline font-mono"
                        >
                          {filename}
                        </button>
                      </div>
                    );
                  }
                } catch (e) {
                  return (
                    <div className="bg-blue-50 dark:bg-blue-900/20 border-l-2 border-blue-300 dark:border-blue-600 pl-3 py-1 mb-2 text-sm text-blue-700 dark:text-blue-300">
                      📖 Read file
                    </div>
                  );
                }
              })()
            ) : message.isToolUse && message.toolName === 'TodoWrite' ? (
              // Simple TodoWrite tool indicator with tasks
              (() => {
                try {
                  const input = JSON.parse(message.toolInput);
                  if (input.todos && Array.isArray(input.todos)) {
                    return (
                      <div className="bg-blue-50 dark:bg-blue-900/20 border-l-2 border-blue-300 dark:border-blue-600 pl-3 py-1 mb-2">
                        <div className="text-sm text-blue-700 dark:text-blue-300 mb-2">
                          📝 Update todo list
                        </div>
                        <TodoList todos={input.todos} />
                      </div>
                    );
                  }
                } catch (e) {
                  return (
                    <div className="bg-blue-50 dark:bg-blue-900/20 border-l-2 border-blue-300 dark:border-blue-600 pl-3 py-1 mb-2 text-sm text-blue-700 dark:text-blue-300">
                      📝 Update todo list
                    </div>
                  );
                }
              })()
            ) : message.isToolUse && message.toolName === 'TodoRead' ? (
              // Simple TodoRead tool indicator
              <div className="bg-blue-50 dark:bg-blue-900/20 border-l-2 border-blue-300 dark:border-blue-600 pl-3 py-1 mb-2 text-sm text-blue-700 dark:text-blue-300">
                📋 Read todo list
              </div>
            ) : (
              <div className="text-sm text-gray-700 dark:text-gray-300">
                {message.type === 'assistant' ? (
                  <div className="prose prose-sm max-w-none dark:prose-invert prose-gray [&_code]:!bg-transparent [&_code]:!p-0">
                    <ReactMarkdown
                      components={{
                        code: ({node, inline, className, children, ...props}) => {
                          return inline ? (
                            <strong className="text-blue-600 dark:text-blue-400 font-bold not-prose" {...props}>
                              {children}
                            </strong>
                          ) : (
                            <div className="bg-gray-100 dark:bg-gray-800 p-3 rounded-lg overflow-hidden my-2">
                              <code className="text-gray-800 dark:text-gray-200 text-sm font-mono block whitespace-pre-wrap break-words" {...props}>
                                {children}
                              </code>
                            </div>
                          );
                        },
                        blockquote: ({children}) => (
                          <blockquote className="border-l-4 border-gray-300 dark:border-gray-600 pl-4 italic text-gray-600 dark:text-gray-400 my-2">
                            {children}
                          </blockquote>
                        ),
                        a: ({href, children}) => (
                          <a href={href} className="text-blue-600 dark:text-blue-400 hover:underline" target="_blank" rel="noopener noreferrer">
                            {children}
                          </a>
                        ),
                        p: ({children}) => (
                          <div className="mb-2 last:mb-0">
                            {children}
                          </div>
                        )
                      }}
                    >
                      {String(message.content || '')}
                    </ReactMarkdown>
                  </div>
                ) : (
                  <div className="whitespace-pre-wrap">
                    {message.content}
                  </div>
                )}
              </div>
            )}
            
            <div className={`text-xs text-gray-500 dark:text-gray-400 mt-1 ${isGrouped ? 'opacity-0 group-hover:opacity-100' : ''}`}>
              {new Date(message.timestamp).toLocaleTimeString()}
            </div>
          </div>
        </div>
      )}
    </div>
  );
});

// ImageAttachment component for displaying image previews
const ImageAttachment = ({ file, onRemove, uploadProgress, error }) => {
  const [preview, setPreview] = useState(null);
  
  useEffect(() => {
    const url = URL.createObjectURL(file);
    setPreview(url);
    return () => URL.revokeObjectURL(url);
  }, [file]);
  
  return (
    <div className="relative group">
      <img src={preview} alt={file.name} className="w-20 h-20 object-cover rounded" />
      {uploadProgress !== undefined && uploadProgress < 100 && (
        <div className="absolute inset-0 bg-black/50 flex items-center justify-center">
          <div className="text-white text-xs">{uploadProgress}%</div>
        </div>
      )}
      {error && (
        <div className="absolute inset-0 bg-red-500/50 flex items-center justify-center">
          <svg className="w-6 h-6 text-white" fill="none" stroke="currentColor" viewBox="0 0 24 24">
            <path strokeLinecap="round" strokeLinejoin="round" strokeWidth={2} d="M6 18L18 6M6 6l12 12" />
          </svg>
        </div>
      )}
      <button
        onClick={onRemove}
        className="absolute -top-2 -right-2 bg-red-500 text-white rounded-full p-1 opacity-0 group-hover:opacity-100"
      >
        <svg className="w-3 h-3" fill="none" stroke="currentColor" viewBox="0 0 24 24">
          <path strokeLinecap="round" strokeLinejoin="round" strokeWidth={2} d="M6 18L18 6M6 6l12 12" />
        </svg>
      </button>
    </div>
  );
};

// ChatInterface: Main chat component with Session Protection System integration
// 
// Session Protection System prevents automatic project updates from interrupting active conversations:
// - onSessionActive: Called when user sends message to mark session as protected
// - onSessionInactive: Called when conversation completes/aborts to re-enable updates
// - onReplaceTemporarySession: Called to replace temporary session ID with real WebSocket session ID
//
// This ensures uninterrupted chat experience by pausing sidebar refreshes during conversations.
function ChatInterface({ selectedProject, selectedSession, ws, sendMessage, messages, onFileOpen, onInputFocusChange, onSessionActive, onSessionInactive, onReplaceTemporarySession, onNavigateToSession, onShowSettings, autoExpandTools, showRawParameters, autoScrollToBottom, sendByCtrlEnter }) {
  const [input, setInput] = useState(() => {
    if (typeof window !== 'undefined' && selectedProject) {
      return localStorage.getItem(`draft_input_${selectedProject.name}`) || '';
    }
    return '';
  });
  const [chatMessages, setChatMessages] = useState(() => {
    if (typeof window !== 'undefined' && selectedProject) {
      const saved = localStorage.getItem(`chat_messages_${selectedProject.name}`);
      return saved ? JSON.parse(saved) : [];
    }
    return [];
  });
  const [isLoading, setIsLoading] = useState(false);
  const [currentSessionId, setCurrentSessionId] = useState(selectedSession?.id || null);
  const [isInputFocused, setIsInputFocused] = useState(false);
  const [sessionMessages, setSessionMessages] = useState([]);
  const [isLoadingSessionMessages, setIsLoadingSessionMessages] = useState(false);
  const [isSystemSessionChange, setIsSystemSessionChange] = useState(false);
  const [permissionMode, setPermissionMode] = useState('default');
  const [attachedImages, setAttachedImages] = useState([]);
  const [uploadingImages, setUploadingImages] = useState(new Map());
  const [imageErrors, setImageErrors] = useState(new Map());
  const messagesEndRef = useRef(null);
  const textareaRef = useRef(null);
  const scrollContainerRef = useRef(null);
  const [debouncedInput, setDebouncedInput] = useState('');
  const [showFileDropdown, setShowFileDropdown] = useState(false);
  const [fileList, setFileList] = useState([]);
  const [filteredFiles, setFilteredFiles] = useState([]);
  const [selectedFileIndex, setSelectedFileIndex] = useState(-1);
  const [cursorPosition, setCursorPosition] = useState(0);
  const [atSymbolPosition, setAtSymbolPosition] = useState(-1);
  const [canAbortSession, setCanAbortSession] = useState(false);
  const [isUserScrolledUp, setIsUserScrolledUp] = useState(false);
  const scrollPositionRef = useRef({ height: 0, top: 0 });
  const [showCommandMenu, setShowCommandMenu] = useState(false);
  const [slashCommands, setSlashCommands] = useState([]);
  const [filteredCommands, setFilteredCommands] = useState([]);
  const [isTextareaExpanded, setIsTextareaExpanded] = useState(false);
  const [selectedCommandIndex, setSelectedCommandIndex] = useState(-1);
  const [slashPosition, setSlashPosition] = useState(-1);
  const [visibleMessageCount, setVisibleMessageCount] = useState(100);
  const [claudeStatus, setClaudeStatus] = useState(null);


  // Memoized diff calculation to prevent recalculating on every render
  const createDiff = useMemo(() => {
    const cache = new Map();
    return (oldStr, newStr) => {
      const key = `${oldStr.length}-${newStr.length}-${oldStr.slice(0, 50)}`;
      if (cache.has(key)) {
        return cache.get(key);
      }
      
      const result = calculateDiff(oldStr, newStr);
      cache.set(key, result);
      if (cache.size > 100) {
        const firstKey = cache.keys().next().value;
        cache.delete(firstKey);
      }
      return result;
    };
  }, []);

  // Load session messages from API
  const loadSessionMessages = useCallback(async (projectName, sessionId) => {
    if (!projectName || !sessionId) return [];
    
    setIsLoadingSessionMessages(true);
    try {
      const response = await api.sessionMessages(projectName, sessionId);
      if (!response.ok) {
        throw new Error('Failed to load session messages');
      }
      const data = await response.json();
      return data.messages || [];
    } catch (error) {
      console.error('Error loading session messages:', error);
      return [];
    } finally {
      setIsLoadingSessionMessages(false);
    }
  }, []);

  // Actual diff calculation function
  const calculateDiff = (oldStr, newStr) => {
    const oldLines = oldStr.split('\n');
    const newLines = newStr.split('\n');
    
    // Simple diff algorithm - find common lines and differences
    const diffLines = [];
    let oldIndex = 0;
    let newIndex = 0;
    
    while (oldIndex < oldLines.length || newIndex < newLines.length) {
      const oldLine = oldLines[oldIndex];
      const newLine = newLines[newIndex];
      
      if (oldIndex >= oldLines.length) {
        // Only new lines remaining
        diffLines.push({ type: 'added', content: newLine, lineNum: newIndex + 1 });
        newIndex++;
      } else if (newIndex >= newLines.length) {
        // Only old lines remaining
        diffLines.push({ type: 'removed', content: oldLine, lineNum: oldIndex + 1 });
        oldIndex++;
      } else if (oldLine === newLine) {
        // Lines are the same - skip in diff view (or show as context)
        oldIndex++;
        newIndex++;
      } else {
        // Lines are different
        diffLines.push({ type: 'removed', content: oldLine, lineNum: oldIndex + 1 });
        diffLines.push({ type: 'added', content: newLine, lineNum: newIndex + 1 });
        oldIndex++;
        newIndex++;
      }
    }
    
    return diffLines;
  };

  const convertSessionMessages = (rawMessages) => {
    const converted = [];
    const toolResults = new Map(); // Map tool_use_id to tool result
    
    // First pass: collect all tool results
    for (const msg of rawMessages) {
      if (msg.message?.role === 'user' && Array.isArray(msg.message?.content)) {
        for (const part of msg.message.content) {
          if (part.type === 'tool_result') {
            toolResults.set(part.tool_use_id, {
              content: part.content,
              isError: part.is_error,
              timestamp: new Date(msg.timestamp || Date.now())
            });
          }
        }
      }
    }
    
    // Second pass: process messages and attach tool results to tool uses
    for (const msg of rawMessages) {
      // Handle user messages
      if (msg.message?.role === 'user' && msg.message?.content) {
        let content = '';
        let messageType = 'user';
        
        if (Array.isArray(msg.message.content)) {
          // Handle array content, but skip tool results (they're attached to tool uses)
          const textParts = [];
          
          for (const part of msg.message.content) {
            if (part.type === 'text') {
              textParts.push(part.text);
            }
            // Skip tool_result parts - they're handled in the first pass
          }
          
          content = textParts.join('\n');
        } else if (typeof msg.message.content === 'string') {
          content = msg.message.content;
        } else {
          content = String(msg.message.content);
        }
        
        // Skip command messages and empty content
        if (content && !content.startsWith('<command-name>') && !content.startsWith('[Request interrupted')) {
          converted.push({
            type: messageType,
            content: content,
            timestamp: msg.timestamp || new Date().toISOString()
          });
        }
      }
      
      // Handle assistant messages
      else if (msg.message?.role === 'assistant' && msg.message?.content) {
        if (Array.isArray(msg.message.content)) {
          for (const part of msg.message.content) {
            if (part.type === 'text') {
              converted.push({
                type: 'assistant',
                content: part.text,
                timestamp: msg.timestamp || new Date().toISOString()
              });
            } else if (part.type === 'tool_use') {
              // Get the corresponding tool result
              const toolResult = toolResults.get(part.id);
              
              converted.push({
                type: 'assistant',
                content: '',
                timestamp: msg.timestamp || new Date().toISOString(),
                isToolUse: true,
                toolName: part.name,
                toolInput: JSON.stringify(part.input),
                toolResult: toolResult ? (typeof toolResult.content === 'string' ? toolResult.content : JSON.stringify(toolResult.content)) : null,
                toolError: toolResult?.isError || false,
                toolResultTimestamp: toolResult?.timestamp || new Date()
              });
            }
          }
        } else if (typeof msg.message.content === 'string') {
          converted.push({
            type: 'assistant',
            content: msg.message.content,
            timestamp: msg.timestamp || new Date().toISOString()
          });
        }
      }
    }
    
    return converted;
  };

  // Memoize expensive convertSessionMessages operation
  const convertedMessages = useMemo(() => {
    return convertSessionMessages(sessionMessages);
  }, [sessionMessages]);

  // Define scroll functions early to avoid hoisting issues in useEffect dependencies
  const scrollToBottom = useCallback(() => {
    if (scrollContainerRef.current) {
      scrollContainerRef.current.scrollTop = scrollContainerRef.current.scrollHeight;
      setIsUserScrolledUp(false);
    }
  }, []);

  // Check if user is near the bottom of the scroll container
  const isNearBottom = useCallback(() => {
    if (!scrollContainerRef.current) return false;
    const { scrollTop, scrollHeight, clientHeight } = scrollContainerRef.current;
    // Consider "near bottom" if within 50px of the bottom
    return scrollHeight - scrollTop - clientHeight < 50;
  }, []);

  // Handle scroll events to detect when user manually scrolls up
  const handleScroll = useCallback(() => {
    if (scrollContainerRef.current) {
      const nearBottom = isNearBottom();
      setIsUserScrolledUp(!nearBottom);
    }
  }, [isNearBottom]);

  useEffect(() => {
    // Load session messages when session changes
    const loadMessages = async () => {
      if (selectedSession && selectedProject) {
        setCurrentSessionId(selectedSession.id);
        
        // Only load messages from API if this is a user-initiated session change
        // For system-initiated changes, preserve existing messages and rely on WebSocket
        if (!isSystemSessionChange) {
          const messages = await loadSessionMessages(selectedProject.name, selectedSession.id);
          setSessionMessages(messages);
          // convertedMessages will be automatically updated via useMemo
          // Scroll to bottom after loading session messages if auto-scroll is enabled
          if (autoScrollToBottom) {
            setTimeout(() => scrollToBottom(), 200);
          }
        } else {
          // Reset the flag after handling system session change
          setIsSystemSessionChange(false);
        }
      } else {
        setChatMessages([]);
        setSessionMessages([]);
        setCurrentSessionId(null);
      }
    };
    
    loadMessages();
  }, [selectedSession, selectedProject, loadSessionMessages, scrollToBottom, isSystemSessionChange]);

  // Update chatMessages when convertedMessages changes
  useEffect(() => {
    if (sessionMessages.length > 0) {
      setChatMessages(convertedMessages);
    }
  }, [convertedMessages, sessionMessages]);

  // Notify parent when input focus changes
  useEffect(() => {
    if (onInputFocusChange) {
      onInputFocusChange(isInputFocused);
    }
  }, [isInputFocused, onInputFocusChange]);

  // Persist input draft to localStorage
  useEffect(() => {
    if (selectedProject && input !== '') {
      localStorage.setItem(`draft_input_${selectedProject.name}`, input);
    } else if (selectedProject && input === '') {
      localStorage.removeItem(`draft_input_${selectedProject.name}`);
    }
  }, [input, selectedProject]);

  // Persist chat messages to localStorage
  useEffect(() => {
    if (selectedProject && chatMessages.length > 0) {
      localStorage.setItem(`chat_messages_${selectedProject.name}`, JSON.stringify(chatMessages));
    }
  }, [chatMessages, selectedProject]);

  // Load saved state when project changes (but don't interfere with session loading)
  useEffect(() => {
    if (selectedProject) {
      // Always load saved input draft for the project
      const savedInput = localStorage.getItem(`draft_input_${selectedProject.name}`) || '';
      if (savedInput !== input) {
        setInput(savedInput);
      }
    }
  }, [selectedProject?.name]);


  useEffect(() => {
    // Handle WebSocket messages
    if (messages.length > 0) {
      const latestMessage = messages[messages.length - 1];
      
      switch (latestMessage.type) {
        case 'session-created':
          // New session created by Claude CLI - we receive the real session ID here
          // Store it temporarily until conversation completes (prevents premature session association)
          if (latestMessage.sessionId && !currentSessionId) {
            sessionStorage.setItem('pendingSessionId', latestMessage.sessionId);
            
            // Session Protection: Replace temporary "new-session-*" identifier with real session ID
            // This maintains protection continuity - no gap between temp ID and real ID
            // The temporary session is removed and real session is marked as active
            if (onReplaceTemporarySession) {
              onReplaceTemporarySession(latestMessage.sessionId);
            }
          }
          break;
          
        case 'claude-response':
          const messageData = latestMessage.data.message || latestMessage.data;
          
          // Handle Claude CLI session duplication bug workaround:
          // When resuming a session, Claude CLI creates a new session instead of resuming.
          // We detect this by checking for system/init messages with session_id that differs
          // from our current session. When found, we need to switch the user to the new session.
          if (latestMessage.data.type === 'system' && 
              latestMessage.data.subtype === 'init' && 
              latestMessage.data.session_id && 
              currentSessionId && 
              latestMessage.data.session_id !== currentSessionId) {
            
            console.log('🔄 Claude CLI session duplication detected:', {
              originalSession: currentSessionId,
              newSession: latestMessage.data.session_id
            });
            
            // Mark this as a system-initiated session change to preserve messages
            setIsSystemSessionChange(true);
            
            // Switch to the new session using React Router navigation
            // This triggers the session loading logic in App.jsx without a page reload
            if (onNavigateToSession) {
              onNavigateToSession(latestMessage.data.session_id);
            }
            return; // Don't process the message further, let the navigation handle it
          }
          
          // Handle system/init for new sessions (when currentSessionId is null)
          if (latestMessage.data.type === 'system' && 
              latestMessage.data.subtype === 'init' && 
              latestMessage.data.session_id && 
              !currentSessionId) {
            
            console.log('🔄 New session init detected:', {
              newSession: latestMessage.data.session_id
            });
            
            // Mark this as a system-initiated session change to preserve messages
            setIsSystemSessionChange(true);
            
            // Switch to the new session
            if (onNavigateToSession) {
              onNavigateToSession(latestMessage.data.session_id);
            }
            return; // Don't process the message further, let the navigation handle it
          }
          
          // For system/init messages that match current session, just ignore them
          if (latestMessage.data.type === 'system' && 
              latestMessage.data.subtype === 'init' && 
              latestMessage.data.session_id && 
              currentSessionId && 
              latestMessage.data.session_id === currentSessionId) {
            console.log('🔄 System init message for current session, ignoring');
            return; // Don't process the message further
          }
          
          // Handle different types of content in the response
          if (Array.isArray(messageData.content)) {
            for (const part of messageData.content) {
              if (part.type === 'tool_use') {
                // Add tool use message
                const toolInput = part.input ? JSON.stringify(part.input, null, 2) : '';
                setChatMessages(prev => [...prev, {
                  type: 'assistant',
                  content: '',
                  timestamp: new Date(),
                  isToolUse: true,
                  toolName: part.name,
                  toolInput: toolInput,
                  toolId: part.id,
                  toolResult: null // Will be updated when result comes in
                }]);
              } else if (part.type === 'text' && part.text?.trim()) {
                // Check for usage limit message and format it user-friendly
                let content = part.text;
                if (content.includes('Claude AI usage limit reached|')) {
                  const parts = content.split('|');
                  if (parts.length === 2) {
                    const timestamp = parseInt(parts[1]);
                    if (!isNaN(timestamp)) {
                      const resetTime = new Date(timestamp * 1000);
                      content = `Claude AI usage limit reached. The limit will reset on ${resetTime.toLocaleDateString()} at ${resetTime.toLocaleTimeString()}.`;
                    }
                  }
                }
                
                // Add regular text message
                setChatMessages(prev => [...prev, {
                  type: 'assistant',
                  content: content,
                  timestamp: new Date()
                }]);
              }
            }
          } else if (typeof messageData.content === 'string' && messageData.content.trim()) {
            // Check for usage limit message and format it user-friendly
            let content = messageData.content;
            if (content.includes('Claude AI usage limit reached|')) {
              const parts = content.split('|');
              if (parts.length === 2) {
                const timestamp = parseInt(parts[1]);
                if (!isNaN(timestamp)) {
                  const resetTime = new Date(timestamp * 1000);
                  content = `Claude AI usage limit reached. The limit will reset on ${resetTime.toLocaleDateString()} at ${resetTime.toLocaleTimeString()}.`;
                }
              }
            }
            
            // Add regular text message
            setChatMessages(prev => [...prev, {
              type: 'assistant',
              content: content,
              timestamp: new Date()
            }]);
          }
          
          // Handle tool results from user messages (these come separately)
          if (messageData.role === 'user' && Array.isArray(messageData.content)) {
            for (const part of messageData.content) {
              if (part.type === 'tool_result') {
                // Find the corresponding tool use and update it with the result
                setChatMessages(prev => prev.map(msg => {
                  if (msg.isToolUse && msg.toolId === part.tool_use_id) {
                    return {
                      ...msg,
                      toolResult: {
                        content: part.content,
                        isError: part.is_error,
                        timestamp: new Date()
                      }
                    };
                  }
                  return msg;
                }));
              }
            }
          }
          break;
          
        case 'claude-output':
          setChatMessages(prev => [...prev, {
            type: 'assistant',
            content: latestMessage.data,
            timestamp: new Date()
          }]);
          break;
        case 'claude-interactive-prompt':
          // Handle interactive prompts from CLI
          setChatMessages(prev => [...prev, {
            type: 'assistant',
            content: latestMessage.data,
            timestamp: new Date(),
            isInteractivePrompt: true
          }]);
          break;

        case 'claude-error':
          setChatMessages(prev => [...prev, {
            type: 'error',
            content: `Error: ${latestMessage.error}`,
            timestamp: new Date()
          }]);
          break;
          
        case 'claude-complete':
          setIsLoading(false);
          setCanAbortSession(false);
          setClaudeStatus(null);

          
          // Session Protection: Mark session as inactive to re-enable automatic project updates
          // Conversation is complete, safe to allow project updates again
          // Use real session ID if available, otherwise use pending session ID
          const activeSessionId = currentSessionId || sessionStorage.getItem('pendingSessionId');
          if (activeSessionId && onSessionInactive) {
            onSessionInactive(activeSessionId);
          }
          
          // If we have a pending session ID and the conversation completed successfully, use it
          const pendingSessionId = sessionStorage.getItem('pendingSessionId');
          if (pendingSessionId && !currentSessionId && latestMessage.exitCode === 0) {
                setCurrentSessionId(pendingSessionId);
            sessionStorage.removeItem('pendingSessionId');
          }
          
          // Clear persisted chat messages after successful completion
          if (selectedProject && latestMessage.exitCode === 0) {
            localStorage.removeItem(`chat_messages_${selectedProject.name}`);
          }
          break;
          
        case 'session-aborted':
          setIsLoading(false);
          setCanAbortSession(false);
          setClaudeStatus(null);
          
          // Session Protection: Mark session as inactive when aborted
          // User or system aborted the conversation, re-enable project updates
          if (currentSessionId && onSessionInactive) {
            onSessionInactive(currentSessionId);
          }
          
          setChatMessages(prev => [...prev, {
            type: 'assistant',
            content: 'Session interrupted by user.',
            timestamp: new Date()
          }]);
          break;

        case 'claude-status':
          // Handle Claude working status messages
          console.log('🔔 Received claude-status message:', latestMessage);
          const statusData = latestMessage.data;
          if (statusData) {
            // Parse the status message to extract relevant information
            let statusInfo = {
              text: 'Working...',
              tokens: 0,
              can_interrupt: true
            };
            
            // Check for different status message formats
            if (statusData.message) {
              statusInfo.text = statusData.message;
            } else if (statusData.status) {
              statusInfo.text = statusData.status;
            } else if (typeof statusData === 'string') {
              statusInfo.text = statusData;
            }
            
            // Extract token count
            if (statusData.tokens) {
              statusInfo.tokens = statusData.tokens;
            } else if (statusData.token_count) {
              statusInfo.tokens = statusData.token_count;
            }
            
            // Check if can interrupt
            if (statusData.can_interrupt !== undefined) {
              statusInfo.can_interrupt = statusData.can_interrupt;
            }
            
            console.log('📊 Setting claude status:', statusInfo);
            setClaudeStatus(statusInfo);
            setIsLoading(true);
            setCanAbortSession(statusInfo.can_interrupt);
          }
          break;
  
      }
    }
  }, [messages]);

  // Load file list when project changes
  useEffect(() => {
    if (selectedProject) {
      fetchProjectFiles();
    }
  }, [selectedProject]);

  const fetchProjectFiles = async () => {
    try {
      const response = await api.getFiles(selectedProject.name);
      if (response.ok) {
        const files = await response.json();
        // Flatten the file tree to get all file paths
        const flatFiles = flattenFileTree(files);
        setFileList(flatFiles);
      }
    } catch (error) {
      console.error('Error fetching files:', error);
    }
  };

  const flattenFileTree = (files, basePath = '') => {
    let result = [];
    for (const file of files) {
      const fullPath = basePath ? `${basePath}/${file.name}` : file.name;
      if (file.type === 'directory' && file.children) {
        result = result.concat(flattenFileTree(file.children, fullPath));
      } else if (file.type === 'file') {
        result.push({
          name: file.name,
          path: fullPath,
          relativePath: file.path
        });
      }
    }
    return result;
  };

  // Handle @ symbol detection and file filtering
  useEffect(() => {
    const textBeforeCursor = input.slice(0, cursorPosition);
    const lastAtIndex = textBeforeCursor.lastIndexOf('@');
    
    if (lastAtIndex !== -1) {
      const textAfterAt = textBeforeCursor.slice(lastAtIndex + 1);
      // Check if there's a space after the @ symbol (which would end the file reference)
      if (!textAfterAt.includes(' ')) {
        setAtSymbolPosition(lastAtIndex);
        setShowFileDropdown(true);
        
        // Filter files based on the text after @
        const filtered = fileList.filter(file => 
          file.name.toLowerCase().includes(textAfterAt.toLowerCase()) ||
          file.path.toLowerCase().includes(textAfterAt.toLowerCase())
        ).slice(0, 10); // Limit to 10 results
        
        setFilteredFiles(filtered);
        setSelectedFileIndex(-1);
      } else {
        setShowFileDropdown(false);
        setAtSymbolPosition(-1);
      }
    } else {
      setShowFileDropdown(false);
      setAtSymbolPosition(-1);
    }
  }, [input, cursorPosition, fileList]);

  // Debounced input handling
  useEffect(() => {
    const timer = setTimeout(() => {
      setDebouncedInput(input);
    }, 150); // 150ms debounce
    
    return () => clearTimeout(timer);
  }, [input]);

  // Show only recent messages for better performance
  const visibleMessages = useMemo(() => {
    if (chatMessages.length <= visibleMessageCount) {
      return chatMessages;
    }
    return chatMessages.slice(-visibleMessageCount);
  }, [chatMessages, visibleMessageCount]);

  // Capture scroll position before render when auto-scroll is disabled
  useEffect(() => {
    if (!autoScrollToBottom && scrollContainerRef.current) {
      const container = scrollContainerRef.current;
      scrollPositionRef.current = {
        height: container.scrollHeight,
        top: container.scrollTop
      };
    }
  });

  useEffect(() => {
    // Auto-scroll to bottom when new messages arrive
    if (scrollContainerRef.current && chatMessages.length > 0) {
      if (autoScrollToBottom) {
        // If auto-scroll is enabled, always scroll to bottom unless user has manually scrolled up
        if (!isUserScrolledUp) {
          setTimeout(() => scrollToBottom(), 50); // Small delay to ensure DOM is updated
        }
      } else {
        // When auto-scroll is disabled, preserve the visual position
        const container = scrollContainerRef.current;
        const prevHeight = scrollPositionRef.current.height;
        const prevTop = scrollPositionRef.current.top;
        const newHeight = container.scrollHeight;
        const heightDiff = newHeight - prevHeight;
        
        // If content was added above the current view, adjust scroll position
        if (heightDiff > 0 && prevTop > 0) {
          container.scrollTop = prevTop + heightDiff;
        }
      }
    }
  }, [chatMessages.length, isUserScrolledUp, scrollToBottom, autoScrollToBottom]);

  // Scroll to bottom when component mounts with existing messages or when messages first load
  useEffect(() => {
    if (scrollContainerRef.current && chatMessages.length > 0) {
      // Always scroll to bottom when messages first load (user expects to see latest)
      // Also reset scroll state
      setIsUserScrolledUp(false);
      setTimeout(() => scrollToBottom(), 200); // Longer delay to ensure full rendering
    }
  }, [chatMessages.length > 0, scrollToBottom]); // Trigger when messages first appear

  // Add scroll event listener to detect user scrolling
  useEffect(() => {
    const scrollContainer = scrollContainerRef.current;
    if (scrollContainer) {
      scrollContainer.addEventListener('scroll', handleScroll);
      return () => scrollContainer.removeEventListener('scroll', handleScroll);
    }
  }, [handleScroll]);

  // Initial textarea setup
  useEffect(() => {
    if (textareaRef.current) {
      textareaRef.current.style.height = 'auto';
      textareaRef.current.style.height = textareaRef.current.scrollHeight + 'px';

      // Check if initially expanded
      const lineHeight = parseInt(window.getComputedStyle(textareaRef.current).lineHeight);
      const isExpanded = textareaRef.current.scrollHeight > lineHeight * 2;
      setIsTextareaExpanded(isExpanded);
    }
  }, []); // Only run once on mount

  // Reset textarea height when input is cleared programmatically
  useEffect(() => {
    if (textareaRef.current && !input.trim()) {
      textareaRef.current.style.height = 'auto';
      setIsTextareaExpanded(false);
    }
  }, [input]);

  const handleTranscript = useCallback((text) => {
    if (text.trim()) {
      setInput(prevInput => {
        const newInput = prevInput.trim() ? `${prevInput} ${text}` : text;
        
        // Update textarea height after setting new content
        setTimeout(() => {
          if (textareaRef.current) {
            textareaRef.current.style.height = 'auto';
            textareaRef.current.style.height = textareaRef.current.scrollHeight + 'px';
            
            // Check if expanded after transcript
            const lineHeight = parseInt(window.getComputedStyle(textareaRef.current).lineHeight);
            const isExpanded = textareaRef.current.scrollHeight > lineHeight * 2;
            setIsTextareaExpanded(isExpanded);
          }
        }, 0);
        
        return newInput;
      });
    }
  }, []);

  // Load earlier messages by increasing the visible message count
  const loadEarlierMessages = useCallback(() => {
    setVisibleMessageCount(prevCount => prevCount + 100);
  }, []);

  // Handle image files from drag & drop or file picker
  const handleImageFiles = useCallback((files) => {
    const validFiles = files.filter(file => {
      if (!file.type.startsWith('image/')) {
        return false;
      }
      if (file.size > 5 * 1024 * 1024) {
        setImageErrors(prev => new Map(prev).set(file.name, 'File too large (max 5MB)'));
        return false;
      }
      return true;
    });

    if (validFiles.length > 0) {
      setAttachedImages(prev => [...prev, ...validFiles].slice(0, 5)); // Max 5 images
    }
  }, []);

  // Handle clipboard paste for images
  const handlePaste = useCallback(async (e) => {
    const items = Array.from(e.clipboardData.items);
    
    for (const item of items) {
      if (item.type.startsWith('image/')) {
        const file = item.getAsFile();
        if (file) {
          handleImageFiles([file]);
        }
      }
    }
    
    // Fallback for some browsers/platforms
    if (items.length === 0 && e.clipboardData.files.length > 0) {
      const files = Array.from(e.clipboardData.files);
      const imageFiles = files.filter(f => f.type.startsWith('image/'));
      if (imageFiles.length > 0) {
        handleImageFiles(imageFiles);
      }
    }
  }, [handleImageFiles]);

  // Setup dropzone
  const { getRootProps, getInputProps, isDragActive, open } = useDropzone({
    accept: {
      'image/*': ['.png', '.jpg', '.jpeg', '.gif', '.webp', '.svg']
    },
    maxSize: 5 * 1024 * 1024, // 5MB
    maxFiles: 5,
    onDrop: handleImageFiles,
    noClick: true, // We'll use our own button
    noKeyboard: true
  });

  const handleSubmit = async (e) => {
    e.preventDefault();
    if (!input.trim() || isLoading || !selectedProject) return;

    // Upload images first if any
    let uploadedImages = [];
    if (attachedImages.length > 0) {
      const formData = new FormData();
      attachedImages.forEach(file => {
        formData.append('images', file);
      });
      
      try {
        const token = localStorage.getItem('auth-token');
        const headers = {};
        if (token) {
          headers['Authorization'] = `Bearer ${token}`;
        }
        
        const response = await fetch(`/api/projects/${selectedProject.name}/upload-images`, {
          method: 'POST',
          headers: headers,
          body: formData
        });
        
        if (!response.ok) {
          throw new Error('Failed to upload images');
        }
        
        const result = await response.json();
        uploadedImages = result.images;
      } catch (error) {
        console.error('Image upload failed:', error);
        setChatMessages(prev => [...prev, {
          type: 'error',
          content: `Failed to upload images: ${error.message}`,
          timestamp: new Date()
        }]);
        return;
      }
    }

    const userMessage = {
      type: 'user',
      content: input,
      images: uploadedImages,
      timestamp: new Date()
    };

    setChatMessages(prev => [...prev, userMessage]);
    setIsLoading(true);
    setCanAbortSession(true);
    // Set a default status when starting
    setClaudeStatus({
      text: 'Processing',
      tokens: 0,
      can_interrupt: true
    });
    
    // Always scroll to bottom when user sends a message and reset scroll state
    setIsUserScrolledUp(false); // Reset scroll state so auto-scroll works for Claude's response
    setTimeout(() => scrollToBottom(), 100); // Longer delay to ensure message is rendered

    // Session Protection: Mark session as active to prevent automatic project updates during conversation
    // This is crucial for maintaining chat state integrity. We handle two cases:
    // 1. Existing sessions: Use the real currentSessionId
    // 2. New sessions: Generate temporary identifier "new-session-{timestamp}" since real ID comes via WebSocket later
    // This ensures no gap in protection between message send and session creation
    const sessionToActivate = currentSessionId || `new-session-${Date.now()}`;
    if (onSessionActive) {
      onSessionActive(sessionToActivate);
    }

    // Get tools settings from localStorage
    const getToolsSettings = () => {
      try {
        const savedSettings = localStorage.getItem('claude-tools-settings');
        if (savedSettings) {
          return JSON.parse(savedSettings);
        }
      } catch (error) {
        console.error('Error loading tools settings:', error);
      }
      return {
        allowedTools: [],
        disallowedTools: [],
        skipPermissions: false
      };
    };

    const toolsSettings = getToolsSettings();

    // Send command to Claude CLI via WebSocket with images
    sendMessage({
      type: 'claude-command',
      command: input,
      options: {
        projectPath: selectedProject.path,
        cwd: selectedProject.fullPath,
        sessionId: currentSessionId,
        resume: !!currentSessionId,
        toolsSettings: toolsSettings,
        permissionMode: permissionMode,
        images: uploadedImages // Pass images to backend
      }
    });

    setInput('');
    setAttachedImages([]);
    setUploadingImages(new Map());
    setImageErrors(new Map());
    setIsTextareaExpanded(false);
    
    // Reset textarea height


    if (textareaRef.current) {
      textareaRef.current.style.height = 'auto';
    }
    
    // Clear the saved draft since message was sent
    if (selectedProject) {
      localStorage.removeItem(`draft_input_${selectedProject.name}`);
    }
  };

  const handleKeyDown = (e) => {
    // Handle file dropdown navigation
    if (showFileDropdown && filteredFiles.length > 0) {
      if (e.key === 'ArrowDown') {
        e.preventDefault();
        setSelectedFileIndex(prev => 
          prev < filteredFiles.length - 1 ? prev + 1 : 0
        );
        return;
      }
      if (e.key === 'ArrowUp') {
        e.preventDefault();
        setSelectedFileIndex(prev => 
          prev > 0 ? prev - 1 : filteredFiles.length - 1
        );
        return;
      }
      if (e.key === 'Tab' || e.key === 'Enter') {
        e.preventDefault();
        if (selectedFileIndex >= 0) {
          selectFile(filteredFiles[selectedFileIndex]);
        } else if (filteredFiles.length > 0) {
          selectFile(filteredFiles[0]);
        }
        return;
      }
      if (e.key === 'Escape') {
        e.preventDefault();
        setShowFileDropdown(false);
        return;
      }
    }
    
    // Handle Tab key for mode switching (only when file dropdown is not showing)
    if (e.key === 'Tab' && !showFileDropdown) {
      e.preventDefault();
      const modes = ['default', 'acceptEdits', 'bypassPermissions', 'plan'];
      const currentIndex = modes.indexOf(permissionMode);
      const nextIndex = (currentIndex + 1) % modes.length;
      setPermissionMode(modes[nextIndex]);
      return;
    }
    
    // Handle Enter key: Ctrl+Enter (Cmd+Enter on Mac) sends, Shift+Enter creates new line
    if (e.key === 'Enter') {
      // If we're in composition, don't send message
      if (e.nativeEvent.isComposing) {
        return; // Let IME handle the Enter key
      }
      
      if ((e.ctrlKey || e.metaKey) && !e.shiftKey) {
        // Ctrl+Enter or Cmd+Enter: Send message
        e.preventDefault();
        handleSubmit(e);
      } else if (!e.shiftKey && !e.ctrlKey && !e.metaKey) {
        // Plain Enter: Send message only if not in IME composition
        if (!sendByCtrlEnter) {
          e.preventDefault();
          handleSubmit(e);
        }
      }
      // Shift+Enter: Allow default behavior (new line)
    }
  };

  const selectFile = (file) => {
    const textBeforeAt = input.slice(0, atSymbolPosition);
    const textAfterAtQuery = input.slice(atSymbolPosition);
    const spaceIndex = textAfterAtQuery.indexOf(' ');
    const textAfterQuery = spaceIndex !== -1 ? textAfterAtQuery.slice(spaceIndex) : '';
    
    const newInput = textBeforeAt + '@' + file.path + ' ' + textAfterQuery;
    const newCursorPos = textBeforeAt.length + 1 + file.path.length + 1;
    
    // Immediately ensure focus is maintained
    if (textareaRef.current && !textareaRef.current.matches(':focus')) {
      textareaRef.current.focus();
    }
    
    // Update input and cursor position
    setInput(newInput);
    setCursorPosition(newCursorPos);
    
    // Hide dropdown
    setShowFileDropdown(false);
    setAtSymbolPosition(-1);
    
    // Set cursor position synchronously 
    if (textareaRef.current) {
      // Use requestAnimationFrame for smoother updates
      requestAnimationFrame(() => {
        if (textareaRef.current) {
          textareaRef.current.setSelectionRange(newCursorPos, newCursorPos);
          // Ensure focus is maintained
          if (!textareaRef.current.matches(':focus')) {
            textareaRef.current.focus();
          }
        }
      });
    }
  };

  const handleInputChange = (e) => {
    const newValue = e.target.value;
    setInput(newValue);
    setCursorPosition(e.target.selectionStart);
    
    // Handle height reset when input becomes empty
    if (!newValue.trim()) {
      e.target.style.height = 'auto';
      setIsTextareaExpanded(false);
    }
  };

  const handleTextareaClick = (e) => {
    setCursorPosition(e.target.selectionStart);
  };



  const handleNewSession = () => {
    setChatMessages([]);
    setInput('');
    setIsLoading(false);
    setCanAbortSession(false);
  };
  
  const handleAbortSession = () => {
    if (currentSessionId && canAbortSession) {
      sendMessage({
        type: 'abort-session',
        sessionId: currentSessionId
      });
    }
  };

  const handleModeSwitch = () => {
    const modes = ['default', 'acceptEdits', 'bypassPermissions', 'plan'];
    const currentIndex = modes.indexOf(permissionMode);
    const nextIndex = (currentIndex + 1) % modes.length;
    setPermissionMode(modes[nextIndex]);
  };

  // Don't render if no project is selected
  if (!selectedProject) {
    return (
      <div className="flex items-center justify-center h-full">
        <div className="text-center text-gray-500 dark:text-gray-400">
          <p>Select a project to start chatting with Claude</p>
        </div>
      </div>
    );
  }

  return (
    <>
      <style>
        {`
          details[open] .details-chevron {
            transform: rotate(180deg);
          }
        `}
      </style>
      <div className="h-full flex flex-col">
        {/* Messages Area - Scrollable Middle Section */}
      <div 
        ref={scrollContainerRef}
        className="flex-1 overflow-y-auto overflow-x-hidden px-0 py-3 sm:p-4 space-y-3 sm:space-y-4 relative"
      >
        {isLoadingSessionMessages && chatMessages.length === 0 ? (
          <div className="text-center text-gray-500 dark:text-gray-400 mt-8">
            <div className="flex items-center justify-center space-x-2">
              <div className="animate-spin rounded-full h-4 w-4 border-b-2 border-gray-400"></div>
              <p>Loading session messages...</p>
            </div>
          </div>
        ) : chatMessages.length === 0 ? (
          <div className="flex items-center justify-center h-full">
            <div className="text-center text-gray-500 dark:text-gray-400 px-6 sm:px-4">
              <p className="font-bold text-lg sm:text-xl mb-3">Start a conversation with Claude</p>
              <p className="text-sm sm:text-base leading-relaxed">
                Ask questions about your code, request changes, or get help with development tasks
              </p>
            </div>
          </div>
        ) : (
          <>
            {chatMessages.length > visibleMessageCount && (
              <div className="text-center text-gray-500 dark:text-gray-400 text-sm py-2 border-b border-gray-200 dark:border-gray-700">
                Showing last {visibleMessageCount} messages ({chatMessages.length} total) • 
                <button 
                  className="ml-1 text-blue-600 hover:text-blue-700 underline"
                  onClick={loadEarlierMessages}
                >
                  Load earlier messages
                </button>
              </div>
            )}
            
            {visibleMessages.map((message, index) => {
              const prevMessage = index > 0 ? visibleMessages[index - 1] : null;
              
              return (
                <MessageComponent
                  key={index}
                  message={message}
                  index={index}
                  prevMessage={prevMessage}
                  createDiff={createDiff}
                  onFileOpen={onFileOpen}
                  onShowSettings={onShowSettings}
                  autoExpandTools={autoExpandTools}
                  showRawParameters={showRawParameters}
                />
              );
            })}
          </>
        )}
        
        {isLoading && (
          <div className="chat-message assistant">
            <div className="w-full">
              <div className="flex items-center space-x-3 mb-2">
                <div className="w-8 h-8 bg-gray-600 rounded-full flex items-center justify-center text-white text-sm flex-shrink-0">
                  C
                </div>
                <div className="text-sm font-medium text-gray-900 dark:text-white">Claude</div>
                {/* Abort button removed - functionality not yet implemented at backend */}
              </div>
              <div className="w-full text-sm text-gray-500 dark:text-gray-400 pl-3 sm:pl-0">
                <div className="flex items-center space-x-1">
                  <div className="animate-pulse">●</div>
                  <div className="animate-pulse" style={{ animationDelay: '0.2s' }}>●</div>
                  <div className="animate-pulse" style={{ animationDelay: '0.4s' }}>●</div>
                  <span className="ml-2">Thinking...</span>
                </div>
              </div>
            </div>
          </div>
        )}
        
        <div ref={messagesEndRef} />
      </div>


      {/* Input Area - Fixed Bottom */}
      <div className={`p-2 sm:p-4 md:p-6 flex-shrink-0 ${
        isInputFocused ? 'pb-2 sm:pb-4 md:pb-6' : 'pb-16 sm:pb-4 md:pb-6'
      }`}>
        {/* Claude Working Status - positioned above the input form */}
        <ClaudeStatus 
          status={claudeStatus}
          isLoading={isLoading}
          onAbort={handleAbortSession}
        />
        
        {/* Permission Mode Selector with scroll to bottom button - Above input, clickable for mobile */}
        <div className="max-w-4xl mx-auto mb-3">
          <div className="flex items-center justify-center gap-3">
            <button
              type="button"
              onClick={handleModeSwitch}
              className={`px-3 py-1.5 rounded-lg text-sm font-medium border transition-all duration-200 ${
                permissionMode === 'default' 
                  ? 'bg-gray-100 dark:bg-gray-700 text-gray-700 dark:text-gray-300 border-gray-300 dark:border-gray-600 hover:bg-gray-200 dark:hover:bg-gray-600'
                  : permissionMode === 'acceptEdits'
                  ? 'bg-green-50 dark:bg-green-900/20 text-green-700 dark:text-green-300 border-green-300 dark:border-green-600 hover:bg-green-100 dark:hover:bg-green-900/30'
                  : permissionMode === 'bypassPermissions'
                  ? 'bg-orange-50 dark:bg-orange-900/20 text-orange-700 dark:text-orange-300 border-orange-300 dark:border-orange-600 hover:bg-orange-100 dark:hover:bg-orange-900/30'
                  : 'bg-blue-50 dark:bg-blue-900/20 text-blue-700 dark:text-blue-300 border-blue-300 dark:border-blue-600 hover:bg-blue-100 dark:hover:bg-blue-900/30'
              }`}
              title="Click to change permission mode (or press Tab in input)"
            >
              <div className="flex items-center gap-2">
                <div className={`w-2 h-2 rounded-full ${
                  permissionMode === 'default' 
                    ? 'bg-gray-500'
                    : permissionMode === 'acceptEdits'
                    ? 'bg-green-500'
                    : permissionMode === 'bypassPermissions'
                    ? 'bg-orange-500'
                    : 'bg-blue-500'
                }`} />
                <span>
                  {permissionMode === 'default' && 'Default Mode'}
                  {permissionMode === 'acceptEdits' && 'Accept Edits'}
                  {permissionMode === 'bypassPermissions' && 'Bypass Permissions'}
                  {permissionMode === 'plan' && 'Plan Mode'}
                </span>
              </div>
            </button>
            
            {/* Scroll to bottom button - positioned next to mode indicator */}
            {isUserScrolledUp && chatMessages.length > 0 && (
              <button
                onClick={scrollToBottom}
                className="w-8 h-8 bg-blue-600 hover:bg-blue-700 text-white rounded-full shadow-lg flex items-center justify-center transition-all duration-200 hover:scale-105 focus:outline-none focus:ring-2 focus:ring-blue-500 focus:ring-offset-2 dark:ring-offset-gray-800"
                title="Scroll to bottom"
              >
                <svg className="w-4 h-4" fill="none" stroke="currentColor" viewBox="0 0 24 24">
                  <path strokeLinecap="round" strokeLinejoin="round" strokeWidth={2} d="M19 14l-7 7m0 0l-7-7m7 7V3" />
                </svg>
              </button>
            )}
          </div>
        </div>
        
        <form onSubmit={handleSubmit} className="relative max-w-4xl mx-auto">
          {/* Drag overlay */}
          {isDragActive && (
            <div className="absolute inset-0 bg-blue-500/20 border-2 border-dashed border-blue-500 rounded-lg flex items-center justify-center z-50">
              <div className="bg-white dark:bg-gray-800 rounded-lg p-4 shadow-lg">
                <svg className="w-8 h-8 text-blue-500 mx-auto mb-2" fill="none" stroke="currentColor" viewBox="0 0 24 24">
                  <path strokeLinecap="round" strokeLinejoin="round" strokeWidth={2} d="M7 16a4 4 0 01-.88-7.903A5 5 0 1115.9 6L16 6a5 5 0 011 9.9M15 13l-3-3m0 0l-3 3m3-3v12" />
                </svg>
                <p className="text-sm font-medium">Drop images here</p>
              </div>
            </div>
          )}
          
          {/* Image attachments preview */}
          {attachedImages.length > 0 && (
            <div className="mb-2 p-2 bg-gray-50 dark:bg-gray-800 rounded-lg">
              <div className="flex flex-wrap gap-2">
                {attachedImages.map((file, index) => (
                  <ImageAttachment
                    key={index}
                    file={file}
                    onRemove={() => {
                      setAttachedImages(prev => prev.filter((_, i) => i !== index));
                    }}
                    uploadProgress={uploadingImages.get(file.name)}
                    error={imageErrors.get(file.name)}
                  />
                ))}
              </div>
            </div>
          )}
          
          {/* File dropdown - positioned outside dropzone to avoid conflicts */}
          {showFileDropdown && filteredFiles.length > 0 && (
            <div className="absolute bottom-full left-0 right-0 mb-2 bg-white dark:bg-gray-800 border border-gray-200 dark:border-gray-600 rounded-lg shadow-lg max-h-48 overflow-y-auto z-50 backdrop-blur-sm">
              {filteredFiles.map((file, index) => (
                <div
                  key={file.path}
                  className={`px-4 py-3 cursor-pointer border-b border-gray-100 dark:border-gray-700 last:border-b-0 touch-manipulation ${
                    index === selectedFileIndex
                      ? 'bg-blue-50 dark:bg-blue-900/20 text-blue-700 dark:text-blue-300'
                      : 'hover:bg-gray-50 dark:hover:bg-gray-700 text-gray-700 dark:text-gray-300'
                  }`}
                  onMouseDown={(e) => {
                    // Prevent textarea from losing focus on mobile
                    e.preventDefault();
                    e.stopPropagation();
                  }}
                  onClick={(e) => {
                    e.preventDefault();
                    e.stopPropagation();
                    selectFile(file);
                  }}
                >
                  <div className="font-medium text-sm">{file.name}</div>
                  <div className="text-xs text-gray-500 dark:text-gray-400 font-mono">
                    {file.path}
                  </div>
                </div>
              ))}
            </div>
          )}
          
          <div {...getRootProps()} className={`relative bg-white dark:bg-gray-800 rounded-2xl shadow-lg border border-gray-200 dark:border-gray-600 focus-within:ring-2 focus-within:ring-blue-500 dark:focus-within:ring-blue-500 focus-within:border-blue-500 transition-all duration-200 ${isTextareaExpanded ? 'chat-input-expanded' : ''}`}>
            <input {...getInputProps()} />
            <textarea
              ref={textareaRef}
              value={input}
              onChange={handleInputChange}
              onClick={handleTextareaClick}
              onKeyDown={handleKeyDown}
              onPaste={handlePaste}
              onFocus={() => setIsInputFocused(true)}
              onBlur={() => setIsInputFocused(false)}
              onInput={(e) => {
                // Immediate resize on input for better UX
                e.target.style.height = 'auto';
                e.target.style.height = e.target.scrollHeight + 'px';
                setCursorPosition(e.target.selectionStart);
                
                // Check if textarea is expanded (more than 2 lines worth of height)
                const lineHeight = parseInt(window.getComputedStyle(e.target).lineHeight);
                const isExpanded = e.target.scrollHeight > lineHeight * 2;
                setIsTextareaExpanded(isExpanded);
              }}
              placeholder="Ask Claude to help with your code... (@ to reference files)"
              disabled={isLoading}
              rows={1}
              className="chat-input-placeholder w-full pl-12 pr-28 sm:pr-40 py-3 sm:py-4 bg-transparent rounded-2xl focus:outline-none text-gray-900 dark:text-gray-100 placeholder-gray-400 dark:placeholder-gray-500 disabled:opacity-50 resize-none min-h-[40px] sm:min-h-[56px] max-h-[40vh] sm:max-h-[300px] overflow-y-auto text-sm sm:text-base transition-all duration-200"
              style={{ height: 'auto' }}
            />
            {/* Clear button - shown when there's text */}
            {input.trim() && (
              <button
                type="button"
                onClick={(e) => {
                  e.preventDefault();
                  e.stopPropagation();
                  setInput('');
                  if (textareaRef.current) {
                    textareaRef.current.style.height = 'auto';
                    textareaRef.current.focus();
                  }
                  setIsTextareaExpanded(false);
                }}
                onTouchEnd={(e) => {
                  e.preventDefault();
                  e.stopPropagation();
                  setInput('');
                  if (textareaRef.current) {
                    textareaRef.current.style.height = 'auto';
                    textareaRef.current.focus();
                  }
                  setIsTextareaExpanded(false);
                }}
                className="absolute -left-0.5 -top-3 sm:right-28 sm:left-auto sm:top-1/2 sm:-translate-y-1/2 w-6 h-6 sm:w-8 sm:h-8 bg-gray-100 hover:bg-gray-200 dark:bg-gray-700 dark:hover:bg-gray-600 border border-gray-300 dark:border-gray-600 rounded-full flex items-center justify-center transition-all duration-200 group z-10 shadow-sm"
                title="Clear input"
              >
                <svg 
                  className="w-3 h-3 sm:w-4 sm:h-4 text-gray-600 dark:text-gray-300 group-hover:text-gray-800 dark:group-hover:text-gray-100 transition-colors" 
                  fill="none" 
                  stroke="currentColor" 
                  viewBox="0 0 24 24"
                >
                  <path 
                    strokeLinecap="round" 
                    strokeLinejoin="round" 
                    strokeWidth={2} 
                    d="M6 18L18 6M6 6l12 12" 
                  />
                </svg>
              </button>
            )}
            {/* Image upload button */}
            <button
              type="button"
              onClick={open}
              className="absolute left-2 bottom-4 p-2 hover:bg-gray-100 dark:hover:bg-gray-700 rounded-lg transition-colors"
              title="Attach images"
            >
              <svg className="w-5 h-5 text-gray-500" fill="none" stroke="currentColor" viewBox="0 0 24 24">
                <path strokeLinecap="round" strokeLinejoin="round" strokeWidth={2} d="M4 16l4.586-4.586a2 2 0 012.828 0L16 16m-2-2l1.586-1.586a2 2 0 012.828 0L20 14m-6-6h.01M6 20h12a2 2 0 002-2V6a2 2 0 00-2-2H6a2 2 0 00-2 2v12a2 2 0 002 2z" />
              </svg>
            </button>
            
            {/* Mic button - HIDDEN */}
            <div className="absolute right-16 sm:right-16 top-1/2 transform -translate-y-1/2" style={{ display: 'none' }}>
              <MicButton 
                onTranscript={handleTranscript}
                className="w-10 h-10 sm:w-10 sm:h-10"
              />
            </div>
            {/* Send button */}
            <button
              type="submit"
              disabled={!input.trim() || isLoading}
              onMouseDown={(e) => {
                e.preventDefault();
                handleSubmit(e);
              }}
              onTouchStart={(e) => {
                e.preventDefault();
                handleSubmit(e);
              }}
              className="absolute right-2 top-1/2 transform -translate-y-1/2 w-12 h-12 sm:w-12 sm:h-12 bg-blue-600 hover:bg-blue-700 disabled:bg-gray-400 disabled:cursor-not-allowed rounded-full flex items-center justify-center transition-colors focus:outline-none focus:ring-2 focus:ring-blue-500 focus:ring-offset-2 dark:ring-offset-gray-800"
            >
              <svg 
                className="w-4 h-4 sm:w-5 sm:h-5 text-white transform rotate-90" 
                fill="none" 
                stroke="currentColor" 
                viewBox="0 0 24 24"
              >
                <path 
                  strokeLinecap="round" 
                  strokeLinejoin="round" 
                  strokeWidth={2} 
                  d="M12 19l9 2-9-18-9 18 9-2zm0 0v-8" 
                />
              </svg>
            </button>
          </div>
          {/* Hint text */}
          <div className="text-xs text-gray-500 dark:text-gray-400 text-center mt-2 hidden sm:block">
            {sendByCtrlEnter 
              ? "Ctrl+Enter to send (IME safe) • Shift+Enter for new line • Tab to change modes • @ to reference files" 
              : "Press Enter to send • Shift+Enter for new line • Tab to change modes • @ to reference files"}
          </div>
          <div className={`text-xs text-gray-500 dark:text-gray-400 text-center mt-2 sm:hidden transition-opacity duration-200 ${
            isInputFocused ? 'opacity-100' : 'opacity-0'
          }`}>
            {sendByCtrlEnter 
              ? "Ctrl+Enter to send (IME safe) • Tab for modes • @ for files" 
              : "Enter to send • Tab for modes • @ for files"}
          </div>
        </form>
      </div>
    </div>
    </>
  );
}

>>>>>>> 7f4feb18
export default React.memo(ChatInterface);<|MERGE_RESOLUTION|>--- conflicted
+++ resolved
@@ -1,5007 +1,2523 @@
-<<<<<<< HEAD
-/*
- * ChatInterface.jsx - Chat Component with Session Protection Integration
- * 
- * SESSION PROTECTION INTEGRATION:
- * ===============================
- * 
- * This component integrates with the Session Protection System to prevent project updates
- * from interrupting active conversations:
- * 
- * Key Integration Points:
- * 1. handleSubmit() - Marks session as active when user sends message (including temp ID for new sessions)
- * 2. session-created handler - Replaces temporary session ID with real WebSocket session ID  
- * 3. claude-complete handler - Marks session as inactive when conversation finishes
- * 4. session-aborted handler - Marks session as inactive when conversation is aborted
- * 
- * This ensures uninterrupted chat experience by coordinating with App.jsx to pause sidebar updates.
- */
-
-import React, { useState, useEffect, useRef, useMemo, useCallback, memo } from 'react';
-import ReactMarkdown from 'react-markdown';
-import { useDropzone } from 'react-dropzone';
-import { useTranslation } from 'react-i18next';
-import TodoList from './TodoList';
-import ClaudeLogo from './ClaudeLogo.jsx';
-
-import ClaudeStatus from './ClaudeStatus';
-import { MicButton } from './MicButton.jsx';
-import { api } from '../utils/api';
-
-// Memoized message component to prevent unnecessary re-renders
-const MessageComponent = memo(({ message, index, prevMessage, createDiff, onFileOpen, onShowSettings, autoExpandTools, showRawParameters }) => {
-  const { t } = useTranslation('chat');
-  const isGrouped = prevMessage && prevMessage.type === message.type && 
-                   prevMessage.type === 'assistant' && 
-                   !prevMessage.isToolUse && !message.isToolUse;
-  const messageRef = React.useRef(null);
-  const [isExpanded, setIsExpanded] = React.useState(false);
-  React.useEffect(() => {
-    if (!autoExpandTools || !messageRef.current || !message.isToolUse) return;
-    
-    const observer = new IntersectionObserver(
-      (entries) => {
-        entries.forEach((entry) => {
-          if (entry.isIntersecting && !isExpanded) {
-            setIsExpanded(true);
-            // Find all details elements and open them
-            const details = messageRef.current.querySelectorAll('details');
-            details.forEach(detail => {
-              detail.open = true;
-            });
-          }
-        });
-      },
-      { threshold: 0.1 }
-    );
-    
-    observer.observe(messageRef.current);
-    
-    return () => {
-      if (messageRef.current) {
-        observer.unobserve(messageRef.current);
-      }
-    };
-  }, [autoExpandTools, isExpanded, message.isToolUse]);
-
-  return (
-    <div
-      ref={messageRef}
-      className={`chat-message ${message.type} ${isGrouped ? 'grouped' : ''} ${message.type === 'user' ? 'flex justify-end px-3 sm:px-0' : 'px-3 sm:px-0'}`}
-    >
-      {message.type === 'user' ? (
-        /* User message bubble on the right */
-        <div className="flex items-end space-x-0 sm:space-x-3 w-full sm:w-auto sm:max-w-[85%] md:max-w-md lg:max-w-lg xl:max-w-xl">
-          <div className="bg-blue-600 text-white rounded-2xl rounded-br-md px-3 sm:px-4 py-2 shadow-sm flex-1 sm:flex-initial">
-            <div className="text-sm whitespace-pre-wrap break-words">
-              {message.content}
-            </div>
-            {message.images && message.images.length > 0 && (
-              <div className="mt-2 grid grid-cols-2 gap-2">
-                {message.images.map((img, idx) => (
-                  <img
-                    key={idx}
-                    src={img.data}
-                    alt={img.name}
-                    className="rounded-lg max-w-full h-auto cursor-pointer hover:opacity-90 transition-opacity"
-                    onClick={() => window.open(img.data, '_blank')}
-                  />
-                ))}
-              </div>
-            )}
-            <div className="text-xs text-blue-100 mt-1 text-right">
-              {new Date(message.timestamp).toLocaleTimeString()}
-            </div>
-          </div>
-          {!isGrouped && (
-            <div className="hidden sm:flex w-8 h-8 bg-blue-600 rounded-full items-center justify-center text-white text-sm flex-shrink-0">
-              U
-            </div>
-          )}
-        </div>
-      ) : (
-        /* Claude/Error messages on the left */
-        <div className="w-full">
-          {!isGrouped && (
-            <div className="flex items-center space-x-3 mb-2">
-              {message.type === 'error' ? (
-                <div className="w-8 h-8 bg-red-600 rounded-full flex items-center justify-center text-white text-sm flex-shrink-0">
-                  !
-                </div>
-              ) : (
-                <div className="w-8 h-8 rounded-full flex items-center justify-center text-white text-sm flex-shrink-0 p-1">
-                  <ClaudeLogo className="w-full h-full" />
-                </div>
-              )}
-              <div className="text-sm font-medium text-gray-900 dark:text-white">
-                {message.type === 'error' ? t('statuses.error') : t('statuses.claude')}
-              </div>
-            </div>
-          )}
-          
-          <div className="w-full">
-            
-            {message.isToolUse && !['Read', 'TodoWrite', 'TodoRead'].includes(message.toolName) ? (
-              <div className="bg-blue-50 dark:bg-blue-900/20 border border-blue-200 dark:border-blue-800 rounded-lg p-2 sm:p-3 mb-2">
-                <div className="flex items-center justify-between mb-2">
-                  <div className="flex items-center gap-2">
-                    <div className="w-5 h-5 bg-blue-600 rounded flex items-center justify-center">
-                      <svg className="w-3 h-3 text-white" fill="none" stroke="currentColor" viewBox="0 0 24 24">
-                        <path strokeLinecap="round" strokeLinejoin="round" strokeWidth={2} d="M10.325 4.317c.426-1.756 2.924-1.756 3.35 0a1.724 1.724 0 002.573 1.066c1.543-.94 3.31.826 2.37 2.37a1.724 1.724 0 001.065 2.572c1.756.426 1.756 2.924 0 3.35a1.724 1.724 0 00-1.066 2.573c.94 1.543-.826 3.31-2.37 2.37a1.724 1.724 0 00-2.572 1.065c-.426 1.756-2.924 1.756-3.35 0a1.724 1.724 0 00-2.573-1.066c-1.543.94-3.31-.826-2.37-2.37a1.724 1.724 0 00-1.065-2.572c-1.756-.426-1.756-2.924 0-3.35a1.724 1.724 0 001.066-2.573c-.94-1.543.826-3.31 2.37-2.37.996.608 2.296.07 2.572-1.065z" />
-                        <path strokeLinecap="round" strokeLinejoin="round" strokeWidth={2} d="M15 12a3 3 0 11-6 0 3 3 0 016 0z" />
-                      </svg>
-                    </div>
-                    <span className="font-medium text-blue-900 dark:text-blue-100">
-                      {t('tools.using', { tool: message.toolName })}
-                    </span>
-                    <span className="text-xs text-blue-600 dark:text-blue-400 font-mono">
-                      {message.toolId}
-                    </span>
-                  </div>
-                  {onShowSettings && (
-                    <button
-                      onClick={(e) => {
-                        e.stopPropagation();
-                        onShowSettings();
-                      }}
-                      className="p-1 rounded hover:bg-blue-200 dark:hover:bg-blue-800 transition-colors"
-                      title={t('tools.toolSettings')}
-                    >
-                      <svg className="w-4 h-4 text-blue-600 dark:text-blue-400" fill="none" stroke="currentColor" viewBox="0 0 24 24">
-                        <path strokeLinecap="round" strokeLinejoin="round" strokeWidth={2} d="M10.325 4.317c.426-1.756 2.924-1.756 3.35 0a1.724 1.724 0 002.573 1.066c1.543-.94 3.31.826 2.37 2.37a1.724 1.724 0 001.065 2.572c1.756.426 1.756 2.924 0 3.35a1.724 1.724 0 00-1.066 2.573c.94 1.543-.826 3.31-2.37 2.37a1.724 1.724 0 00-2.572 1.065c-.426 1.756-2.924 1.756-3.35 0a1.724 1.724 0 00-2.573-1.066c-1.543.94-3.31-.826-2.37-2.37a1.724 1.724 0 00-1.065-2.572c-1.756-.426-1.756-2.924 0-3.35a1.724 1.724 0 001.066-2.573c-.94-1.543.826-3.31 2.37-2.37.996.608 2.296.07 2.572-1.065z" />
-                        <path strokeLinecap="round" strokeLinejoin="round" strokeWidth={2} d="M15 12a3 3 0 11-6 0 3 3 0 016 0z" />
-                      </svg>
-                    </button>
-                  )}
-                </div>
-                {message.toolInput && message.toolName === 'Edit' && (() => {
-                  try {
-                    const input = JSON.parse(message.toolInput);
-                    if (input.file_path && input.old_string && input.new_string) {
-                      return (
-                        <details className="mt-2" open={autoExpandTools}>
-                          <summary className="text-sm text-blue-700 dark:text-blue-300 cursor-pointer hover:text-blue-800 dark:hover:text-blue-200 flex items-center gap-2">
-                            <svg className="w-4 h-4 transition-transform details-chevron" fill="none" stroke="currentColor" viewBox="0 0 24 24">
-                              <path strokeLinecap="round" strokeLinejoin="round" strokeWidth={2} d="M19 9l-7 7-7-7" />
-                            </svg>
-                            📝 {t('tools.viewEditDiff')} 
-                            <button 
-                              onClick={(e) => {
-                                e.preventDefault();
-                                e.stopPropagation();
-                                onFileOpen && onFileOpen(input.file_path, {
-                                  old_string: input.old_string,
-                                  new_string: input.new_string
-                                });
-                              }}
-                              className="text-blue-600 dark:text-blue-400 hover:text-blue-700 dark:hover:text-blue-300 underline font-mono"
-                            >
-                              {input.file_path.split('/').pop()}
-                            </button>
-                          </summary>
-                          <div className="mt-3">
-                            <div className="bg-gray-50 dark:bg-gray-900 border border-gray-200 dark:border-gray-700 rounded-lg overflow-hidden">
-                              <div className="flex items-center justify-between px-3 py-2 bg-gray-100 dark:bg-gray-800 border-b border-gray-200 dark:border-gray-700">
-                                <button 
-                                  onClick={() => onFileOpen && onFileOpen(input.file_path, {
-                                    old_string: input.old_string,
-                                    new_string: input.new_string
-                                  })}
-                                  className="text-xs font-mono text-blue-600 dark:text-blue-400 hover:text-blue-700 dark:hover:text-blue-300 truncate underline cursor-pointer"
-                                >
-                                  {input.file_path}
-                                </button>
-                                <span className="text-xs text-gray-500 dark:text-gray-400">
-                                  {t('tools.diff')}
-                                </span>
-                              </div>
-                              <div className="text-xs font-mono">
-                                {createDiff(input.old_string, input.new_string).map((diffLine, i) => (
-                                  <div key={i} className="flex">
-                                    <span className={`w-8 text-center border-r ${
-                                      diffLine.type === 'removed' 
-                                        ? 'bg-red-50 dark:bg-red-900/20 text-red-600 dark:text-red-400 border-red-200 dark:border-red-800'
-                                        : 'bg-green-50 dark:bg-green-900/20 text-green-600 dark:text-green-400 border-green-200 dark:border-green-800'
-                                    }`}>
-                                      {diffLine.type === 'removed' ? '-' : '+'}
-                                    </span>
-                                    <span className={`px-2 py-0.5 flex-1 whitespace-pre-wrap ${
-                                      diffLine.type === 'removed'
-                                        ? 'bg-red-50 dark:bg-red-900/20 text-red-800 dark:text-red-200'
-                                        : 'bg-green-50 dark:bg-green-900/20 text-green-800 dark:text-green-200'
-                                    }`}>
-                                      {diffLine.content}
-                                    </span>
-                                  </div>
-                                ))}
-                              </div>
-                            </div>
-                            {showRawParameters && (
-                              <details className="mt-2" open={autoExpandTools}>
-                                <summary className="text-xs text-blue-600 dark:text-blue-400 cursor-pointer hover:text-blue-700 dark:hover:text-blue-300">
-                                  {t('tools.viewRawParameters')}
-                                </summary>
-                                <pre className="mt-2 text-xs bg-blue-100 dark:bg-blue-800/30 p-2 rounded whitespace-pre-wrap break-words overflow-hidden text-blue-900 dark:text-blue-100">
-                                  {message.toolInput}
-                                </pre>
-                              </details>
-                            )}
-                          </div>
-                        </details>
-                      );
-                    }
-                  } catch (e) {
-                    // Fall back to raw display if parsing fails
-                  }
-                  return (
-                    <details className="mt-2" open={autoExpandTools}>
-                      <summary className="text-sm text-blue-700 dark:text-blue-300 cursor-pointer hover:text-blue-800 dark:hover:text-blue-200">
-                        {t('tools.viewInputParameters')}
-                      </summary>
-                      <pre className="mt-2 text-xs bg-blue-100 dark:bg-blue-800/30 p-2 rounded whitespace-pre-wrap break-words overflow-hidden text-blue-900 dark:text-blue-100">
-                        {message.toolInput}
-                      </pre>
-                    </details>
-                  );
-                })()}
-                {message.toolInput && message.toolName !== 'Edit' && (() => {
-                  // Debug log to see what we're dealing with
-                  console.log('Tool display - name:', message.toolName, 'input type:', typeof message.toolInput);
-                  
-                  // Special handling for Write tool
-                  if (message.toolName === 'Write') {
-                    console.log('Write tool detected, toolInput:', message.toolInput);
-                    try {
-                      let input;
-                      // Handle both JSON string and already parsed object
-                      if (typeof message.toolInput === 'string') {
-                        input = JSON.parse(message.toolInput);
-                      } else {
-                        input = message.toolInput;
-                      }
-                      
-                      console.log('Parsed Write input:', input);
-                      
-                      if (input.file_path && input.content !== undefined) {
-                        return (
-                          <details className="mt-2" open={autoExpandTools}>
-                            <summary className="text-sm text-blue-700 dark:text-blue-300 cursor-pointer hover:text-blue-800 dark:hover:text-blue-200 flex items-center gap-2">
-                              <svg className="w-4 h-4 transition-transform details-chevron" fill="none" stroke="currentColor" viewBox="0 0 24 24">
-                                <path strokeLinecap="round" strokeLinejoin="round" strokeWidth={2} d="M19 9l-7 7-7-7" />
-                              </svg>
-                              📄 {t('tools.creatingNewFile')} 
-                              <button 
-                                onClick={(e) => {
-                                  e.preventDefault();
-                                  e.stopPropagation();
-                                  onFileOpen && onFileOpen(input.file_path, {
-                                    old_string: '',
-                                    new_string: input.content
-                                  });
-                                }}
-                                className="text-blue-600 dark:text-blue-400 hover:text-blue-700 dark:hover:text-blue-300 underline font-mono"
-                              >
-                                {input.file_path.split('/').pop()}
-                              </button>
-                            </summary>
-                            <div className="mt-3">
-                              <div className="bg-gray-50 dark:bg-gray-900 border border-gray-200 dark:border-gray-700 rounded-lg overflow-hidden">
-                                <div className="flex items-center justify-between px-3 py-2 bg-gray-100 dark:bg-gray-800 border-b border-gray-200 dark:border-gray-700">
-                                  <button 
-                                    onClick={() => onFileOpen && onFileOpen(input.file_path, {
-                                      old_string: '',
-                                      new_string: input.content
-                                    })}
-                                    className="text-xs font-mono text-blue-600 dark:text-blue-400 hover:text-blue-700 dark:hover:text-blue-300 truncate underline cursor-pointer"
-                                  >
-                                    {input.file_path}
-                                  </button>
-                                  <span className="text-xs text-gray-500 dark:text-gray-400">
-                                    {t('tools.newFile')}
-                                  </span>
-                                </div>
-                                <div className="text-xs font-mono">
-                                  {createDiff('', input.content).map((diffLine, i) => (
-                                    <div key={i} className="flex">
-                                      <span className={`w-8 text-center border-r ${
-                                        diffLine.type === 'removed' 
-                                          ? 'bg-red-50 dark:bg-red-900/20 text-red-600 dark:text-red-400 border-red-200 dark:border-red-800'
-                                          : 'bg-green-50 dark:bg-green-900/20 text-green-600 dark:text-green-400 border-green-200 dark:border-green-800'
-                                      }`}>
-                                        {diffLine.type === 'removed' ? '-' : '+'}
-                                      </span>
-                                      <span className={`px-2 py-0.5 flex-1 whitespace-pre-wrap ${
-                                        diffLine.type === 'removed'
-                                          ? 'bg-red-50 dark:bg-red-900/20 text-red-800 dark:text-red-200'
-                                          : 'bg-green-50 dark:bg-green-900/20 text-green-800 dark:text-green-200'
-                                      }`}>
-                                        {diffLine.content}
-                                      </span>
-                                    </div>
-                                  ))}
-                                </div>
-                              </div>
-                              {showRawParameters && (
-                                <details className="mt-2" open={autoExpandTools}>
-                                  <summary className="text-xs text-blue-600 dark:text-blue-400 cursor-pointer hover:text-blue-700 dark:hover:text-blue-300">
-                                    {t('tools.viewRawParameters')}
-                                  </summary>
-                                  <pre className="mt-2 text-xs bg-blue-100 dark:bg-blue-800/30 p-2 rounded whitespace-pre-wrap break-words overflow-hidden text-blue-900 dark:text-blue-100">
-                                    {message.toolInput}
-                                  </pre>
-                                </details>
-                              )}
-                            </div>
-                          </details>
-                        );
-                      }
-                    } catch (e) {
-                      // Fall back to regular display
-                    }
-                  }
-                  
-                  // Special handling for TodoWrite tool
-                  if (message.toolName === 'TodoWrite') {
-                    try {
-                      const input = JSON.parse(message.toolInput);
-                      if (input.todos && Array.isArray(input.todos)) {
-                        return (
-                          <details className="mt-2" open={autoExpandTools}>
-                            <summary className="text-sm text-blue-700 dark:text-blue-300 cursor-pointer hover:text-blue-800 dark:hover:text-blue-200 flex items-center gap-2">
-                              <svg className="w-4 h-4 transition-transform details-chevron" fill="none" stroke="currentColor" viewBox="0 0 24 24">
-                                <path strokeLinecap="round" strokeLinejoin="round" strokeWidth={2} d="M19 9l-7 7-7-7" />
-                              </svg>
-                              {t('tools.updatingTodoList')}
-                            </summary>
-                            <div className="mt-3">
-                              <TodoList todos={input.todos} />
-                              {showRawParameters && (
-                                <details className="mt-3" open={autoExpandTools}>
-                                  <summary className="text-xs text-blue-600 dark:text-blue-400 cursor-pointer hover:text-blue-700 dark:hover:text-blue-300">
-                                    {t('tools.viewRawParameters')}
-                                  </summary>
-                                  <pre className="mt-2 text-xs bg-blue-100 dark:bg-blue-800/30 p-2 rounded overflow-x-auto text-blue-900 dark:text-blue-100">
-                                    {message.toolInput}
-                                  </pre>
-                                </details>
-                              )}
-                            </div>
-                          </details>
-                        );
-                      }
-                    } catch (e) {
-                      // Fall back to regular display
-                    }
-                  }
-                  
-                  // Special handling for Bash tool
-                  if (message.toolName === 'Bash') {
-                    try {
-                      const input = JSON.parse(message.toolInput);
-                      return (
-                        <details className="mt-2" open={autoExpandTools}>
-                          <summary className="text-sm text-blue-700 dark:text-blue-300 cursor-pointer hover:text-blue-800 dark:hover:text-blue-200 flex items-center gap-2">
-                            <svg className="w-4 h-4 transition-transform details-chevron" fill="none" stroke="currentColor" viewBox="0 0 24 24">
-                              <path strokeLinecap="round" strokeLinejoin="round" strokeWidth={2} d="M19 9l-7 7-7-7" />
-                            </svg>
-                            {t('tools.runningCommand')}
-                          </summary>
-                          <div className="mt-3 space-y-2">
-                            <div className="bg-gray-900 dark:bg-gray-950 text-gray-100 rounded-lg p-3 font-mono text-sm">
-                              <div className="flex items-center gap-2 mb-2 text-gray-400">
-                                <svg className="w-4 h-4" fill="none" stroke="currentColor" viewBox="0 0 24 24">
-                                  <path strokeLinecap="round" strokeLinejoin="round" strokeWidth={2} d="M8 9l3 3-3 3m5 0h3M5 20h14a2 2 0 002-2V6a2 2 0 00-2-2H5a2 2 0 00-2 2v12a2 2 0 002 2z" />
-                                </svg>
-                                <span className="text-xs">{t('tools.terminal')}</span>
-                              </div>
-                              <div className="whitespace-pre-wrap break-all text-green-400">
-                                $ {input.command}
-                              </div>
-                            </div>
-                            {input.description && (
-                              <div className="text-xs text-gray-600 dark:text-gray-400 italic">
-                                {input.description}
-                              </div>
-                            )}
-                            {showRawParameters && (
-                              <details className="mt-2">
-                                <summary className="text-xs text-blue-600 dark:text-blue-400 cursor-pointer hover:text-blue-700 dark:hover:text-blue-300">
-                                  {t('tools.viewRawParameters')}
-                                </summary>
-                                <pre className="mt-2 text-xs bg-blue-100 dark:bg-blue-800/30 p-2 rounded whitespace-pre-wrap break-words overflow-hidden text-blue-900 dark:text-blue-100">
-                                  {message.toolInput}
-                                </pre>
-                              </details>
-                            )}
-                          </div>
-                        </details>
-                      );
-                    } catch (e) {
-                      // Fall back to regular display
-                    }
-                  }
-                  
-                  // Special handling for Read tool
-                  if (message.toolName === 'Read') {
-                    try {
-                      const input = JSON.parse(message.toolInput);
-                      if (input.file_path) {
-                        const filename = input.file_path.split('/').pop();
-                        
-                        return (
-                          <div className="mt-2 text-sm text-blue-700 dark:text-blue-300">
-                            {t('tools.read')}{' '}
-                            <button 
-                              onClick={() => onFileOpen && onFileOpen(input.file_path)}
-                              className="text-blue-600 dark:text-blue-400 hover:text-blue-700 dark:hover:text-blue-300 underline font-mono"
-                            >
-                              {filename}
-                            </button>
-                          </div>
-                        );
-                      }
-                    } catch (e) {
-                      // Fall back to regular display
-                    }
-                  }
-                  
-                  // Special handling for exit_plan_mode tool
-                  if (message.toolName === 'exit_plan_mode') {
-                    try {
-                      const input = JSON.parse(message.toolInput);
-                      if (input.plan) {
-                        // Replace escaped newlines with actual newlines
-                        const planContent = input.plan.replace(/\\n/g, '\n');
-                        return (
-                          <details className="mt-2" open={autoExpandTools}>
-                            <summary className="text-sm text-blue-700 dark:text-blue-300 cursor-pointer hover:text-blue-800 dark:hover:text-blue-200 flex items-center gap-2">
-                              <svg className="w-4 h-4 transition-transform details-chevron" fill="none" stroke="currentColor" viewBox="0 0 24 24">
-                                <path strokeLinecap="round" strokeLinejoin="round" strokeWidth={2} d="M19 9l-7 7-7-7" />
-                              </svg>
-                              📋 {t('tools.viewImplementationPlan')}
-                            </summary>
-                            <div className="mt-3 prose prose-sm max-w-none dark:prose-invert">
-                              <ReactMarkdown>{planContent}</ReactMarkdown>
-                            </div>
-                          </details>
-                        );
-                      }
-                    } catch (e) {
-                      // Fall back to regular display
-                    }
-                  }
-                  
-                  // Regular tool input display for other tools
-                  return (
-                    <details className="mt-2" open={autoExpandTools}>
-                      <summary className="text-sm text-blue-700 dark:text-blue-300 cursor-pointer hover:text-blue-800 dark:hover:text-blue-200 flex items-center gap-2">
-                        <svg className="w-4 h-4 transition-transform details-chevron" fill="none" stroke="currentColor" viewBox="0 0 24 24">
-                          <path strokeLinecap="round" strokeLinejoin="round" strokeWidth={2} d="M19 9l-7 7-7-7" />
-                        </svg>
-                        {t('tools.viewInputParameters')}
-                      </summary>
-                      <pre className="mt-2 text-xs bg-blue-100 dark:bg-blue-800/30 p-2 rounded whitespace-pre-wrap break-words overflow-hidden text-blue-900 dark:text-blue-100">
-                        {message.toolInput}
-                      </pre>
-                    </details>
-                  );
-                })()}
-                
-                {/* Tool Result Section */}
-                {message.toolResult && (
-                  <div className="mt-3 border-t border-blue-200 dark:border-blue-700 pt-3">
-                    <div className="flex items-center gap-2 mb-2">
-                      <div className={`w-4 h-4 rounded flex items-center justify-center ${
-                        message.toolResult.isError 
-                          ? 'bg-red-500' 
-                          : 'bg-green-500'
-                      }`}>
-                        <svg className="w-3 h-3 text-white" fill="none" stroke="currentColor" viewBox="0 0 24 24">
-                          {message.toolResult.isError ? (
-                            <path strokeLinecap="round" strokeLinejoin="round" strokeWidth={2} d="M6 18L18 6M6 6l12 12" />
-                          ) : (
-                            <path strokeLinecap="round" strokeLinejoin="round" strokeWidth={2} d="M9 12l2 2 4-4m6 2a9 9 0 11-18 0 9 9 0 0118 0z" />
-                          )}
-                        </svg>
-                      </div>
-                      <span className={`text-sm font-medium ${
-                        message.toolResult.isError 
-                          ? 'text-red-700 dark:text-red-300' 
-                          : 'text-green-700 dark:text-green-300'
-                      }`}>
-                        {message.toolResult.isError ? t('tools.toolError') : t('tools.toolResult')}
-                      </span>
-                    </div>
-                    
-                    <div className={`text-sm ${
-                      message.toolResult.isError 
-                        ? 'text-red-800 dark:text-red-200' 
-                        : 'text-green-800 dark:text-green-200'
-                    }`}>
-                      {(() => {
-                        const content = String(message.toolResult.content || '');
-                        
-                        // Special handling for TodoWrite/TodoRead results
-                        if ((message.toolName === 'TodoWrite' || message.toolName === 'TodoRead') &&
-                            (content.includes('Todos have been modified successfully') || 
-                             content.includes('Todo list') || 
-                             (content.startsWith('[') && content.includes('"content"') && content.includes('"status"')))) {
-                          try {
-                            // Try to parse if it looks like todo JSON data
-                            let todos = null;
-                            if (content.startsWith('[')) {
-                              todos = JSON.parse(content);
-                            } else if (content.includes('Todos have been modified successfully')) {
-                              // For TodoWrite success messages, we don't have the data in the result
-                              return (
-                                <div>
-                                  <div className="flex items-center gap-2 mb-2">
-                                    <span className="font-medium">{t('tools.todoListUpdated')}</span>
-                                  </div>
-                                </div>
-                              );
-                            }
-                            
-                            if (todos && Array.isArray(todos)) {
-                              return (
-                                <div>
-                                  <div className="flex items-center gap-2 mb-3">
-                                    <span className="font-medium">{t('tools.currentTodoList')}</span>
-                                  </div>
-                                  <TodoList todos={todos} isResult={true} />
-                                </div>
-                              );
-                            }
-                          } catch (e) {
-                            // Fall through to regular handling
-                          }
-                        }
-
-                        // Special handling for exit_plan_mode tool results
-                        if (message.toolName === 'exit_plan_mode') {
-                          try {
-                            // The content should be JSON with a "plan" field
-                            const parsed = JSON.parse(content);
-                            if (parsed.plan) {
-                              // Replace escaped newlines with actual newlines
-                              const planContent = parsed.plan.replace(/\\n/g, '\n');
-                              return (
-                                <div>
-                                  <div className="flex items-center gap-2 mb-3">
-                                    <span className="font-medium">{t('tools.implementationPlan')}</span>
-                                  </div>
-                                  <div className="prose prose-sm max-w-none dark:prose-invert">
-                                    <ReactMarkdown>{planContent}</ReactMarkdown>
-                                  </div>
-                                </div>
-                              );
-                            }
-                          } catch (e) {
-                            // Fall through to regular handling
-                          }
-                        }
-
-                        // Special handling for interactive prompts
-                        if (content.includes('Do you want to proceed?') && message.toolName === 'Bash') {
-                          const lines = content.split('\n');
-                          const promptIndex = lines.findIndex(line => line.includes('Do you want to proceed?'));
-                          const beforePrompt = lines.slice(0, promptIndex).join('\n');
-                          const promptLines = lines.slice(promptIndex);
-                          
-                          // Extract the question and options
-                          const questionLine = promptLines.find(line => line.includes('Do you want to proceed?')) || '';
-                          const options = [];
-                          
-                          // Parse numbered options (1. Yes, 2. No, etc.)
-                          promptLines.forEach(line => {
-                            const optionMatch = line.match(/^\s*(\d+)\.\s+(.+)$/);
-                            if (optionMatch) {
-                              options.push({
-                                number: optionMatch[1],
-                                text: optionMatch[2].trim()
-                              });
-                            }
-                          });
-                          
-                          // Find which option was selected (usually indicated by "> 1" or similar)
-                          const selectedMatch = content.match(/>\s*(\d+)/);
-                          const selectedOption = selectedMatch ? selectedMatch[1] : null;
-                          
-                          return (
-                            <div className="space-y-3">
-                              {beforePrompt && (
-                                <div className="bg-gray-900 dark:bg-gray-950 text-gray-100 rounded-lg p-3 font-mono text-xs overflow-x-auto">
-                                  <pre className="whitespace-pre-wrap break-words">{beforePrompt}</pre>
-                                </div>
-                              )}
-                              <div className="bg-amber-50 dark:bg-amber-900/20 border border-amber-200 dark:border-amber-800 rounded-lg p-4">
-                                <div className="flex items-start gap-3">
-                                  <div className="w-8 h-8 bg-amber-500 rounded-full flex items-center justify-center flex-shrink-0 mt-0.5">
-                                    <svg className="w-5 h-5 text-white" fill="none" stroke="currentColor" viewBox="0 0 24 24">
-                                      <path strokeLinecap="round" strokeLinejoin="round" strokeWidth={2} d="M8.228 9c.549-1.165 2.03-2 3.772-2 2.21 0 4 1.343 4 3 0 1.4-1.278 2.575-3.006 2.907-.542.104-.994.54-.994 1.093m0 3h.01M21 12a9 9 0 11-18 0 9 9 0 0118 0z" />
-                                    </svg>
-                                  </div>
-                                  <div className="flex-1">
-                                    <h4 className="font-semibold text-amber-900 dark:text-amber-100 text-base mb-2">
-                                      {t('tools.interactivePrompt')}
-                                    </h4>
-                                    <p className="text-sm text-amber-800 dark:text-amber-200 mb-4">
-                                      {questionLine}
-                                    </p>
-                                    
-                                    {/* Option buttons */}
-                                    <div className="space-y-2 mb-4">
-                                      {options.map((option) => (
-                                        <button
-                                          key={option.number}
-                                          className={`w-full text-left px-4 py-3 rounded-lg border-2 transition-all ${
-                                            selectedOption === option.number
-                                              ? 'bg-amber-600 dark:bg-amber-700 text-white border-amber-600 dark:border-amber-700 shadow-md'
-                                              : 'bg-white dark:bg-gray-800 text-amber-900 dark:text-amber-100 border-amber-300 dark:border-amber-700 hover:border-amber-400 dark:hover:border-amber-600 hover:shadow-sm'
-                                          } ${
-                                            selectedOption ? 'cursor-default' : 'cursor-not-allowed opacity-75'
-                                          }`}
-                                          disabled
-                                        >
-                                          <div className="flex items-center gap-3">
-                                            <span className={`flex-shrink-0 w-8 h-8 rounded-full flex items-center justify-center text-sm font-bold ${
-                                              selectedOption === option.number
-                                                ? 'bg-white/20'
-                                                : 'bg-amber-100 dark:bg-amber-800/50'
-                                            }`}>
-                                              {option.number}
-                                            </span>
-                                            <span className="text-sm sm:text-base font-medium flex-1">
-                                              {option.text}
-                                            </span>
-                                            {selectedOption === option.number && (
-                                              <svg className="w-5 h-5 flex-shrink-0" fill="currentColor" viewBox="0 0 20 20">
-                                                <path fillRule="evenodd" d="M16.707 5.293a1 1 0 010 1.414l-8 8a1 1 0 01-1.414 0l-4-4a1 1 0 011.414-1.414L8 12.586l7.293-7.293a1 1 0 011.414 0z" clipRule="evenodd" />
-                                              </svg>
-                                            )}
-                                          </div>
-                                        </button>
-                                      ))}
-                                    </div>
-                                    
-                                    {selectedOption && (
-                                      <div className="bg-amber-100 dark:bg-amber-800/30 rounded-lg p-3">
-                                        <p className="text-amber-900 dark:text-amber-100 text-sm font-medium mb-1">
-                                          {t('tools.claudeSelectedOption').replace('{selectedOption}', selectedOption)}
-                                        </p>
-                                        <p className="text-amber-800 dark:text-amber-200 text-xs">
-                                          {t('tools.cliInteractiveNote')}
-                                        </p>
-                                      </div>
-                                    )}
-                                  </div>
-                                </div>
-                              </div>
-                            </div>
-                          );
-                        }
-                        
-                        const fileEditMatch = content.match(/The file (.+?) has been updated\./);
-                        if (fileEditMatch) {
-                          return (
-                            <div>
-                              <div className="flex items-center gap-2 mb-2">
-                                <span className="font-medium">{t('tools.fileUpdated')}</span>
-                              </div>
-                              <button 
-                                onClick={() => onFileOpen && onFileOpen(fileEditMatch[1])}
-                                className="text-xs font-mono bg-green-100 dark:bg-green-800/30 px-2 py-1 rounded text-blue-600 dark:text-blue-400 hover:text-blue-700 dark:hover:text-blue-300 underline cursor-pointer"
-                              >
-                                {fileEditMatch[1]}
-                              </button>
-                            </div>
-                          );
-                        }
-                        
-                        // Handle Write tool output for file creation
-                        const fileCreateMatch = content.match(/(?:The file|File) (.+?) has been (?:created|written)(?: successfully)?\.?/);
-                        if (fileCreateMatch) {
-                          return (
-                            <div>
-                              <div className="flex items-center gap-2 mb-2">
-                                <span className="font-medium">{t('tools.fileCreated')}</span>
-                              </div>
-                              <button 
-                                onClick={() => onFileOpen && onFileOpen(fileCreateMatch[1])}
-                                className="text-xs font-mono bg-green-100 dark:bg-green-800/30 px-2 py-1 rounded text-blue-600 dark:text-blue-400 hover:text-blue-700 dark:hover:text-blue-300 underline cursor-pointer"
-                              >
-                                {fileCreateMatch[1]}
-                              </button>
-                            </div>
-                          );
-                        }
-                        
-                        // Special handling for Write tool - hide content if it's just the file content
-                        if (message.toolName === 'Write' && !message.toolResult.isError) {
-                          // For Write tool, the diff is already shown in the tool input section
-                          // So we just show a success message here
-                          return (
-                            <div className="text-green-700 dark:text-green-300">
-                              <div className="flex items-center gap-2">
-                                <svg className="w-4 h-4" fill="none" stroke="currentColor" viewBox="0 0 24 24">
-                                  <path strokeLinecap="round" strokeLinejoin="round" strokeWidth={2} d="M9 12l2 2 4-4m6 2a9 9 0 11-18 0 9 9 0 0118 0z" />
-                                </svg>
-                                <span className="font-medium">{t('tools.fileWritten')}</span>
-                              </div>
-                              <p className="text-xs mt-1 text-green-600 dark:text-green-400">
-                                {t('tools.fileContentDisplayed')}
-                              </p>
-                            </div>
-                          );
-                        }
-                        
-                        if (content.includes('cat -n') && content.includes('→')) {
-                          return (
-                            <details open={autoExpandTools}>
-                              <summary className="text-sm text-green-700 dark:text-green-300 cursor-pointer hover:text-green-800 dark:hover:text-green-200 mb-2 flex items-center gap-2">
-                                <svg className="w-4 h-4 transition-transform details-chevron" fill="none" stroke="currentColor" viewBox="0 0 24 24">
-                                  <path strokeLinecap="round" strokeLinejoin="round" strokeWidth={2} d="M19 9l-7 7-7-7" />
-                                </svg>
-                                {t('tools.viewFileContent')}
-                              </summary>
-                              <div className="mt-2 bg-gray-100 dark:bg-gray-800 border border-gray-200 dark:border-gray-700 rounded-lg overflow-hidden">
-                                <div className="text-xs font-mono p-3 whitespace-pre-wrap break-words overflow-hidden">
-                                  {content}
-                                </div>
-                              </div>
-                            </details>
-                          );
-                        }
-                        
-                        if (content.length > 300) {
-                          return (
-                            <details open={autoExpandTools}>
-                              <summary className="text-sm text-green-700 dark:text-green-300 cursor-pointer hover:text-green-800 dark:hover:text-green-200 mb-2 flex items-center gap-2">
-                                <svg className="w-4 h-4 transition-transform details-chevron" fill="none" stroke="currentColor" viewBox="0 0 24 24">
-                                  <path strokeLinecap="round" strokeLinejoin="round" strokeWidth={2} d="M19 9l-7 7-7-7" />
-                                </svg>
-                                {t('tools.viewFullOutput')} ({content.length} chars)
-                              </summary>
-                              <div className="mt-2 prose prose-sm max-w-none prose-green dark:prose-invert">
-                                <ReactMarkdown>{content}</ReactMarkdown>
-                              </div>
-                            </details>
-                          );
-                        }
-                        
-                        return (
-                          <div className="prose prose-sm max-w-none prose-green dark:prose-invert">
-                            <ReactMarkdown>{content}</ReactMarkdown>
-                          </div>
-                        );
-                      })()}
-                    </div>
-                  </div>
-                )}
-              </div>
-            ) : message.isInteractivePrompt ? (
-              // Special handling for interactive prompts
-              <div className="bg-amber-50 dark:bg-amber-900/20 border border-amber-200 dark:border-amber-800 rounded-lg p-4">
-                <div className="flex items-start gap-3">
-                  <div className="w-8 h-8 bg-amber-500 rounded-full flex items-center justify-center flex-shrink-0 mt-0.5">
-                    <svg className="w-5 h-5 text-white" fill="none" stroke="currentColor" viewBox="0 0 24 24">
-                      <path strokeLinecap="round" strokeLinejoin="round" strokeWidth={2} d="M8.228 9c.549-1.165 2.03-2 3.772-2 2.21 0 4 1.343 4 3 0 1.4-1.278 2.575-3.006 2.907-.542.104-.994.54-.994 1.093m0 3h.01M21 12a9 9 0 11-18 0 9 9 0 0118 0z" />
-                    </svg>
-                  </div>
-                  <div className="flex-1">
-                    <h4 className="font-semibold text-amber-900 dark:text-amber-100 text-base mb-3">
-                      Interactive Prompt
-                    </h4>
-                    {(() => {
-                      const lines = message.content.split('\n').filter(line => line.trim());
-                      const questionLine = lines.find(line => line.includes('?')) || lines[0] || '';
-                      const options = [];
-                      
-                      // Parse the menu options
-                      lines.forEach(line => {
-                        // Match lines like "❯ 1. Yes" or "  2. No"
-                        const optionMatch = line.match(/[❯\s]*(\d+)\.\s+(.+)/);
-                        if (optionMatch) {
-                          const isSelected = line.includes('❯');
-                          options.push({
-                            number: optionMatch[1],
-                            text: optionMatch[2].trim(),
-                            isSelected
-                          });
-                        }
-                      });
-                      
-                      return (
-                        <>
-                          <p className="text-sm text-amber-800 dark:text-amber-200 mb-4">
-                            {questionLine}
-                          </p>
-                          
-                          {/* Option buttons */}
-                          <div className="space-y-2 mb-4">
-                            {options.map((option) => (
-                              <button
-                                key={option.number}
-                                className={`w-full text-left px-4 py-3 rounded-lg border-2 transition-all ${
-                                  option.isSelected
-                                    ? 'bg-amber-600 dark:bg-amber-700 text-white border-amber-600 dark:border-amber-700 shadow-md'
-                                    : 'bg-white dark:bg-gray-800 text-amber-900 dark:text-amber-100 border-amber-300 dark:border-amber-700'
-                                } cursor-not-allowed opacity-75`}
-                                disabled
-                              >
-                                <div className="flex items-center gap-3">
-                                  <span className={`flex-shrink-0 w-8 h-8 rounded-full flex items-center justify-center text-sm font-bold ${
-                                    option.isSelected
-                                      ? 'bg-white/20'
-                                      : 'bg-amber-100 dark:bg-amber-800/50'
-                                  }`}>
-                                    {option.number}
-                                  </span>
-                                  <span className="text-sm sm:text-base font-medium flex-1">
-                                    {option.text}
-                                  </span>
-                                  {option.isSelected && (
-                                    <span className="text-lg">❯</span>
-                                  )}
-                                </div>
-                              </button>
-                            ))}
-                          </div>
-                          
-                          <div className="bg-amber-100 dark:bg-amber-800/30 rounded-lg p-3">
-                            <p className="text-amber-900 dark:text-amber-100 text-sm font-medium mb-1">
-                              {t('tools.waitingForResponse')}
-                            </p>
-                            <p className="text-amber-800 dark:text-amber-200 text-xs">
-                              {t('tools.selectInTerminal')}
-                            </p>
-                          </div>
-                        </>
-                      );
-                    })()}
-                  </div>
-                </div>
-              </div>
-            ) : message.isToolUse && message.toolName === 'Read' ? (
-              // Simple Read tool indicator
-              (() => {
-                try {
-                  const input = JSON.parse(message.toolInput);
-                  if (input.file_path) {
-                    const filename = input.file_path.split('/').pop();
-                    return (
-                      <div className="bg-blue-50 dark:bg-blue-900/20 border-l-2 border-blue-300 dark:border-blue-600 pl-3 py-1 mb-2 text-sm text-blue-700 dark:text-blue-300">
-                        {t('tools.readIcon')}{' '}
-                        <button 
-                          onClick={() => onFileOpen && onFileOpen(input.file_path)}
-                          className="text-blue-600 dark:text-blue-400 hover:text-blue-700 dark:hover:text-blue-300 underline font-mono"
-                        >
-                          {filename}
-                        </button>
-                      </div>
-                    );
-                  }
-                } catch (e) {
-                  return (
-                    <div className="bg-blue-50 dark:bg-blue-900/20 border-l-2 border-blue-300 dark:border-blue-600 pl-3 py-1 mb-2 text-sm text-blue-700 dark:text-blue-300">
-                      {t('tools.readIcon')}
-                    </div>
-                  );
-                }
-              })()
-            ) : message.isToolUse && message.toolName === 'TodoWrite' ? (
-              // Simple TodoWrite tool indicator with tasks
-              (() => {
-                try {
-                  const input = JSON.parse(message.toolInput);
-                  if (input.todos && Array.isArray(input.todos)) {
-                    return (
-                      <div className="bg-blue-50 dark:bg-blue-900/20 border-l-2 border-blue-300 dark:border-blue-600 pl-3 py-1 mb-2">
-                        <div className="text-sm text-blue-700 dark:text-blue-300 mb-2">
-                          {t('tools.updateTodoList')}
-                        </div>
-                        <TodoList todos={input.todos} />
-                      </div>
-                    );
-                  }
-                } catch (e) {
-                  return (
-                    <div className="bg-blue-50 dark:bg-blue-900/20 border-l-2 border-blue-300 dark:border-blue-600 pl-3 py-1 mb-2 text-sm text-blue-700 dark:text-blue-300">
-                      📝 Update todo list
-                    </div>
-                  );
-                }
-              })()
-            ) : message.isToolUse && message.toolName === 'TodoRead' ? (
-              // Simple TodoRead tool indicator
-              <div className="bg-blue-50 dark:bg-blue-900/20 border-l-2 border-blue-300 dark:border-blue-600 pl-3 py-1 mb-2 text-sm text-blue-700 dark:text-blue-300">
-                {t('tools.readTodoList')}
-              </div>
-            ) : (
-              <div className="text-sm text-gray-700 dark:text-gray-300">
-                {message.type === 'assistant' ? (
-                  <div className="prose prose-sm max-w-none dark:prose-invert prose-gray [&_code]:!bg-transparent [&_code]:!p-0">
-                    <ReactMarkdown
-                      components={{
-                        code: ({node, inline, className, children, ...props}) => {
-                          return inline ? (
-                            <strong className="text-blue-600 dark:text-blue-400 font-bold not-prose" {...props}>
-                              {children}
-                            </strong>
-                          ) : (
-                            <div className="bg-gray-100 dark:bg-gray-800 p-3 rounded-lg overflow-hidden my-2">
-                              <code className="text-gray-800 dark:text-gray-200 text-sm font-mono block whitespace-pre-wrap break-words" {...props}>
-                                {children}
-                              </code>
-                            </div>
-                          );
-                        },
-                        blockquote: ({children}) => (
-                          <blockquote className="border-l-4 border-gray-300 dark:border-gray-600 pl-4 italic text-gray-600 dark:text-gray-400 my-2">
-                            {children}
-                          </blockquote>
-                        ),
-                        a: ({href, children, ...props}) => {
-                          // Check if this link looks like a button (contains specific button-like text)
-                          const buttonTexts = ['在終端中繼續', 'Continue in terminal', 'Continue in Terminal'];
-                          const isButton = buttonTexts.some(text => 
-                            children && children.toString().includes(text)
-                          );
-                          
-                          if (isButton) {
-                            return (
-                              <div className="flex justify-center my-4">
-                                <a href={href} className="inline-block px-6 py-3 bg-green-600 hover:bg-green-700 text-white font-medium rounded-lg transition-colors" {...props}>
-                                  {children}
-                                </a>
-                              </div>
-                            );
-                          }
-                          
-                          return (
-                            <a href={href} className="text-blue-600 dark:text-blue-400 hover:underline" target="_blank" rel="noopener noreferrer" {...props}>
-                              {children}
-                            </a>
-                          );
-                        },
-                        p: ({children}) => {
-                          // Check if paragraph contains only a button-like element
-                          const hasButtonLink = React.Children.toArray(children).some(child => 
-                            React.isValidElement(child) && 
-                            child.type === 'a' && 
-                            ['在終端中繼續', 'Continue in terminal', 'Continue in Terminal'].some(text => 
-                              child.props?.children?.toString().includes(text)
-                            )
-                          );
-                          
-                          if (hasButtonLink) {
-                            return <>{children}</>;
-                          }
-                          
-                          return (
-                            <div className="mb-2 last:mb-0">
-                              {children}
-                            </div>
-                          );
-                        }
-                      }}
-                    >
-                      {String(message.content || '')}
-                    </ReactMarkdown>
-                  </div>
-                ) : (
-                  <div className="whitespace-pre-wrap">
-                    {message.content}
-                  </div>
-                )}
-              </div>
-            )}
-            
-            <div className={`text-xs text-gray-500 dark:text-gray-400 mt-1 ${isGrouped ? 'opacity-0 group-hover:opacity-100' : ''}`}>
-              {new Date(message.timestamp).toLocaleTimeString()}
-            </div>
-          </div>
-        </div>
-      )}
-    </div>
-  );
-});
-
-// ImageAttachment component for displaying image previews
-const ImageAttachment = ({ file, onRemove, uploadProgress, error }) => {
-  const [preview, setPreview] = useState(null);
-  
-  useEffect(() => {
-    const url = URL.createObjectURL(file);
-    setPreview(url);
-    return () => URL.revokeObjectURL(url);
-  }, [file]);
-  
-  return (
-    <div className="relative group">
-      <img src={preview} alt={file.name} className="w-20 h-20 object-cover rounded" />
-      {uploadProgress !== undefined && uploadProgress < 100 && (
-        <div className="absolute inset-0 bg-black/50 flex items-center justify-center">
-          <div className="text-white text-xs">{uploadProgress}%</div>
-        </div>
-      )}
-      {error && (
-        <div className="absolute inset-0 bg-red-500/50 flex items-center justify-center">
-          <svg className="w-6 h-6 text-white" fill="none" stroke="currentColor" viewBox="0 0 24 24">
-            <path strokeLinecap="round" strokeLinejoin="round" strokeWidth={2} d="M6 18L18 6M6 6l12 12" />
-          </svg>
-        </div>
-      )}
-      <button
-        onClick={onRemove}
-        className="absolute -top-2 -right-2 bg-red-500 text-white rounded-full p-1 opacity-0 group-hover:opacity-100"
-      >
-        <svg className="w-3 h-3" fill="none" stroke="currentColor" viewBox="0 0 24 24">
-          <path strokeLinecap="round" strokeLinejoin="round" strokeWidth={2} d="M6 18L18 6M6 6l12 12" />
-        </svg>
-      </button>
-    </div>
-  );
-};
-
-// ChatInterface: Main chat component with Session Protection System integration
-// 
-// Session Protection System prevents automatic project updates from interrupting active conversations:
-// - onSessionActive: Called when user sends message to mark session as protected
-// - onSessionInactive: Called when conversation completes/aborts to re-enable updates
-// - onReplaceTemporarySession: Called to replace temporary session ID with real WebSocket session ID
-//
-// This ensures uninterrupted chat experience by pausing sidebar refreshes during conversations.
-function ChatInterface({ selectedProject, selectedSession, ws, sendMessage, messages, onFileOpen, onInputFocusChange, onSessionActive, onSessionInactive, onReplaceTemporarySession, onNavigateToSession, onShowSettings, autoExpandTools, showRawParameters, autoScrollToBottom }) {
-  const { t } = useTranslation('chat');
-  const [input, setInput] = useState(() => {
-    if (typeof window !== 'undefined' && selectedProject) {
-      return localStorage.getItem(`draft_input_${selectedProject.name}`) || '';
-    }
-    return '';
-  });
-  const [chatMessages, setChatMessages] = useState(() => {
-    if (typeof window !== 'undefined' && selectedProject) {
-      const saved = localStorage.getItem(`chat_messages_${selectedProject.name}`);
-      return saved ? JSON.parse(saved) : [];
-    }
-    return [];
-  });
-  const [isLoading, setIsLoading] = useState(false);
-  const [currentSessionId, setCurrentSessionId] = useState(selectedSession?.id || null);
-  const [isInputFocused, setIsInputFocused] = useState(false);
-  const [sessionMessages, setSessionMessages] = useState([]);
-  const [isLoadingSessionMessages, setIsLoadingSessionMessages] = useState(false);
-  const [isSystemSessionChange, setIsSystemSessionChange] = useState(false);
-  const [permissionMode, setPermissionMode] = useState('default');
-  const [attachedImages, setAttachedImages] = useState([]);
-  const [uploadingImages, setUploadingImages] = useState(new Map());
-  const [imageErrors, setImageErrors] = useState(new Map());
-  const messagesEndRef = useRef(null);
-  const textareaRef = useRef(null);
-  const scrollContainerRef = useRef(null);
-  const [debouncedInput, setDebouncedInput] = useState('');
-  const [showFileDropdown, setShowFileDropdown] = useState(false);
-  const [fileList, setFileList] = useState([]);
-  const [filteredFiles, setFilteredFiles] = useState([]);
-  const [selectedFileIndex, setSelectedFileIndex] = useState(-1);
-  const [cursorPosition, setCursorPosition] = useState(0);
-  const [atSymbolPosition, setAtSymbolPosition] = useState(-1);
-  const [canAbortSession, setCanAbortSession] = useState(false);
-  const [isUserScrolledUp, setIsUserScrolledUp] = useState(false);
-  const scrollPositionRef = useRef({ height: 0, top: 0 });
-  const [showCommandMenu, setShowCommandMenu] = useState(false);
-  const [slashCommands, setSlashCommands] = useState([]);
-  const [filteredCommands, setFilteredCommands] = useState([]);
-  const [isTextareaExpanded, setIsTextareaExpanded] = useState(false);
-  const [selectedCommandIndex, setSelectedCommandIndex] = useState(-1);
-  const [slashPosition, setSlashPosition] = useState(-1);
-  const [visibleMessageCount, setVisibleMessageCount] = useState(100);
-  const [claudeStatus, setClaudeStatus] = useState(null);
-
-
-  // Memoized diff calculation to prevent recalculating on every render
-  const createDiff = useMemo(() => {
-    const cache = new Map();
-    return (oldStr, newStr) => {
-      const key = `${oldStr.length}-${newStr.length}-${oldStr.slice(0, 50)}`;
-      if (cache.has(key)) {
-        return cache.get(key);
-      }
-      
-      const result = calculateDiff(oldStr, newStr);
-      cache.set(key, result);
-      if (cache.size > 100) {
-        const firstKey = cache.keys().next().value;
-        cache.delete(firstKey);
-      }
-      return result;
-    };
-  }, []);
-
-  // Load session messages from API
-  const loadSessionMessages = useCallback(async (projectName, sessionId) => {
-    if (!projectName || !sessionId) return [];
-    
-    setIsLoadingSessionMessages(true);
-    try {
-      const response = await api.sessionMessages(projectName, sessionId);
-      if (!response.ok) {
-        throw new Error(t('errors.failedToLoadSession'));
-      }
-      const data = await response.json();
-      return data.messages || [];
-    } catch (error) {
-      console.error('Error loading session messages:', error);
-      return [];
-    } finally {
-      setIsLoadingSessionMessages(false);
-    }
-  }, []);
-
-  // Actual diff calculation function
-  const calculateDiff = (oldStr, newStr) => {
-    const oldLines = oldStr.split('\n');
-    const newLines = newStr.split('\n');
-    
-    // Simple diff algorithm - find common lines and differences
-    const diffLines = [];
-    let oldIndex = 0;
-    let newIndex = 0;
-    
-    while (oldIndex < oldLines.length || newIndex < newLines.length) {
-      const oldLine = oldLines[oldIndex];
-      const newLine = newLines[newIndex];
-      
-      if (oldIndex >= oldLines.length) {
-        // Only new lines remaining
-        diffLines.push({ type: 'added', content: newLine, lineNum: newIndex + 1 });
-        newIndex++;
-      } else if (newIndex >= newLines.length) {
-        // Only old lines remaining
-        diffLines.push({ type: 'removed', content: oldLine, lineNum: oldIndex + 1 });
-        oldIndex++;
-      } else if (oldLine === newLine) {
-        // Lines are the same - skip in diff view (or show as context)
-        oldIndex++;
-        newIndex++;
-      } else {
-        // Lines are different
-        diffLines.push({ type: 'removed', content: oldLine, lineNum: oldIndex + 1 });
-        diffLines.push({ type: 'added', content: newLine, lineNum: newIndex + 1 });
-        oldIndex++;
-        newIndex++;
-      }
-    }
-    
-    return diffLines;
-  };
-
-  const convertSessionMessages = (rawMessages) => {
-    const converted = [];
-    const toolResults = new Map(); // Map tool_use_id to tool result
-    
-    // First pass: collect all tool results
-    for (const msg of rawMessages) {
-      if (msg.message?.role === 'user' && Array.isArray(msg.message?.content)) {
-        for (const part of msg.message.content) {
-          if (part.type === 'tool_result') {
-            toolResults.set(part.tool_use_id, {
-              content: part.content,
-              isError: part.is_error,
-              timestamp: new Date(msg.timestamp || Date.now())
-            });
-          }
-        }
-      }
-    }
-    
-    // Second pass: process messages and attach tool results to tool uses
-    for (const msg of rawMessages) {
-      // Handle user messages
-      if (msg.message?.role === 'user' && msg.message?.content) {
-        let content = '';
-        let messageType = 'user';
-        
-        if (Array.isArray(msg.message.content)) {
-          // Handle array content, but skip tool results (they're attached to tool uses)
-          const textParts = [];
-          
-          for (const part of msg.message.content) {
-            if (part.type === 'text') {
-              textParts.push(part.text);
-            }
-            // Skip tool_result parts - they're handled in the first pass
-          }
-          
-          content = textParts.join('\n');
-        } else if (typeof msg.message.content === 'string') {
-          content = msg.message.content;
-        } else {
-          content = String(msg.message.content);
-        }
-        
-        // Skip command messages and empty content
-        if (content && !content.startsWith('<command-name>') && !content.startsWith('[Request interrupted')) {
-          converted.push({
-            type: messageType,
-            content: content,
-            timestamp: msg.timestamp || new Date().toISOString()
-          });
-        }
-      }
-      
-      // Handle assistant messages
-      else if (msg.message?.role === 'assistant' && msg.message?.content) {
-        if (Array.isArray(msg.message.content)) {
-          for (const part of msg.message.content) {
-            if (part.type === 'text') {
-              converted.push({
-                type: 'assistant',
-                content: part.text,
-                timestamp: msg.timestamp || new Date().toISOString()
-              });
-            } else if (part.type === 'tool_use') {
-              // Get the corresponding tool result
-              const toolResult = toolResults.get(part.id);
-              
-              converted.push({
-                type: 'assistant',
-                content: '',
-                timestamp: msg.timestamp || new Date().toISOString(),
-                isToolUse: true,
-                toolName: part.name,
-                toolInput: JSON.stringify(part.input),
-                toolResult: toolResult ? (typeof toolResult.content === 'string' ? toolResult.content : JSON.stringify(toolResult.content)) : null,
-                toolError: toolResult?.isError || false,
-                toolResultTimestamp: toolResult?.timestamp || new Date()
-              });
-            }
-          }
-        } else if (typeof msg.message.content === 'string') {
-          converted.push({
-            type: 'assistant',
-            content: msg.message.content,
-            timestamp: msg.timestamp || new Date().toISOString()
-          });
-        }
-      }
-    }
-    
-    return converted;
-  };
-
-  // Memoize expensive convertSessionMessages operation
-  const convertedMessages = useMemo(() => {
-    return convertSessionMessages(sessionMessages);
-  }, [sessionMessages]);
-
-  // Define scroll functions early to avoid hoisting issues in useEffect dependencies
-  const scrollToBottom = useCallback(() => {
-    if (scrollContainerRef.current) {
-      scrollContainerRef.current.scrollTop = scrollContainerRef.current.scrollHeight;
-      setIsUserScrolledUp(false);
-    }
-  }, []);
-
-  // Check if user is near the bottom of the scroll container
-  const isNearBottom = useCallback(() => {
-    if (!scrollContainerRef.current) return false;
-    const { scrollTop, scrollHeight, clientHeight } = scrollContainerRef.current;
-    // Consider "near bottom" if within 50px of the bottom
-    return scrollHeight - scrollTop - clientHeight < 50;
-  }, []);
-
-  // Handle scroll events to detect when user manually scrolls up
-  const handleScroll = useCallback(() => {
-    if (scrollContainerRef.current) {
-      const nearBottom = isNearBottom();
-      setIsUserScrolledUp(!nearBottom);
-    }
-  }, [isNearBottom]);
-
-  useEffect(() => {
-    // Load session messages when session changes
-    const loadMessages = async () => {
-      if (selectedSession && selectedProject) {
-        setCurrentSessionId(selectedSession.id);
-        
-        // Only load messages from API if this is a user-initiated session change
-        // For system-initiated changes, preserve existing messages and rely on WebSocket
-        if (!isSystemSessionChange) {
-          const messages = await loadSessionMessages(selectedProject.name, selectedSession.id);
-          setSessionMessages(messages);
-          // convertedMessages will be automatically updated via useMemo
-          // Scroll to bottom after loading session messages if auto-scroll is enabled
-          if (autoScrollToBottom) {
-            setTimeout(() => scrollToBottom(), 200);
-          }
-        } else {
-          // Reset the flag after handling system session change
-          setIsSystemSessionChange(false);
-        }
-      } else {
-        setChatMessages([]);
-        setSessionMessages([]);
-        setCurrentSessionId(null);
-      }
-    };
-    
-    loadMessages();
-  }, [selectedSession, selectedProject, loadSessionMessages, scrollToBottom, isSystemSessionChange]);
-
-  // Update chatMessages when convertedMessages changes
-  useEffect(() => {
-    if (sessionMessages.length > 0) {
-      setChatMessages(convertedMessages);
-    }
-  }, [convertedMessages, sessionMessages]);
-
-  // Notify parent when input focus changes
-  useEffect(() => {
-    if (onInputFocusChange) {
-      onInputFocusChange(isInputFocused);
-    }
-  }, [isInputFocused, onInputFocusChange]);
-
-  // Persist input draft to localStorage
-  useEffect(() => {
-    if (selectedProject && input !== '') {
-      localStorage.setItem(`draft_input_${selectedProject.name}`, input);
-    } else if (selectedProject && input === '') {
-      localStorage.removeItem(`draft_input_${selectedProject.name}`);
-    }
-  }, [input, selectedProject]);
-
-  // Persist chat messages to localStorage
-  useEffect(() => {
-    if (selectedProject && chatMessages.length > 0) {
-      localStorage.setItem(`chat_messages_${selectedProject.name}`, JSON.stringify(chatMessages));
-    }
-  }, [chatMessages, selectedProject]);
-
-  // Load saved state when project changes (but don't interfere with session loading)
-  useEffect(() => {
-    if (selectedProject) {
-      // Always load saved input draft for the project
-      const savedInput = localStorage.getItem(`draft_input_${selectedProject.name}`) || '';
-      if (savedInput !== input) {
-        setInput(savedInput);
-      }
-    }
-  }, [selectedProject?.name]);
-
-
-  useEffect(() => {
-    // Handle WebSocket messages
-    if (messages.length > 0) {
-      const latestMessage = messages[messages.length - 1];
-      
-      switch (latestMessage.type) {
-        case 'session-created':
-          // New session created by Claude CLI - we receive the real session ID here
-          // Store it temporarily until conversation completes (prevents premature session association)
-          if (latestMessage.sessionId && !currentSessionId) {
-            sessionStorage.setItem('pendingSessionId', latestMessage.sessionId);
-            
-            // Session Protection: Replace temporary "new-session-*" identifier with real session ID
-            // This maintains protection continuity - no gap between temp ID and real ID
-            // The temporary session is removed and real session is marked as active
-            if (onReplaceTemporarySession) {
-              onReplaceTemporarySession(latestMessage.sessionId);
-            }
-          }
-          break;
-          
-        case 'claude-response':
-          const messageData = latestMessage.data.message || latestMessage.data;
-          
-          // Handle Claude CLI session duplication bug workaround:
-          // When resuming a session, Claude CLI creates a new session instead of resuming.
-          // We detect this by checking for system/init messages with session_id that differs
-          // from our current session. When found, we need to switch the user to the new session.
-          if (latestMessage.data.type === 'system' && 
-              latestMessage.data.subtype === 'init' && 
-              latestMessage.data.session_id && 
-              currentSessionId && 
-              latestMessage.data.session_id !== currentSessionId) {
-            
-            console.log('🔄 Claude CLI session duplication detected:', {
-              originalSession: currentSessionId,
-              newSession: latestMessage.data.session_id
-            });
-            
-            // Mark this as a system-initiated session change to preserve messages
-            setIsSystemSessionChange(true);
-            
-            // Switch to the new session using React Router navigation
-            // This triggers the session loading logic in App.jsx without a page reload
-            if (onNavigateToSession) {
-              onNavigateToSession(latestMessage.data.session_id);
-            }
-            return; // Don't process the message further, let the navigation handle it
-          }
-          
-          // Handle system/init for new sessions (when currentSessionId is null)
-          if (latestMessage.data.type === 'system' && 
-              latestMessage.data.subtype === 'init' && 
-              latestMessage.data.session_id && 
-              !currentSessionId) {
-            
-            console.log('🔄 New session init detected:', {
-              newSession: latestMessage.data.session_id
-            });
-            
-            // Mark this as a system-initiated session change to preserve messages
-            setIsSystemSessionChange(true);
-            
-            // Switch to the new session
-            if (onNavigateToSession) {
-              onNavigateToSession(latestMessage.data.session_id);
-            }
-            return; // Don't process the message further, let the navigation handle it
-          }
-          
-          // For system/init messages that match current session, just ignore them
-          if (latestMessage.data.type === 'system' && 
-              latestMessage.data.subtype === 'init' && 
-              latestMessage.data.session_id && 
-              currentSessionId && 
-              latestMessage.data.session_id === currentSessionId) {
-            console.log('🔄 System init message for current session, ignoring');
-            return; // Don't process the message further
-          }
-          
-          // Handle different types of content in the response
-          if (Array.isArray(messageData.content)) {
-            for (const part of messageData.content) {
-              if (part.type === 'tool_use') {
-                // Add tool use message
-                const toolInput = part.input ? JSON.stringify(part.input, null, 2) : '';
-                setChatMessages(prev => [...prev, {
-                  type: 'assistant',
-                  content: '',
-                  timestamp: new Date(),
-                  isToolUse: true,
-                  toolName: part.name,
-                  toolInput: toolInput,
-                  toolId: part.id,
-                  toolResult: null // Will be updated when result comes in
-                }]);
-              } else if (part.type === 'text' && part.text?.trim()) {
-                // Check for usage limit message and format it user-friendly
-                let content = part.text;
-                if (content.includes('Claude AI usage limit reached|')) {
-                  const parts = content.split('|');
-                  if (parts.length === 2) {
-                    const timestamp = parseInt(parts[1]);
-                    if (!isNaN(timestamp)) {
-                      const resetTime = new Date(timestamp * 1000);
-                      content = `Claude AI usage limit reached. The limit will reset on ${resetTime.toLocaleDateString()} at ${resetTime.toLocaleTimeString()}.`;
-                    }
-                  }
-                }
-                
-                // Add regular text message
-                setChatMessages(prev => [...prev, {
-                  type: 'assistant',
-                  content: content,
-                  timestamp: new Date()
-                }]);
-              }
-            }
-          } else if (typeof messageData.content === 'string' && messageData.content.trim()) {
-            // Check for usage limit message and format it user-friendly
-            let content = messageData.content;
-            if (content.includes('Claude AI usage limit reached|')) {
-              const parts = content.split('|');
-              if (parts.length === 2) {
-                const timestamp = parseInt(parts[1]);
-                if (!isNaN(timestamp)) {
-                  const resetTime = new Date(timestamp * 1000);
-                  content = `Claude AI usage limit reached. The limit will reset on ${resetTime.toLocaleDateString()} at ${resetTime.toLocaleTimeString()}.`;
-                }
-              }
-            }
-            
-            // Add regular text message
-            setChatMessages(prev => [...prev, {
-              type: 'assistant',
-              content: content,
-              timestamp: new Date()
-            }]);
-          }
-          
-          // Handle tool results from user messages (these come separately)
-          if (messageData.role === 'user' && Array.isArray(messageData.content)) {
-            for (const part of messageData.content) {
-              if (part.type === 'tool_result') {
-                // Find the corresponding tool use and update it with the result
-                setChatMessages(prev => prev.map(msg => {
-                  if (msg.isToolUse && msg.toolId === part.tool_use_id) {
-                    return {
-                      ...msg,
-                      toolResult: {
-                        content: part.content,
-                        isError: part.is_error,
-                        timestamp: new Date()
-                      }
-                    };
-                  }
-                  return msg;
-                }));
-              }
-            }
-          }
-          break;
-          
-        case 'claude-output':
-          setChatMessages(prev => [...prev, {
-            type: 'assistant',
-            content: latestMessage.data,
-            timestamp: new Date()
-          }]);
-          break;
-        case 'claude-interactive-prompt':
-          // Handle interactive prompts from CLI
-          setChatMessages(prev => [...prev, {
-            type: 'assistant',
-            content: latestMessage.data,
-            timestamp: new Date(),
-            isInteractivePrompt: true
-          }]);
-          break;
-
-        case 'claude-error':
-          setChatMessages(prev => [...prev, {
-            type: 'error',
-            content: `Error: ${latestMessage.error}`,
-            timestamp: new Date()
-          }]);
-          break;
-          
-        case 'claude-complete':
-          setIsLoading(false);
-          setCanAbortSession(false);
-          setClaudeStatus(null);
-
-          
-          // Session Protection: Mark session as inactive to re-enable automatic project updates
-          // Conversation is complete, safe to allow project updates again
-          // Use real session ID if available, otherwise use pending session ID
-          const activeSessionId = currentSessionId || sessionStorage.getItem('pendingSessionId');
-          if (activeSessionId && onSessionInactive) {
-            onSessionInactive(activeSessionId);
-          }
-          
-          // If we have a pending session ID and the conversation completed successfully, use it
-          const pendingSessionId = sessionStorage.getItem('pendingSessionId');
-          if (pendingSessionId && !currentSessionId && latestMessage.exitCode === 0) {
-                setCurrentSessionId(pendingSessionId);
-            sessionStorage.removeItem('pendingSessionId');
-          }
-          
-          // Clear persisted chat messages after successful completion
-          if (selectedProject && latestMessage.exitCode === 0) {
-            localStorage.removeItem(`chat_messages_${selectedProject.name}`);
-          }
-          break;
-          
-        case 'session-aborted':
-          setIsLoading(false);
-          setCanAbortSession(false);
-          setClaudeStatus(null);
-          
-          // Session Protection: Mark session as inactive when aborted
-          // User or system aborted the conversation, re-enable project updates
-          if (currentSessionId && onSessionInactive) {
-            onSessionInactive(currentSessionId);
-          }
-          
-          setChatMessages(prev => [...prev, {
-            type: 'assistant',
-            content: 'Session interrupted by user.',
-            timestamp: new Date()
-          }]);
-          break;
-
-        case 'claude-status':
-          // Handle Claude working status messages
-          console.log('🔔 Received claude-status message:', latestMessage);
-          const statusData = latestMessage.data;
-          if (statusData) {
-            // Parse the status message to extract relevant information
-            let statusInfo = {
-              text: 'Working...',
-              tokens: 0,
-              can_interrupt: true
-            };
-            
-            // Check for different status message formats
-            if (statusData.message) {
-              statusInfo.text = statusData.message;
-            } else if (statusData.status) {
-              statusInfo.text = statusData.status;
-            } else if (typeof statusData === 'string') {
-              statusInfo.text = statusData;
-            }
-            
-            // Extract token count
-            if (statusData.tokens) {
-              statusInfo.tokens = statusData.tokens;
-            } else if (statusData.token_count) {
-              statusInfo.tokens = statusData.token_count;
-            }
-            
-            // Check if can interrupt
-            if (statusData.can_interrupt !== undefined) {
-              statusInfo.can_interrupt = statusData.can_interrupt;
-            }
-            
-            console.log('📊 Setting claude status:', statusInfo);
-            setClaudeStatus(statusInfo);
-            setIsLoading(true);
-            setCanAbortSession(statusInfo.can_interrupt);
-          }
-          break;
-  
-      }
-    }
-  }, [messages]);
-
-  // Load file list when project changes
-  useEffect(() => {
-    if (selectedProject) {
-      fetchProjectFiles();
-    }
-  }, [selectedProject]);
-
-  const fetchProjectFiles = async () => {
-    try {
-      const response = await api.getFiles(selectedProject.name);
-      if (response.ok) {
-        const files = await response.json();
-        // Flatten the file tree to get all file paths
-        const flatFiles = flattenFileTree(files);
-        setFileList(flatFiles);
-      }
-    } catch (error) {
-      console.error('Error fetching files:', error);
-    }
-  };
-
-  const flattenFileTree = (files, basePath = '') => {
-    let result = [];
-    for (const file of files) {
-      const fullPath = basePath ? `${basePath}/${file.name}` : file.name;
-      if (file.type === 'directory' && file.children) {
-        result = result.concat(flattenFileTree(file.children, fullPath));
-      } else if (file.type === 'file') {
-        result.push({
-          name: file.name,
-          path: fullPath,
-          relativePath: file.path
-        });
-      }
-    }
-    return result;
-  };
-
-  // Handle @ symbol detection and file filtering
-  useEffect(() => {
-    const textBeforeCursor = input.slice(0, cursorPosition);
-    const lastAtIndex = textBeforeCursor.lastIndexOf('@');
-    
-    if (lastAtIndex !== -1) {
-      const textAfterAt = textBeforeCursor.slice(lastAtIndex + 1);
-      // Check if there's a space after the @ symbol (which would end the file reference)
-      if (!textAfterAt.includes(' ')) {
-        setAtSymbolPosition(lastAtIndex);
-        setShowFileDropdown(true);
-        
-        // Filter files based on the text after @
-        const filtered = fileList.filter(file => 
-          file.name.toLowerCase().includes(textAfterAt.toLowerCase()) ||
-          file.path.toLowerCase().includes(textAfterAt.toLowerCase())
-        ).slice(0, 10); // Limit to 10 results
-        
-        setFilteredFiles(filtered);
-        setSelectedFileIndex(-1);
-      } else {
-        setShowFileDropdown(false);
-        setAtSymbolPosition(-1);
-      }
-    } else {
-      setShowFileDropdown(false);
-      setAtSymbolPosition(-1);
-    }
-  }, [input, cursorPosition, fileList]);
-
-  // Debounced input handling
-  useEffect(() => {
-    const timer = setTimeout(() => {
-      setDebouncedInput(input);
-    }, 150); // 150ms debounce
-    
-    return () => clearTimeout(timer);
-  }, [input]);
-
-  // Show only recent messages for better performance
-  const visibleMessages = useMemo(() => {
-    if (chatMessages.length <= visibleMessageCount) {
-      return chatMessages;
-    }
-    return chatMessages.slice(-visibleMessageCount);
-  }, [chatMessages, visibleMessageCount]);
-
-  // Capture scroll position before render when auto-scroll is disabled
-  useEffect(() => {
-    if (!autoScrollToBottom && scrollContainerRef.current) {
-      const container = scrollContainerRef.current;
-      scrollPositionRef.current = {
-        height: container.scrollHeight,
-        top: container.scrollTop
-      };
-    }
-  });
-
-  useEffect(() => {
-    // Auto-scroll to bottom when new messages arrive
-    if (scrollContainerRef.current && chatMessages.length > 0) {
-      if (autoScrollToBottom) {
-        // If auto-scroll is enabled, always scroll to bottom unless user has manually scrolled up
-        if (!isUserScrolledUp) {
-          setTimeout(() => scrollToBottom(), 50); // Small delay to ensure DOM is updated
-        }
-      } else {
-        // When auto-scroll is disabled, preserve the visual position
-        const container = scrollContainerRef.current;
-        const prevHeight = scrollPositionRef.current.height;
-        const prevTop = scrollPositionRef.current.top;
-        const newHeight = container.scrollHeight;
-        const heightDiff = newHeight - prevHeight;
-        
-        // If content was added above the current view, adjust scroll position
-        if (heightDiff > 0 && prevTop > 0) {
-          container.scrollTop = prevTop + heightDiff;
-        }
-      }
-    }
-  }, [chatMessages.length, isUserScrolledUp, scrollToBottom, autoScrollToBottom]);
-
-  // Scroll to bottom when component mounts with existing messages or when messages first load
-  useEffect(() => {
-    if (scrollContainerRef.current && chatMessages.length > 0) {
-      // Always scroll to bottom when messages first load (user expects to see latest)
-      // Also reset scroll state
-      setIsUserScrolledUp(false);
-      setTimeout(() => scrollToBottom(), 200); // Longer delay to ensure full rendering
-    }
-  }, [chatMessages.length > 0, scrollToBottom]); // Trigger when messages first appear
-
-  // Add scroll event listener to detect user scrolling
-  useEffect(() => {
-    const scrollContainer = scrollContainerRef.current;
-    if (scrollContainer) {
-      scrollContainer.addEventListener('scroll', handleScroll);
-      return () => scrollContainer.removeEventListener('scroll', handleScroll);
-    }
-  }, [handleScroll]);
-
-  // Initial textarea setup
-  useEffect(() => {
-    if (textareaRef.current) {
-      textareaRef.current.style.height = 'auto';
-      textareaRef.current.style.height = textareaRef.current.scrollHeight + 'px';
-
-      // Check if initially expanded
-      const lineHeight = parseInt(window.getComputedStyle(textareaRef.current).lineHeight);
-      const isExpanded = textareaRef.current.scrollHeight > lineHeight * 2;
-      setIsTextareaExpanded(isExpanded);
-    }
-  }, []); // Only run once on mount
-
-  // Reset textarea height when input is cleared programmatically
-  useEffect(() => {
-    if (textareaRef.current && !input.trim()) {
-      textareaRef.current.style.height = 'auto';
-      setIsTextareaExpanded(false);
-    }
-  }, [input]);
-
-  const handleTranscript = useCallback((text) => {
-    if (text.trim()) {
-      setInput(prevInput => {
-        const newInput = prevInput.trim() ? `${prevInput} ${text}` : text;
-        
-        // Update textarea height after setting new content
-        setTimeout(() => {
-          if (textareaRef.current) {
-            textareaRef.current.style.height = 'auto';
-            textareaRef.current.style.height = textareaRef.current.scrollHeight + 'px';
-            
-            // Check if expanded after transcript
-            const lineHeight = parseInt(window.getComputedStyle(textareaRef.current).lineHeight);
-            const isExpanded = textareaRef.current.scrollHeight > lineHeight * 2;
-            setIsTextareaExpanded(isExpanded);
-          }
-        }, 0);
-        
-        return newInput;
-      });
-    }
-  }, []);
-
-  // Load earlier messages by increasing the visible message count
-  const loadEarlierMessages = useCallback(() => {
-    setVisibleMessageCount(prevCount => prevCount + 100);
-  }, []);
-
-  // Handle image files from drag & drop or file picker
-  const handleImageFiles = useCallback((files) => {
-    const validFiles = files.filter(file => {
-      if (!file.type.startsWith('image/')) {
-        return false;
-      }
-      if (file.size > 5 * 1024 * 1024) {
-        setImageErrors(prev => new Map(prev).set(file.name, t('errors.fileTooLarge')));
-        return false;
-      }
-      return true;
-    });
-
-    if (validFiles.length > 0) {
-      setAttachedImages(prev => [...prev, ...validFiles].slice(0, 5)); // Max 5 images
-    }
-  }, []);
-
-  // Handle clipboard paste for images
-  const handlePaste = useCallback(async (e) => {
-    const items = Array.from(e.clipboardData.items);
-    
-    for (const item of items) {
-      if (item.type.startsWith('image/')) {
-        const file = item.getAsFile();
-        if (file) {
-          handleImageFiles([file]);
-        }
-      }
-    }
-    
-    // Fallback for some browsers/platforms
-    if (items.length === 0 && e.clipboardData.files.length > 0) {
-      const files = Array.from(e.clipboardData.files);
-      const imageFiles = files.filter(f => f.type.startsWith('image/'));
-      if (imageFiles.length > 0) {
-        handleImageFiles(imageFiles);
-      }
-    }
-  }, [handleImageFiles]);
-
-  // Setup dropzone
-  const { getRootProps, getInputProps, isDragActive, open } = useDropzone({
-    accept: {
-      'image/*': ['.png', '.jpg', '.jpeg', '.gif', '.webp', '.svg']
-    },
-    maxSize: 5 * 1024 * 1024, // 5MB
-    maxFiles: 5,
-    onDrop: handleImageFiles,
-    noClick: true, // We'll use our own button
-    noKeyboard: true
-  });
-
-  const handleSubmit = async (e) => {
-    e.preventDefault();
-    if (!input.trim() || isLoading || !selectedProject) return;
-
-    // Upload images first if any
-    let uploadedImages = [];
-    if (attachedImages.length > 0) {
-      const formData = new FormData();
-      attachedImages.forEach(file => {
-        formData.append('images', file);
-      });
-      
-      try {
-        const token = localStorage.getItem('auth-token');
-        const headers = {};
-        if (token) {
-          headers['Authorization'] = `Bearer ${token}`;
-        }
-        
-        const response = await fetch(`/api/projects/${selectedProject.name}/upload-images`, {
-          method: 'POST',
-          headers: headers,
-          body: formData
-        });
-        
-        if (!response.ok) {
-          throw new Error(t('errors.failedToUploadImages'));
-        }
-        
-        const result = await response.json();
-        uploadedImages = result.images;
-      } catch (error) {
-        console.error('Image upload failed:', error);
-        setChatMessages(prev => [...prev, {
-          type: 'error',
-          content: `${t('errors.failedToUploadImages')}: ${error.message}`,
-          timestamp: new Date()
-        }]);
-        return;
-      }
-    }
-
-    const userMessage = {
-      type: 'user',
-      content: input,
-      images: uploadedImages,
-      timestamp: new Date()
-    };
-
-    setChatMessages(prev => [...prev, userMessage]);
-    setIsLoading(true);
-    setCanAbortSession(true);
-    // Set a default status when starting
-    setClaudeStatus({
-      text: 'Processing',
-      tokens: 0,
-      can_interrupt: true
-    });
-    
-    // Always scroll to bottom when user sends a message and reset scroll state
-    setIsUserScrolledUp(false); // Reset scroll state so auto-scroll works for Claude's response
-    setTimeout(() => scrollToBottom(), 100); // Longer delay to ensure message is rendered
-
-    // Session Protection: Mark session as active to prevent automatic project updates during conversation
-    // This is crucial for maintaining chat state integrity. We handle two cases:
-    // 1. Existing sessions: Use the real currentSessionId
-    // 2. New sessions: Generate temporary identifier "new-session-{timestamp}" since real ID comes via WebSocket later
-    // This ensures no gap in protection between message send and session creation
-    const sessionToActivate = currentSessionId || `new-session-${Date.now()}`;
-    if (onSessionActive) {
-      onSessionActive(sessionToActivate);
-    }
-
-    // Get tools settings from localStorage
-    const getToolsSettings = () => {
-      try {
-        const savedSettings = localStorage.getItem('claude-tools-settings');
-        if (savedSettings) {
-          return JSON.parse(savedSettings);
-        }
-      } catch (error) {
-        console.error('Error loading tools settings:', error);
-      }
-      return {
-        allowedTools: [],
-        disallowedTools: [],
-        skipPermissions: false
-      };
-    };
-
-    const toolsSettings = getToolsSettings();
-
-    // Send command to Claude CLI via WebSocket with images
-    sendMessage({
-      type: 'claude-command',
-      command: input,
-      options: {
-        projectPath: selectedProject.path,
-        cwd: selectedProject.fullPath,
-        sessionId: currentSessionId,
-        resume: !!currentSessionId,
-        toolsSettings: toolsSettings,
-        permissionMode: permissionMode,
-        images: uploadedImages // Pass images to backend
-      }
-    });
-
-    setInput('');
-    setAttachedImages([]);
-    setUploadingImages(new Map());
-    setImageErrors(new Map());
-    setIsTextareaExpanded(false);
-    
-    // Reset textarea height
-
-
-    if (textareaRef.current) {
-      textareaRef.current.style.height = 'auto';
-    }
-    
-    // Clear the saved draft since message was sent
-    if (selectedProject) {
-      localStorage.removeItem(`draft_input_${selectedProject.name}`);
-    }
-  };
-
-  const handleKeyDown = (e) => {
-    // Handle file dropdown navigation
-    if (showFileDropdown && filteredFiles.length > 0) {
-      if (e.key === 'ArrowDown') {
-        e.preventDefault();
-        setSelectedFileIndex(prev => 
-          prev < filteredFiles.length - 1 ? prev + 1 : 0
-        );
-        return;
-      }
-      if (e.key === 'ArrowUp') {
-        e.preventDefault();
-        setSelectedFileIndex(prev => 
-          prev > 0 ? prev - 1 : filteredFiles.length - 1
-        );
-        return;
-      }
-      if (e.key === 'Tab' || e.key === 'Enter') {
-        e.preventDefault();
-        if (selectedFileIndex >= 0) {
-          selectFile(filteredFiles[selectedFileIndex]);
-        } else if (filteredFiles.length > 0) {
-          selectFile(filteredFiles[0]);
-        }
-        return;
-      }
-      if (e.key === 'Escape') {
-        e.preventDefault();
-        setShowFileDropdown(false);
-        return;
-      }
-    }
-    
-    // Handle Tab key for mode switching (only when file dropdown is not showing)
-    if (e.key === 'Tab' && !showFileDropdown) {
-      e.preventDefault();
-      const modes = ['default', 'acceptEdits', 'bypassPermissions', 'plan'];
-      const currentIndex = modes.indexOf(permissionMode);
-      const nextIndex = (currentIndex + 1) % modes.length;
-      setPermissionMode(modes[nextIndex]);
-      return;
-    }
-    
-    // Handle Enter key: Ctrl+Enter (Cmd+Enter on Mac) sends, Shift+Enter creates new line
-    if (e.key === 'Enter') {
-      if ((e.ctrlKey || e.metaKey) && !e.shiftKey) {
-        // Ctrl+Enter or Cmd+Enter: Send message
-        e.preventDefault();
-        handleSubmit(e);
-      } else if (!e.shiftKey && !e.ctrlKey && !e.metaKey) {
-        // Plain Enter: Also send message (keeping original behavior)
-        e.preventDefault();
-        handleSubmit(e);
-      }
-      // Shift+Enter: Allow default behavior (new line)
-    }
-  };
-
-  const selectFile = (file) => {
-    const textBeforeAt = input.slice(0, atSymbolPosition);
-    const textAfterAtQuery = input.slice(atSymbolPosition);
-    const spaceIndex = textAfterAtQuery.indexOf(' ');
-    const textAfterQuery = spaceIndex !== -1 ? textAfterAtQuery.slice(spaceIndex) : '';
-    
-    const newInput = textBeforeAt + '@' + file.path + ' ' + textAfterQuery;
-    const newCursorPos = textBeforeAt.length + 1 + file.path.length + 1;
-    
-    // Immediately ensure focus is maintained
-    if (textareaRef.current && !textareaRef.current.matches(':focus')) {
-      textareaRef.current.focus();
-    }
-    
-    // Update input and cursor position
-    setInput(newInput);
-    setCursorPosition(newCursorPos);
-    
-    // Hide dropdown
-    setShowFileDropdown(false);
-    setAtSymbolPosition(-1);
-    
-    // Set cursor position synchronously 
-    if (textareaRef.current) {
-      // Use requestAnimationFrame for smoother updates
-      requestAnimationFrame(() => {
-        if (textareaRef.current) {
-          textareaRef.current.setSelectionRange(newCursorPos, newCursorPos);
-          // Ensure focus is maintained
-          if (!textareaRef.current.matches(':focus')) {
-            textareaRef.current.focus();
-          }
-        }
-      });
-    }
-  };
-
-  const handleInputChange = (e) => {
-    const newValue = e.target.value;
-    setInput(newValue);
-    setCursorPosition(e.target.selectionStart);
-    
-    // Handle height reset when input becomes empty
-    if (!newValue.trim()) {
-      e.target.style.height = 'auto';
-      setIsTextareaExpanded(false);
-    }
-  };
-
-  const handleTextareaClick = (e) => {
-    setCursorPosition(e.target.selectionStart);
-  };
-
-
-
-  const handleNewSession = () => {
-    setChatMessages([]);
-    setInput('');
-    setIsLoading(false);
-    setCanAbortSession(false);
-  };
-  
-  const handleAbortSession = () => {
-    if (currentSessionId && canAbortSession) {
-      sendMessage({
-        type: 'abort-session',
-        sessionId: currentSessionId
-      });
-    }
-  };
-
-  const handleModeSwitch = () => {
-    const modes = ['default', 'acceptEdits', 'bypassPermissions', 'plan'];
-    const currentIndex = modes.indexOf(permissionMode);
-    const nextIndex = (currentIndex + 1) % modes.length;
-    setPermissionMode(modes[nextIndex]);
-  };
-
-  // Don't render if no project is selected
-  if (!selectedProject) {
-    return (
-      <div className="flex items-center justify-center h-full">
-        <div className="text-center text-gray-500 dark:text-gray-400">
-          <p>{t('messages.selectProject')}</p>
-        </div>
-      </div>
-    );
-  }
-
-  return (
-    <>
-      <style>
-        {`
-          details[open] .details-chevron {
-            transform: rotate(180deg);
-          }
-        `}
-      </style>
-      <div className="h-full flex flex-col">
-        {/* Messages Area - Scrollable Middle Section */}
-      <div 
-        ref={scrollContainerRef}
-        className="flex-1 overflow-y-auto overflow-x-hidden px-0 py-3 sm:p-4 space-y-3 sm:space-y-4 relative"
-      >
-        {isLoadingSessionMessages && chatMessages.length === 0 ? (
-          <div className="text-center text-gray-500 dark:text-gray-400 mt-8">
-            <div className="flex items-center justify-center space-x-2">
-              <div className="animate-spin rounded-full h-4 w-4 border-b-2 border-gray-400"></div>
-              <p>{t('messages.loadingSession')}</p>
-            </div>
-          </div>
-        ) : chatMessages.length === 0 ? (
-          <div className="flex items-center justify-center h-full">
-            <div className="text-center text-gray-500 dark:text-gray-400 px-6 sm:px-4 max-w-lg mx-auto">
-              <p className="font-bold text-lg sm:text-xl mb-3">{t('messages.startConversation')}</p>
-              <p className="text-sm sm:text-base leading-relaxed">
-                {t('messages.askQuestionsDescription')}
-              </p>
-            </div>
-          </div>
-        ) : (
-          <>
-            {chatMessages.length > visibleMessageCount && (
-              <div className="text-center text-gray-500 dark:text-gray-400 text-sm py-2 border-b border-gray-200 dark:border-gray-700">
-                Showing last {visibleMessageCount} messages ({chatMessages.length} total) • 
-                <button 
-                  className="ml-1 text-blue-600 hover:text-blue-700 underline"
-                  onClick={loadEarlierMessages}
-                >
-                  Load earlier messages
-                </button>
-              </div>
-            )}
-            
-            {visibleMessages.map((message, index) => {
-              const prevMessage = index > 0 ? visibleMessages[index - 1] : null;
-              
-              return (
-                <MessageComponent
-                  key={index}
-                  message={message}
-                  index={index}
-                  prevMessage={prevMessage}
-                  createDiff={createDiff}
-                  onFileOpen={onFileOpen}
-                  onShowSettings={onShowSettings}
-                  autoExpandTools={autoExpandTools}
-                  showRawParameters={showRawParameters}
-                />
-              );
-            })}
-          </>
-        )}
-        
-        {isLoading && (
-          <div className="chat-message assistant">
-            <div className="w-full">
-              <div className="flex items-center space-x-3 mb-2">
-                <div className="w-8 h-8 bg-gray-600 rounded-full flex items-center justify-center text-white text-sm flex-shrink-0">
-                  C
-                </div>
-                <div className="text-sm font-medium text-gray-900 dark:text-white">{t('statuses.claude')}</div>
-                {/* Abort button removed - functionality not yet implemented at backend */}
-              </div>
-              <div className="w-full text-sm text-gray-500 dark:text-gray-400 pl-3 sm:pl-0">
-                <div className="flex items-center space-x-1">
-                  <div className="animate-pulse">●</div>
-                  <div className="animate-pulse" style={{ animationDelay: '0.2s' }}>●</div>
-                  <div className="animate-pulse" style={{ animationDelay: '0.4s' }}>●</div>
-                  <span className="ml-2">{t('statuses.thinking')}</span>
-                </div>
-              </div>
-            </div>
-          </div>
-        )}
-        
-        <div ref={messagesEndRef} />
-      </div>
-
-
-      {/* Input Area - Fixed Bottom */}
-      <div className={`p-2 sm:p-4 md:p-6 flex-shrink-0 ${
-        isInputFocused ? 'pb-2 sm:pb-4 md:pb-6' : 'pb-16 sm:pb-4 md:pb-6'
-      }`}>
-        {/* Claude Working Status - positioned above the input form */}
-        <ClaudeStatus 
-          status={claudeStatus}
-          isLoading={isLoading}
-          onAbort={handleAbortSession}
-        />
-        
-        {/* Permission Mode Selector with scroll to bottom button - Above input, clickable for mobile */}
-        <div className="max-w-4xl mx-auto mb-3">
-          <div className="flex items-center justify-center gap-3">
-            <button
-              type="button"
-              onClick={handleModeSwitch}
-              className={`px-3 py-1.5 rounded-lg text-sm font-medium border transition-all duration-200 ${
-                permissionMode === 'default' 
-                  ? 'bg-gray-100 dark:bg-gray-700 text-gray-700 dark:text-gray-300 border-gray-300 dark:border-gray-600 hover:bg-gray-200 dark:hover:bg-gray-600'
-                  : permissionMode === 'acceptEdits'
-                  ? 'bg-green-50 dark:bg-green-900/20 text-green-700 dark:text-green-300 border-green-300 dark:border-green-600 hover:bg-green-100 dark:hover:bg-green-900/30'
-                  : permissionMode === 'bypassPermissions'
-                  ? 'bg-orange-50 dark:bg-orange-900/20 text-orange-700 dark:text-orange-300 border-orange-300 dark:border-orange-600 hover:bg-orange-100 dark:hover:bg-orange-900/30'
-                  : 'bg-blue-50 dark:bg-blue-900/20 text-blue-700 dark:text-blue-300 border-blue-300 dark:border-blue-600 hover:bg-blue-100 dark:hover:bg-blue-900/30'
-              }`}
-              title="Click to change permission mode (or press Tab in input)"
-            >
-              <div className="flex items-center gap-2">
-                <div className={`w-2 h-2 rounded-full ${
-                  permissionMode === 'default' 
-                    ? 'bg-gray-500'
-                    : permissionMode === 'acceptEdits'
-                    ? 'bg-green-500'
-                    : permissionMode === 'bypassPermissions'
-                    ? 'bg-orange-500'
-                    : 'bg-blue-500'
-                }`} />
-                <span>
-                  {permissionMode === 'default' && t('modes.defaultMode')}
-                  {permissionMode === 'acceptEdits' && t('modes.acceptEdits')}
-                  {permissionMode === 'bypassPermissions' && t('modes.bypassPermissions')}
-                  {permissionMode === 'plan' && t('modes.planMode')}
-                </span>
-              </div>
-            </button>
-            
-            {/* Scroll to bottom button - positioned next to mode indicator */}
-            {isUserScrolledUp && chatMessages.length > 0 && (
-              <button
-                onClick={scrollToBottom}
-                className="w-8 h-8 bg-blue-600 hover:bg-blue-700 text-white rounded-full shadow-lg flex items-center justify-center transition-all duration-200 hover:scale-105 focus:outline-none focus:ring-2 focus:ring-blue-500 focus:ring-offset-2 dark:ring-offset-gray-800"
-                title={t('messages.scrollToBottom')}
-              >
-                <svg className="w-4 h-4" fill="none" stroke="currentColor" viewBox="0 0 24 24">
-                  <path strokeLinecap="round" strokeLinejoin="round" strokeWidth={2} d="M19 14l-7 7m0 0l-7-7m7 7V3" />
-                </svg>
-              </button>
-            )}
-          </div>
-        </div>
-        
-        <form onSubmit={handleSubmit} className="relative max-w-4xl mx-auto">
-          {/* Drag overlay */}
-          {isDragActive && (
-            <div className="absolute inset-0 bg-blue-500/20 border-2 border-dashed border-blue-500 rounded-lg flex items-center justify-center z-50">
-              <div className="bg-white dark:bg-gray-800 rounded-lg p-4 shadow-lg">
-                <svg className="w-8 h-8 text-blue-500 mx-auto mb-2" fill="none" stroke="currentColor" viewBox="0 0 24 24">
-                  <path strokeLinecap="round" strokeLinejoin="round" strokeWidth={2} d="M7 16a4 4 0 01-.88-7.903A5 5 0 1115.9 6L16 6a5 5 0 011 9.9M15 13l-3-3m0 0l-3 3m3-3v12" />
-                </svg>
-                <p className="text-sm font-medium">{t('messages.dropImagesHere')}</p>
-              </div>
-            </div>
-          )}
-          
-          {/* Image attachments preview */}
-          {attachedImages.length > 0 && (
-            <div className="mb-2 p-2 bg-gray-50 dark:bg-gray-800 rounded-lg">
-              <div className="flex flex-wrap gap-2">
-                {attachedImages.map((file, index) => (
-                  <ImageAttachment
-                    key={index}
-                    file={file}
-                    onRemove={() => {
-                      setAttachedImages(prev => prev.filter((_, i) => i !== index));
-                    }}
-                    uploadProgress={uploadingImages.get(file.name)}
-                    error={imageErrors.get(file.name)}
-                  />
-                ))}
-              </div>
-            </div>
-          )}
-          
-          {/* File dropdown - positioned outside dropzone to avoid conflicts */}
-          {showFileDropdown && filteredFiles.length > 0 && (
-            <div className="absolute bottom-full left-0 right-0 mb-2 bg-white dark:bg-gray-800 border border-gray-200 dark:border-gray-600 rounded-lg shadow-lg max-h-48 overflow-y-auto z-50 backdrop-blur-sm">
-              {filteredFiles.map((file, index) => (
-                <div
-                  key={file.path}
-                  className={`px-4 py-3 cursor-pointer border-b border-gray-100 dark:border-gray-700 last:border-b-0 touch-manipulation ${
-                    index === selectedFileIndex
-                      ? 'bg-blue-50 dark:bg-blue-900/20 text-blue-700 dark:text-blue-300'
-                      : 'hover:bg-gray-50 dark:hover:bg-gray-700 text-gray-700 dark:text-gray-300'
-                  }`}
-                  onMouseDown={(e) => {
-                    // Prevent textarea from losing focus on mobile
-                    e.preventDefault();
-                    e.stopPropagation();
-                  }}
-                  onClick={(e) => {
-                    e.preventDefault();
-                    e.stopPropagation();
-                    selectFile(file);
-                  }}
-                >
-                  <div className="font-medium text-sm">{file.name}</div>
-                  <div className="text-xs text-gray-500 dark:text-gray-400 font-mono">
-                    {file.path}
-                  </div>
-                </div>
-              ))}
-            </div>
-          )}
-          
-          <div {...getRootProps()} className={`relative bg-white dark:bg-gray-800 rounded-2xl shadow-lg border border-gray-200 dark:border-gray-600 focus-within:ring-2 focus-within:ring-blue-500 dark:focus-within:ring-blue-500 focus-within:border-blue-500 transition-all duration-200 ${isTextareaExpanded ? 'chat-input-expanded' : ''}`}>
-            <input {...getInputProps()} />
-            <textarea
-              ref={textareaRef}
-              value={input}
-              onChange={handleInputChange}
-              onClick={handleTextareaClick}
-              onKeyDown={handleKeyDown}
-              onPaste={handlePaste}
-              onFocus={() => setIsInputFocused(true)}
-              onBlur={() => setIsInputFocused(false)}
-              onInput={(e) => {
-                // Immediate resize on input for better UX
-                e.target.style.height = 'auto';
-                e.target.style.height = e.target.scrollHeight + 'px';
-                setCursorPosition(e.target.selectionStart);
-                
-                // Check if textarea is expanded (more than 2 lines worth of height)
-                const lineHeight = parseInt(window.getComputedStyle(e.target).lineHeight);
-                const isExpanded = e.target.scrollHeight > lineHeight * 2;
-                setIsTextareaExpanded(isExpanded);
-              }}
-              placeholder={t('messages.askClaude')}
-              disabled={isLoading}
-              rows={1}
-              className="chat-input-placeholder w-full pl-12 pr-28 sm:pr-40 py-3 sm:py-4 bg-transparent rounded-2xl focus:outline-none text-gray-900 dark:text-gray-100 placeholder-gray-400 dark:placeholder-gray-500 disabled:opacity-50 resize-none min-h-[40px] sm:min-h-[56px] max-h-[40vh] sm:max-h-[300px] overflow-y-auto text-sm sm:text-base transition-all duration-200"
-              style={{ height: 'auto' }}
-            />
-            {/* Clear button - shown when there's text */}
-            {input.trim() && (
-              <button
-                type="button"
-                onClick={(e) => {
-                  e.preventDefault();
-                  e.stopPropagation();
-                  setInput('');
-                  if (textareaRef.current) {
-                    textareaRef.current.style.height = 'auto';
-                    textareaRef.current.focus();
-                  }
-                  setIsTextareaExpanded(false);
-                }}
-                onTouchEnd={(e) => {
-                  e.preventDefault();
-                  e.stopPropagation();
-                  setInput('');
-                  if (textareaRef.current) {
-                    textareaRef.current.style.height = 'auto';
-                    textareaRef.current.focus();
-                  }
-                  setIsTextareaExpanded(false);
-                }}
-                className="absolute -left-0.5 -top-3 sm:right-28 sm:left-auto sm:top-1/2 sm:-translate-y-1/2 w-6 h-6 sm:w-8 sm:h-8 bg-gray-100 hover:bg-gray-200 dark:bg-gray-700 dark:hover:bg-gray-600 border border-gray-300 dark:border-gray-600 rounded-full flex items-center justify-center transition-all duration-200 group z-10 shadow-sm"
-                title={t('messages.clearInput')}
-              >
-                <svg 
-                  className="w-3 h-3 sm:w-4 sm:h-4 text-gray-600 dark:text-gray-300 group-hover:text-gray-800 dark:group-hover:text-gray-100 transition-colors" 
-                  fill="none" 
-                  stroke="currentColor" 
-                  viewBox="0 0 24 24"
-                >
-                  <path 
-                    strokeLinecap="round" 
-                    strokeLinejoin="round" 
-                    strokeWidth={2} 
-                    d="M6 18L18 6M6 6l12 12" 
-                  />
-                </svg>
-              </button>
-            )}
-            {/* Image upload button */}
-            <button
-              type="button"
-              onClick={open}
-              className="absolute left-2 bottom-4 p-2 hover:bg-gray-100 dark:hover:bg-gray-700 rounded-lg transition-colors"
-              title={t('messages.attachImages')}
-            >
-              <svg className="w-5 h-5 text-gray-500" fill="none" stroke="currentColor" viewBox="0 0 24 24">
-                <path strokeLinecap="round" strokeLinejoin="round" strokeWidth={2} d="M4 16l4.586-4.586a2 2 0 012.828 0L16 16m-2-2l1.586-1.586a2 2 0 012.828 0L20 14m-6-6h.01M6 20h12a2 2 0 002-2V6a2 2 0 00-2-2H6a2 2 0 00-2 2v12a2 2 0 002 2z" />
-              </svg>
-            </button>
-            
-            {/* Mic button - HIDDEN */}
-            <div className="absolute right-16 sm:right-16 top-1/2 transform -translate-y-1/2" style={{ display: 'none' }}>
-              <MicButton 
-                onTranscript={handleTranscript}
-                className="w-10 h-10 sm:w-10 sm:h-10"
-              />
-            </div>
-            {/* Send button */}
-            <button
-              type="submit"
-              disabled={!input.trim() || isLoading}
-              onMouseDown={(e) => {
-                e.preventDefault();
-                handleSubmit(e);
-              }}
-              onTouchStart={(e) => {
-                e.preventDefault();
-                handleSubmit(e);
-              }}
-              className="absolute right-2 top-1/2 transform -translate-y-1/2 w-12 h-12 sm:w-12 sm:h-12 bg-blue-600 hover:bg-blue-700 disabled:bg-gray-400 disabled:cursor-not-allowed rounded-full flex items-center justify-center transition-colors focus:outline-none focus:ring-2 focus:ring-blue-500 focus:ring-offset-2 dark:ring-offset-gray-800"
-            >
-              <svg 
-                className="w-4 h-4 sm:w-5 sm:h-5 text-white transform rotate-90" 
-                fill="none" 
-                stroke="currentColor" 
-                viewBox="0 0 24 24"
-              >
-                <path 
-                  strokeLinecap="round" 
-                  strokeLinejoin="round" 
-                  strokeWidth={2} 
-                  d="M12 19l9 2-9-18-9 18 9-2zm0 0v-8" 
-                />
-              </svg>
-            </button>
-          </div>
-          {/* Hint text */}
-          <div className="text-xs text-gray-500 dark:text-gray-400 text-center mt-2 hidden sm:block">
-            {t('messages.enterToSend')}
-          </div>
-          <div className={`text-xs text-gray-500 dark:text-gray-400 text-center mt-2 sm:hidden transition-opacity duration-200 ${
-            isInputFocused ? 'opacity-100' : 'opacity-0'
-          }`}>
-            {t('messages.enterToSendShort')}
-          </div>
-        </form>
-      </div>
-    </div>
-    </>
-  );
-}
-
-=======
-/*
- * ChatInterface.jsx - Chat Component with Session Protection Integration
- * 
- * SESSION PROTECTION INTEGRATION:
- * ===============================
- * 
- * This component integrates with the Session Protection System to prevent project updates
- * from interrupting active conversations:
- * 
- * Key Integration Points:
- * 1. handleSubmit() - Marks session as active when user sends message (including temp ID for new sessions)
- * 2. session-created handler - Replaces temporary session ID with real WebSocket session ID  
- * 3. claude-complete handler - Marks session as inactive when conversation finishes
- * 4. session-aborted handler - Marks session as inactive when conversation is aborted
- * 
- * This ensures uninterrupted chat experience by coordinating with App.jsx to pause sidebar updates.
- */
-
-import React, { useState, useEffect, useRef, useMemo, useCallback, memo } from 'react';
-import ReactMarkdown from 'react-markdown';
-import { useDropzone } from 'react-dropzone';
-import TodoList from './TodoList';
-import ClaudeLogo from './ClaudeLogo.jsx';
-
-import ClaudeStatus from './ClaudeStatus';
-import { MicButton } from './MicButton.jsx';
-import { api } from '../utils/api';
-
-// Memoized message component to prevent unnecessary re-renders
-const MessageComponent = memo(({ message, index, prevMessage, createDiff, onFileOpen, onShowSettings, autoExpandTools, showRawParameters }) => {
-  const isGrouped = prevMessage && prevMessage.type === message.type && 
-                   prevMessage.type === 'assistant' && 
-                   !prevMessage.isToolUse && !message.isToolUse;
-  const messageRef = React.useRef(null);
-  const [isExpanded, setIsExpanded] = React.useState(false);
-  React.useEffect(() => {
-    if (!autoExpandTools || !messageRef.current || !message.isToolUse) return;
-    
-    const observer = new IntersectionObserver(
-      (entries) => {
-        entries.forEach((entry) => {
-          if (entry.isIntersecting && !isExpanded) {
-            setIsExpanded(true);
-            // Find all details elements and open them
-            const details = messageRef.current.querySelectorAll('details');
-            details.forEach(detail => {
-              detail.open = true;
-            });
-          }
-        });
-      },
-      { threshold: 0.1 }
-    );
-    
-    observer.observe(messageRef.current);
-    
-    return () => {
-      if (messageRef.current) {
-        observer.unobserve(messageRef.current);
-      }
-    };
-  }, [autoExpandTools, isExpanded, message.isToolUse]);
-
-  return (
-    <div
-      ref={messageRef}
-      className={`chat-message ${message.type} ${isGrouped ? 'grouped' : ''} ${message.type === 'user' ? 'flex justify-end px-3 sm:px-0' : 'px-3 sm:px-0'}`}
-    >
-      {message.type === 'user' ? (
-        /* User message bubble on the right */
-        <div className="flex items-end space-x-0 sm:space-x-3 w-full sm:w-auto sm:max-w-[85%] md:max-w-md lg:max-w-lg xl:max-w-xl">
-          <div className="bg-blue-600 text-white rounded-2xl rounded-br-md px-3 sm:px-4 py-2 shadow-sm flex-1 sm:flex-initial">
-            <div className="text-sm whitespace-pre-wrap break-words">
-              {message.content}
-            </div>
-            {message.images && message.images.length > 0 && (
-              <div className="mt-2 grid grid-cols-2 gap-2">
-                {message.images.map((img, idx) => (
-                  <img
-                    key={idx}
-                    src={img.data}
-                    alt={img.name}
-                    className="rounded-lg max-w-full h-auto cursor-pointer hover:opacity-90 transition-opacity"
-                    onClick={() => window.open(img.data, '_blank')}
-                  />
-                ))}
-              </div>
-            )}
-            <div className="text-xs text-blue-100 mt-1 text-right">
-              {new Date(message.timestamp).toLocaleTimeString()}
-            </div>
-          </div>
-          {!isGrouped && (
-            <div className="hidden sm:flex w-8 h-8 bg-blue-600 rounded-full items-center justify-center text-white text-sm flex-shrink-0">
-              U
-            </div>
-          )}
-        </div>
-      ) : (
-        /* Claude/Error messages on the left */
-        <div className="w-full">
-          {!isGrouped && (
-            <div className="flex items-center space-x-3 mb-2">
-              {message.type === 'error' ? (
-                <div className="w-8 h-8 bg-red-600 rounded-full flex items-center justify-center text-white text-sm flex-shrink-0">
-                  !
-                </div>
-              ) : (
-                <div className="w-8 h-8 rounded-full flex items-center justify-center text-white text-sm flex-shrink-0 p-1">
-                  <ClaudeLogo className="w-full h-full" />
-                </div>
-              )}
-              <div className="text-sm font-medium text-gray-900 dark:text-white">
-                {message.type === 'error' ? 'Error' : 'Claude'}
-              </div>
-            </div>
-          )}
-          
-          <div className="w-full">
-            
-            {message.isToolUse && !['Read', 'TodoWrite', 'TodoRead'].includes(message.toolName) ? (
-              <div className="bg-blue-50 dark:bg-blue-900/20 border border-blue-200 dark:border-blue-800 rounded-lg p-2 sm:p-3 mb-2">
-                <div className="flex items-center justify-between mb-2">
-                  <div className="flex items-center gap-2">
-                    <div className="w-5 h-5 bg-blue-600 rounded flex items-center justify-center">
-                      <svg className="w-3 h-3 text-white" fill="none" stroke="currentColor" viewBox="0 0 24 24">
-                        <path strokeLinecap="round" strokeLinejoin="round" strokeWidth={2} d="M10.325 4.317c.426-1.756 2.924-1.756 3.35 0a1.724 1.724 0 002.573 1.066c1.543-.94 3.31.826 2.37 2.37a1.724 1.724 0 001.065 2.572c1.756.426 1.756 2.924 0 3.35a1.724 1.724 0 00-1.066 2.573c.94 1.543-.826 3.31-2.37 2.37a1.724 1.724 0 00-2.572 1.065c-.426 1.756-2.924 1.756-3.35 0a1.724 1.724 0 00-2.573-1.066c-1.543.94-3.31-.826-2.37-2.37a1.724 1.724 0 00-1.065-2.572c-1.756-.426-1.756-2.924 0-3.35a1.724 1.724 0 001.066-2.573c-.94-1.543.826-3.31 2.37-2.37.996.608 2.296.07 2.572-1.065z" />
-                        <path strokeLinecap="round" strokeLinejoin="round" strokeWidth={2} d="M15 12a3 3 0 11-6 0 3 3 0 016 0z" />
-                      </svg>
-                    </div>
-                    <span className="font-medium text-blue-900 dark:text-blue-100">
-                      Using {message.toolName}
-                    </span>
-                    <span className="text-xs text-blue-600 dark:text-blue-400 font-mono">
-                      {message.toolId}
-                    </span>
-                  </div>
-                  {onShowSettings && (
-                    <button
-                      onClick={(e) => {
-                        e.stopPropagation();
-                        onShowSettings();
-                      }}
-                      className="p-1 rounded hover:bg-blue-200 dark:hover:bg-blue-800 transition-colors"
-                      title="Tool Settings"
-                    >
-                      <svg className="w-4 h-4 text-blue-600 dark:text-blue-400" fill="none" stroke="currentColor" viewBox="0 0 24 24">
-                        <path strokeLinecap="round" strokeLinejoin="round" strokeWidth={2} d="M10.325 4.317c.426-1.756 2.924-1.756 3.35 0a1.724 1.724 0 002.573 1.066c1.543-.94 3.31.826 2.37 2.37a1.724 1.724 0 001.065 2.572c1.756.426 1.756 2.924 0 3.35a1.724 1.724 0 00-1.066 2.573c.94 1.543-.826 3.31-2.37 2.37a1.724 1.724 0 00-2.572 1.065c-.426 1.756-2.924 1.756-3.35 0a1.724 1.724 0 00-2.573-1.066c-1.543.94-3.31-.826-2.37-2.37a1.724 1.724 0 00-1.065-2.572c-1.756-.426-1.756-2.924 0-3.35a1.724 1.724 0 001.066-2.573c-.94-1.543.826-3.31 2.37-2.37.996.608 2.296.07 2.572-1.065z" />
-                        <path strokeLinecap="round" strokeLinejoin="round" strokeWidth={2} d="M15 12a3 3 0 11-6 0 3 3 0 016 0z" />
-                      </svg>
-                    </button>
-                  )}
-                </div>
-                {message.toolInput && message.toolName === 'Edit' && (() => {
-                  try {
-                    const input = JSON.parse(message.toolInput);
-                    if (input.file_path && input.old_string && input.new_string) {
-                      return (
-                        <details className="mt-2" open={autoExpandTools}>
-                          <summary className="text-sm text-blue-700 dark:text-blue-300 cursor-pointer hover:text-blue-800 dark:hover:text-blue-200 flex items-center gap-2">
-                            <svg className="w-4 h-4 transition-transform details-chevron" fill="none" stroke="currentColor" viewBox="0 0 24 24">
-                              <path strokeLinecap="round" strokeLinejoin="round" strokeWidth={2} d="M19 9l-7 7-7-7" />
-                            </svg>
-                            📝 View edit diff for 
-                            <button 
-                              onClick={(e) => {
-                                e.preventDefault();
-                                e.stopPropagation();
-                                onFileOpen && onFileOpen(input.file_path, {
-                                  old_string: input.old_string,
-                                  new_string: input.new_string
-                                });
-                              }}
-                              className="text-blue-600 dark:text-blue-400 hover:text-blue-700 dark:hover:text-blue-300 underline font-mono"
-                            >
-                              {input.file_path.split('/').pop()}
-                            </button>
-                          </summary>
-                          <div className="mt-3">
-                            <div className="bg-gray-50 dark:bg-gray-900 border border-gray-200 dark:border-gray-700 rounded-lg overflow-hidden">
-                              <div className="flex items-center justify-between px-3 py-2 bg-gray-100 dark:bg-gray-800 border-b border-gray-200 dark:border-gray-700">
-                                <button 
-                                  onClick={() => onFileOpen && onFileOpen(input.file_path, {
-                                    old_string: input.old_string,
-                                    new_string: input.new_string
-                                  })}
-                                  className="text-xs font-mono text-blue-600 dark:text-blue-400 hover:text-blue-700 dark:hover:text-blue-300 truncate underline cursor-pointer"
-                                >
-                                  {input.file_path}
-                                </button>
-                                <span className="text-xs text-gray-500 dark:text-gray-400">
-                                  Diff
-                                </span>
-                              </div>
-                              <div className="text-xs font-mono">
-                                {createDiff(input.old_string, input.new_string).map((diffLine, i) => (
-                                  <div key={i} className="flex">
-                                    <span className={`w-8 text-center border-r ${
-                                      diffLine.type === 'removed' 
-                                        ? 'bg-red-50 dark:bg-red-900/20 text-red-600 dark:text-red-400 border-red-200 dark:border-red-800'
-                                        : 'bg-green-50 dark:bg-green-900/20 text-green-600 dark:text-green-400 border-green-200 dark:border-green-800'
-                                    }`}>
-                                      {diffLine.type === 'removed' ? '-' : '+'}
-                                    </span>
-                                    <span className={`px-2 py-0.5 flex-1 whitespace-pre-wrap ${
-                                      diffLine.type === 'removed'
-                                        ? 'bg-red-50 dark:bg-red-900/20 text-red-800 dark:text-red-200'
-                                        : 'bg-green-50 dark:bg-green-900/20 text-green-800 dark:text-green-200'
-                                    }`}>
-                                      {diffLine.content}
-                                    </span>
-                                  </div>
-                                ))}
-                              </div>
-                            </div>
-                            {showRawParameters && (
-                              <details className="mt-2" open={autoExpandTools}>
-                                <summary className="text-xs text-blue-600 dark:text-blue-400 cursor-pointer hover:text-blue-700 dark:hover:text-blue-300">
-                                  View raw parameters
-                                </summary>
-                                <pre className="mt-2 text-xs bg-blue-100 dark:bg-blue-800/30 p-2 rounded whitespace-pre-wrap break-words overflow-hidden text-blue-900 dark:text-blue-100">
-                                  {message.toolInput}
-                                </pre>
-                              </details>
-                            )}
-                          </div>
-                        </details>
-                      );
-                    }
-                  } catch (e) {
-                    // Fall back to raw display if parsing fails
-                  }
-                  return (
-                    <details className="mt-2" open={autoExpandTools}>
-                      <summary className="text-sm text-blue-700 dark:text-blue-300 cursor-pointer hover:text-blue-800 dark:hover:text-blue-200">
-                        View input parameters
-                      </summary>
-                      <pre className="mt-2 text-xs bg-blue-100 dark:bg-blue-800/30 p-2 rounded whitespace-pre-wrap break-words overflow-hidden text-blue-900 dark:text-blue-100">
-                        {message.toolInput}
-                      </pre>
-                    </details>
-                  );
-                })()}
-                {message.toolInput && message.toolName !== 'Edit' && (() => {
-                  // Debug log to see what we're dealing with
-                  console.log('Tool display - name:', message.toolName, 'input type:', typeof message.toolInput);
-                  
-                  // Special handling for Write tool
-                  if (message.toolName === 'Write') {
-                    console.log('Write tool detected, toolInput:', message.toolInput);
-                    try {
-                      let input;
-                      // Handle both JSON string and already parsed object
-                      if (typeof message.toolInput === 'string') {
-                        input = JSON.parse(message.toolInput);
-                      } else {
-                        input = message.toolInput;
-                      }
-                      
-                      console.log('Parsed Write input:', input);
-                      
-                      if (input.file_path && input.content !== undefined) {
-                        return (
-                          <details className="mt-2" open={autoExpandTools}>
-                            <summary className="text-sm text-blue-700 dark:text-blue-300 cursor-pointer hover:text-blue-800 dark:hover:text-blue-200 flex items-center gap-2">
-                              <svg className="w-4 h-4 transition-transform details-chevron" fill="none" stroke="currentColor" viewBox="0 0 24 24">
-                                <path strokeLinecap="round" strokeLinejoin="round" strokeWidth={2} d="M19 9l-7 7-7-7" />
-                              </svg>
-                              📄 Creating new file: 
-                              <button 
-                                onClick={(e) => {
-                                  e.preventDefault();
-                                  e.stopPropagation();
-                                  onFileOpen && onFileOpen(input.file_path, {
-                                    old_string: '',
-                                    new_string: input.content
-                                  });
-                                }}
-                                className="text-blue-600 dark:text-blue-400 hover:text-blue-700 dark:hover:text-blue-300 underline font-mono"
-                              >
-                                {input.file_path.split('/').pop()}
-                              </button>
-                            </summary>
-                            <div className="mt-3">
-                              <div className="bg-gray-50 dark:bg-gray-900 border border-gray-200 dark:border-gray-700 rounded-lg overflow-hidden">
-                                <div className="flex items-center justify-between px-3 py-2 bg-gray-100 dark:bg-gray-800 border-b border-gray-200 dark:border-gray-700">
-                                  <button 
-                                    onClick={() => onFileOpen && onFileOpen(input.file_path, {
-                                      old_string: '',
-                                      new_string: input.content
-                                    })}
-                                    className="text-xs font-mono text-blue-600 dark:text-blue-400 hover:text-blue-700 dark:hover:text-blue-300 truncate underline cursor-pointer"
-                                  >
-                                    {input.file_path}
-                                  </button>
-                                  <span className="text-xs text-gray-500 dark:text-gray-400">
-                                    New File
-                                  </span>
-                                </div>
-                                <div className="text-xs font-mono">
-                                  {createDiff('', input.content).map((diffLine, i) => (
-                                    <div key={i} className="flex">
-                                      <span className={`w-8 text-center border-r ${
-                                        diffLine.type === 'removed' 
-                                          ? 'bg-red-50 dark:bg-red-900/20 text-red-600 dark:text-red-400 border-red-200 dark:border-red-800'
-                                          : 'bg-green-50 dark:bg-green-900/20 text-green-600 dark:text-green-400 border-green-200 dark:border-green-800'
-                                      }`}>
-                                        {diffLine.type === 'removed' ? '-' : '+'}
-                                      </span>
-                                      <span className={`px-2 py-0.5 flex-1 whitespace-pre-wrap ${
-                                        diffLine.type === 'removed'
-                                          ? 'bg-red-50 dark:bg-red-900/20 text-red-800 dark:text-red-200'
-                                          : 'bg-green-50 dark:bg-green-900/20 text-green-800 dark:text-green-200'
-                                      }`}>
-                                        {diffLine.content}
-                                      </span>
-                                    </div>
-                                  ))}
-                                </div>
-                              </div>
-                              {showRawParameters && (
-                                <details className="mt-2" open={autoExpandTools}>
-                                  <summary className="text-xs text-blue-600 dark:text-blue-400 cursor-pointer hover:text-blue-700 dark:hover:text-blue-300">
-                                    View raw parameters
-                                  </summary>
-                                  <pre className="mt-2 text-xs bg-blue-100 dark:bg-blue-800/30 p-2 rounded whitespace-pre-wrap break-words overflow-hidden text-blue-900 dark:text-blue-100">
-                                    {message.toolInput}
-                                  </pre>
-                                </details>
-                              )}
-                            </div>
-                          </details>
-                        );
-                      }
-                    } catch (e) {
-                      // Fall back to regular display
-                    }
-                  }
-                  
-                  // Special handling for TodoWrite tool
-                  if (message.toolName === 'TodoWrite') {
-                    try {
-                      const input = JSON.parse(message.toolInput);
-                      if (input.todos && Array.isArray(input.todos)) {
-                        return (
-                          <details className="mt-2" open={autoExpandTools}>
-                            <summary className="text-sm text-blue-700 dark:text-blue-300 cursor-pointer hover:text-blue-800 dark:hover:text-blue-200 flex items-center gap-2">
-                              <svg className="w-4 h-4 transition-transform details-chevron" fill="none" stroke="currentColor" viewBox="0 0 24 24">
-                                <path strokeLinecap="round" strokeLinejoin="round" strokeWidth={2} d="M19 9l-7 7-7-7" />
-                              </svg>
-                              Updating Todo List
-                            </summary>
-                            <div className="mt-3">
-                              <TodoList todos={input.todos} />
-                              {showRawParameters && (
-                                <details className="mt-3" open={autoExpandTools}>
-                                  <summary className="text-xs text-blue-600 dark:text-blue-400 cursor-pointer hover:text-blue-700 dark:hover:text-blue-300">
-                                    View raw parameters
-                                  </summary>
-                                  <pre className="mt-2 text-xs bg-blue-100 dark:bg-blue-800/30 p-2 rounded overflow-x-auto text-blue-900 dark:text-blue-100">
-                                    {message.toolInput}
-                                  </pre>
-                                </details>
-                              )}
-                            </div>
-                          </details>
-                        );
-                      }
-                    } catch (e) {
-                      // Fall back to regular display
-                    }
-                  }
-                  
-                  // Special handling for Bash tool
-                  if (message.toolName === 'Bash') {
-                    try {
-                      const input = JSON.parse(message.toolInput);
-                      return (
-                        <details className="mt-2" open={autoExpandTools}>
-                          <summary className="text-sm text-blue-700 dark:text-blue-300 cursor-pointer hover:text-blue-800 dark:hover:text-blue-200 flex items-center gap-2">
-                            <svg className="w-4 h-4 transition-transform details-chevron" fill="none" stroke="currentColor" viewBox="0 0 24 24">
-                              <path strokeLinecap="round" strokeLinejoin="round" strokeWidth={2} d="M19 9l-7 7-7-7" />
-                            </svg>
-                            Running command
-                          </summary>
-                          <div className="mt-3 space-y-2">
-                            <div className="bg-gray-900 dark:bg-gray-950 text-gray-100 rounded-lg p-3 font-mono text-sm">
-                              <div className="flex items-center gap-2 mb-2 text-gray-400">
-                                <svg className="w-4 h-4" fill="none" stroke="currentColor" viewBox="0 0 24 24">
-                                  <path strokeLinecap="round" strokeLinejoin="round" strokeWidth={2} d="M8 9l3 3-3 3m5 0h3M5 20h14a2 2 0 002-2V6a2 2 0 00-2-2H5a2 2 0 00-2 2v12a2 2 0 002 2z" />
-                                </svg>
-                                <span className="text-xs">Terminal</span>
-                              </div>
-                              <div className="whitespace-pre-wrap break-all text-green-400">
-                                $ {input.command}
-                              </div>
-                            </div>
-                            {input.description && (
-                              <div className="text-xs text-gray-600 dark:text-gray-400 italic">
-                                {input.description}
-                              </div>
-                            )}
-                            {showRawParameters && (
-                              <details className="mt-2">
-                                <summary className="text-xs text-blue-600 dark:text-blue-400 cursor-pointer hover:text-blue-700 dark:hover:text-blue-300">
-                                  View raw parameters
-                                </summary>
-                                <pre className="mt-2 text-xs bg-blue-100 dark:bg-blue-800/30 p-2 rounded whitespace-pre-wrap break-words overflow-hidden text-blue-900 dark:text-blue-100">
-                                  {message.toolInput}
-                                </pre>
-                              </details>
-                            )}
-                          </div>
-                        </details>
-                      );
-                    } catch (e) {
-                      // Fall back to regular display
-                    }
-                  }
-                  
-                  // Special handling for Read tool
-                  if (message.toolName === 'Read') {
-                    try {
-                      const input = JSON.parse(message.toolInput);
-                      if (input.file_path) {
-                        const filename = input.file_path.split('/').pop();
-                        
-                        return (
-                          <div className="mt-2 text-sm text-blue-700 dark:text-blue-300">
-                            Read{' '}
-                            <button 
-                              onClick={() => onFileOpen && onFileOpen(input.file_path)}
-                              className="text-blue-600 dark:text-blue-400 hover:text-blue-700 dark:hover:text-blue-300 underline font-mono"
-                            >
-                              {filename}
-                            </button>
-                          </div>
-                        );
-                      }
-                    } catch (e) {
-                      // Fall back to regular display
-                    }
-                  }
-                  
-                  // Special handling for exit_plan_mode tool
-                  if (message.toolName === 'exit_plan_mode') {
-                    try {
-                      const input = JSON.parse(message.toolInput);
-                      if (input.plan) {
-                        // Replace escaped newlines with actual newlines
-                        const planContent = input.plan.replace(/\\n/g, '\n');
-                        return (
-                          <details className="mt-2" open={autoExpandTools}>
-                            <summary className="text-sm text-blue-700 dark:text-blue-300 cursor-pointer hover:text-blue-800 dark:hover:text-blue-200 flex items-center gap-2">
-                              <svg className="w-4 h-4 transition-transform details-chevron" fill="none" stroke="currentColor" viewBox="0 0 24 24">
-                                <path strokeLinecap="round" strokeLinejoin="round" strokeWidth={2} d="M19 9l-7 7-7-7" />
-                              </svg>
-                              📋 View implementation plan
-                            </summary>
-                            <div className="mt-3 prose prose-sm max-w-none dark:prose-invert">
-                              <ReactMarkdown>{planContent}</ReactMarkdown>
-                            </div>
-                          </details>
-                        );
-                      }
-                    } catch (e) {
-                      // Fall back to regular display
-                    }
-                  }
-                  
-                  // Regular tool input display for other tools
-                  return (
-                    <details className="mt-2" open={autoExpandTools}>
-                      <summary className="text-sm text-blue-700 dark:text-blue-300 cursor-pointer hover:text-blue-800 dark:hover:text-blue-200 flex items-center gap-2">
-                        <svg className="w-4 h-4 transition-transform details-chevron" fill="none" stroke="currentColor" viewBox="0 0 24 24">
-                          <path strokeLinecap="round" strokeLinejoin="round" strokeWidth={2} d="M19 9l-7 7-7-7" />
-                        </svg>
-                        View input parameters
-                      </summary>
-                      <pre className="mt-2 text-xs bg-blue-100 dark:bg-blue-800/30 p-2 rounded whitespace-pre-wrap break-words overflow-hidden text-blue-900 dark:text-blue-100">
-                        {message.toolInput}
-                      </pre>
-                    </details>
-                  );
-                })()}
-                
-                {/* Tool Result Section */}
-                {message.toolResult && (
-                  <div className="mt-3 border-t border-blue-200 dark:border-blue-700 pt-3">
-                    <div className="flex items-center gap-2 mb-2">
-                      <div className={`w-4 h-4 rounded flex items-center justify-center ${
-                        message.toolResult.isError 
-                          ? 'bg-red-500' 
-                          : 'bg-green-500'
-                      }`}>
-                        <svg className="w-3 h-3 text-white" fill="none" stroke="currentColor" viewBox="0 0 24 24">
-                          {message.toolResult.isError ? (
-                            <path strokeLinecap="round" strokeLinejoin="round" strokeWidth={2} d="M6 18L18 6M6 6l12 12" />
-                          ) : (
-                            <path strokeLinecap="round" strokeLinejoin="round" strokeWidth={2} d="M9 12l2 2 4-4m6 2a9 9 0 11-18 0 9 9 0 0118 0z" />
-                          )}
-                        </svg>
-                      </div>
-                      <span className={`text-sm font-medium ${
-                        message.toolResult.isError 
-                          ? 'text-red-700 dark:text-red-300' 
-                          : 'text-green-700 dark:text-green-300'
-                      }`}>
-                        {message.toolResult.isError ? 'Tool Error' : 'Tool Result'}
-                      </span>
-                    </div>
-                    
-                    <div className={`text-sm ${
-                      message.toolResult.isError 
-                        ? 'text-red-800 dark:text-red-200' 
-                        : 'text-green-800 dark:text-green-200'
-                    }`}>
-                      {(() => {
-                        const content = String(message.toolResult.content || '');
-                        
-                        // Special handling for TodoWrite/TodoRead results
-                        if ((message.toolName === 'TodoWrite' || message.toolName === 'TodoRead') &&
-                            (content.includes('Todos have been modified successfully') || 
-                             content.includes('Todo list') || 
-                             (content.startsWith('[') && content.includes('"content"') && content.includes('"status"')))) {
-                          try {
-                            // Try to parse if it looks like todo JSON data
-                            let todos = null;
-                            if (content.startsWith('[')) {
-                              todos = JSON.parse(content);
-                            } else if (content.includes('Todos have been modified successfully')) {
-                              // For TodoWrite success messages, we don't have the data in the result
-                              return (
-                                <div>
-                                  <div className="flex items-center gap-2 mb-2">
-                                    <span className="font-medium">Todo list has been updated successfully</span>
-                                  </div>
-                                </div>
-                              );
-                            }
-                            
-                            if (todos && Array.isArray(todos)) {
-                              return (
-                                <div>
-                                  <div className="flex items-center gap-2 mb-3">
-                                    <span className="font-medium">Current Todo List</span>
-                                  </div>
-                                  <TodoList todos={todos} isResult={true} />
-                                </div>
-                              );
-                            }
-                          } catch (e) {
-                            // Fall through to regular handling
-                          }
-                        }
-
-                        // Special handling for exit_plan_mode tool results
-                        if (message.toolName === 'exit_plan_mode') {
-                          try {
-                            // The content should be JSON with a "plan" field
-                            const parsed = JSON.parse(content);
-                            if (parsed.plan) {
-                              // Replace escaped newlines with actual newlines
-                              const planContent = parsed.plan.replace(/\\n/g, '\n');
-                              return (
-                                <div>
-                                  <div className="flex items-center gap-2 mb-3">
-                                    <span className="font-medium">Implementation Plan</span>
-                                  </div>
-                                  <div className="prose prose-sm max-w-none dark:prose-invert">
-                                    <ReactMarkdown>{planContent}</ReactMarkdown>
-                                  </div>
-                                </div>
-                              );
-                            }
-                          } catch (e) {
-                            // Fall through to regular handling
-                          }
-                        }
-
-                        // Special handling for interactive prompts
-                        if (content.includes('Do you want to proceed?') && message.toolName === 'Bash') {
-                          const lines = content.split('\n');
-                          const promptIndex = lines.findIndex(line => line.includes('Do you want to proceed?'));
-                          const beforePrompt = lines.slice(0, promptIndex).join('\n');
-                          const promptLines = lines.slice(promptIndex);
-                          
-                          // Extract the question and options
-                          const questionLine = promptLines.find(line => line.includes('Do you want to proceed?')) || '';
-                          const options = [];
-                          
-                          // Parse numbered options (1. Yes, 2. No, etc.)
-                          promptLines.forEach(line => {
-                            const optionMatch = line.match(/^\s*(\d+)\.\s+(.+)$/);
-                            if (optionMatch) {
-                              options.push({
-                                number: optionMatch[1],
-                                text: optionMatch[2].trim()
-                              });
-                            }
-                          });
-                          
-                          // Find which option was selected (usually indicated by "> 1" or similar)
-                          const selectedMatch = content.match(/>\s*(\d+)/);
-                          const selectedOption = selectedMatch ? selectedMatch[1] : null;
-                          
-                          return (
-                            <div className="space-y-3">
-                              {beforePrompt && (
-                                <div className="bg-gray-900 dark:bg-gray-950 text-gray-100 rounded-lg p-3 font-mono text-xs overflow-x-auto">
-                                  <pre className="whitespace-pre-wrap break-words">{beforePrompt}</pre>
-                                </div>
-                              )}
-                              <div className="bg-amber-50 dark:bg-amber-900/20 border border-amber-200 dark:border-amber-800 rounded-lg p-4">
-                                <div className="flex items-start gap-3">
-                                  <div className="w-8 h-8 bg-amber-500 rounded-full flex items-center justify-center flex-shrink-0 mt-0.5">
-                                    <svg className="w-5 h-5 text-white" fill="none" stroke="currentColor" viewBox="0 0 24 24">
-                                      <path strokeLinecap="round" strokeLinejoin="round" strokeWidth={2} d="M8.228 9c.549-1.165 2.03-2 3.772-2 2.21 0 4 1.343 4 3 0 1.4-1.278 2.575-3.006 2.907-.542.104-.994.54-.994 1.093m0 3h.01M21 12a9 9 0 11-18 0 9 9 0 0118 0z" />
-                                    </svg>
-                                  </div>
-                                  <div className="flex-1">
-                                    <h4 className="font-semibold text-amber-900 dark:text-amber-100 text-base mb-2">
-                                      Interactive Prompt
-                                    </h4>
-                                    <p className="text-sm text-amber-800 dark:text-amber-200 mb-4">
-                                      {questionLine}
-                                    </p>
-                                    
-                                    {/* Option buttons */}
-                                    <div className="space-y-2 mb-4">
-                                      {options.map((option) => (
-                                        <button
-                                          key={option.number}
-                                          className={`w-full text-left px-4 py-3 rounded-lg border-2 transition-all ${
-                                            selectedOption === option.number
-                                              ? 'bg-amber-600 dark:bg-amber-700 text-white border-amber-600 dark:border-amber-700 shadow-md'
-                                              : 'bg-white dark:bg-gray-800 text-amber-900 dark:text-amber-100 border-amber-300 dark:border-amber-700 hover:border-amber-400 dark:hover:border-amber-600 hover:shadow-sm'
-                                          } ${
-                                            selectedOption ? 'cursor-default' : 'cursor-not-allowed opacity-75'
-                                          }`}
-                                          disabled
-                                        >
-                                          <div className="flex items-center gap-3">
-                                            <span className={`flex-shrink-0 w-8 h-8 rounded-full flex items-center justify-center text-sm font-bold ${
-                                              selectedOption === option.number
-                                                ? 'bg-white/20'
-                                                : 'bg-amber-100 dark:bg-amber-800/50'
-                                            }`}>
-                                              {option.number}
-                                            </span>
-                                            <span className="text-sm sm:text-base font-medium flex-1">
-                                              {option.text}
-                                            </span>
-                                            {selectedOption === option.number && (
-                                              <svg className="w-5 h-5 flex-shrink-0" fill="currentColor" viewBox="0 0 20 20">
-                                                <path fillRule="evenodd" d="M16.707 5.293a1 1 0 010 1.414l-8 8a1 1 0 01-1.414 0l-4-4a1 1 0 011.414-1.414L8 12.586l7.293-7.293a1 1 0 011.414 0z" clipRule="evenodd" />
-                                              </svg>
-                                            )}
-                                          </div>
-                                        </button>
-                                      ))}
-                                    </div>
-                                    
-                                    {selectedOption && (
-                                      <div className="bg-amber-100 dark:bg-amber-800/30 rounded-lg p-3">
-                                        <p className="text-amber-900 dark:text-amber-100 text-sm font-medium mb-1">
-                                          ✓ Claude selected option {selectedOption}
-                                        </p>
-                                        <p className="text-amber-800 dark:text-amber-200 text-xs">
-                                          In the CLI, you would select this option interactively using arrow keys or by typing the number.
-                                        </p>
-                                      </div>
-                                    )}
-                                  </div>
-                                </div>
-                              </div>
-                            </div>
-                          );
-                        }
-                        
-                        const fileEditMatch = content.match(/The file (.+?) has been updated\./);
-                        if (fileEditMatch) {
-                          return (
-                            <div>
-                              <div className="flex items-center gap-2 mb-2">
-                                <span className="font-medium">File updated successfully</span>
-                              </div>
-                              <button 
-                                onClick={() => onFileOpen && onFileOpen(fileEditMatch[1])}
-                                className="text-xs font-mono bg-green-100 dark:bg-green-800/30 px-2 py-1 rounded text-blue-600 dark:text-blue-400 hover:text-blue-700 dark:hover:text-blue-300 underline cursor-pointer"
-                              >
-                                {fileEditMatch[1]}
-                              </button>
-                            </div>
-                          );
-                        }
-                        
-                        // Handle Write tool output for file creation
-                        const fileCreateMatch = content.match(/(?:The file|File) (.+?) has been (?:created|written)(?: successfully)?\.?/);
-                        if (fileCreateMatch) {
-                          return (
-                            <div>
-                              <div className="flex items-center gap-2 mb-2">
-                                <span className="font-medium">File created successfully</span>
-                              </div>
-                              <button 
-                                onClick={() => onFileOpen && onFileOpen(fileCreateMatch[1])}
-                                className="text-xs font-mono bg-green-100 dark:bg-green-800/30 px-2 py-1 rounded text-blue-600 dark:text-blue-400 hover:text-blue-700 dark:hover:text-blue-300 underline cursor-pointer"
-                              >
-                                {fileCreateMatch[1]}
-                              </button>
-                            </div>
-                          );
-                        }
-                        
-                        // Special handling for Write tool - hide content if it's just the file content
-                        if (message.toolName === 'Write' && !message.toolResult.isError) {
-                          // For Write tool, the diff is already shown in the tool input section
-                          // So we just show a success message here
-                          return (
-                            <div className="text-green-700 dark:text-green-300">
-                              <div className="flex items-center gap-2">
-                                <svg className="w-4 h-4" fill="none" stroke="currentColor" viewBox="0 0 24 24">
-                                  <path strokeLinecap="round" strokeLinejoin="round" strokeWidth={2} d="M9 12l2 2 4-4m6 2a9 9 0 11-18 0 9 9 0 0118 0z" />
-                                </svg>
-                                <span className="font-medium">File written successfully</span>
-                              </div>
-                              <p className="text-xs mt-1 text-green-600 dark:text-green-400">
-                                The file content is displayed in the diff view above
-                              </p>
-                            </div>
-                          );
-                        }
-                        
-                        if (content.includes('cat -n') && content.includes('→')) {
-                          return (
-                            <details open={autoExpandTools}>
-                              <summary className="text-sm text-green-700 dark:text-green-300 cursor-pointer hover:text-green-800 dark:hover:text-green-200 mb-2 flex items-center gap-2">
-                                <svg className="w-4 h-4 transition-transform details-chevron" fill="none" stroke="currentColor" viewBox="0 0 24 24">
-                                  <path strokeLinecap="round" strokeLinejoin="round" strokeWidth={2} d="M19 9l-7 7-7-7" />
-                                </svg>
-                                View file content
-                              </summary>
-                              <div className="mt-2 bg-gray-100 dark:bg-gray-800 border border-gray-200 dark:border-gray-700 rounded-lg overflow-hidden">
-                                <div className="text-xs font-mono p-3 whitespace-pre-wrap break-words overflow-hidden">
-                                  {content}
-                                </div>
-                              </div>
-                            </details>
-                          );
-                        }
-                        
-                        if (content.length > 300) {
-                          return (
-                            <details open={autoExpandTools}>
-                              <summary className="text-sm text-green-700 dark:text-green-300 cursor-pointer hover:text-green-800 dark:hover:text-green-200 mb-2 flex items-center gap-2">
-                                <svg className="w-4 h-4 transition-transform details-chevron" fill="none" stroke="currentColor" viewBox="0 0 24 24">
-                                  <path strokeLinecap="round" strokeLinejoin="round" strokeWidth={2} d="M19 9l-7 7-7-7" />
-                                </svg>
-                                View full output ({content.length} chars)
-                              </summary>
-                              <div className="mt-2 prose prose-sm max-w-none prose-green dark:prose-invert">
-                                <ReactMarkdown>{content}</ReactMarkdown>
-                              </div>
-                            </details>
-                          );
-                        }
-                        
-                        return (
-                          <div className="prose prose-sm max-w-none prose-green dark:prose-invert">
-                            <ReactMarkdown>{content}</ReactMarkdown>
-                          </div>
-                        );
-                      })()}
-                    </div>
-                  </div>
-                )}
-              </div>
-            ) : message.isInteractivePrompt ? (
-              // Special handling for interactive prompts
-              <div className="bg-amber-50 dark:bg-amber-900/20 border border-amber-200 dark:border-amber-800 rounded-lg p-4">
-                <div className="flex items-start gap-3">
-                  <div className="w-8 h-8 bg-amber-500 rounded-full flex items-center justify-center flex-shrink-0 mt-0.5">
-                    <svg className="w-5 h-5 text-white" fill="none" stroke="currentColor" viewBox="0 0 24 24">
-                      <path strokeLinecap="round" strokeLinejoin="round" strokeWidth={2} d="M8.228 9c.549-1.165 2.03-2 3.772-2 2.21 0 4 1.343 4 3 0 1.4-1.278 2.575-3.006 2.907-.542.104-.994.54-.994 1.093m0 3h.01M21 12a9 9 0 11-18 0 9 9 0 0118 0z" />
-                    </svg>
-                  </div>
-                  <div className="flex-1">
-                    <h4 className="font-semibold text-amber-900 dark:text-amber-100 text-base mb-3">
-                      Interactive Prompt
-                    </h4>
-                    {(() => {
-                      const lines = message.content.split('\n').filter(line => line.trim());
-                      const questionLine = lines.find(line => line.includes('?')) || lines[0] || '';
-                      const options = [];
-                      
-                      // Parse the menu options
-                      lines.forEach(line => {
-                        // Match lines like "❯ 1. Yes" or "  2. No"
-                        const optionMatch = line.match(/[❯\s]*(\d+)\.\s+(.+)/);
-                        if (optionMatch) {
-                          const isSelected = line.includes('❯');
-                          options.push({
-                            number: optionMatch[1],
-                            text: optionMatch[2].trim(),
-                            isSelected
-                          });
-                        }
-                      });
-                      
-                      return (
-                        <>
-                          <p className="text-sm text-amber-800 dark:text-amber-200 mb-4">
-                            {questionLine}
-                          </p>
-                          
-                          {/* Option buttons */}
-                          <div className="space-y-2 mb-4">
-                            {options.map((option) => (
-                              <button
-                                key={option.number}
-                                className={`w-full text-left px-4 py-3 rounded-lg border-2 transition-all ${
-                                  option.isSelected
-                                    ? 'bg-amber-600 dark:bg-amber-700 text-white border-amber-600 dark:border-amber-700 shadow-md'
-                                    : 'bg-white dark:bg-gray-800 text-amber-900 dark:text-amber-100 border-amber-300 dark:border-amber-700'
-                                } cursor-not-allowed opacity-75`}
-                                disabled
-                              >
-                                <div className="flex items-center gap-3">
-                                  <span className={`flex-shrink-0 w-8 h-8 rounded-full flex items-center justify-center text-sm font-bold ${
-                                    option.isSelected
-                                      ? 'bg-white/20'
-                                      : 'bg-amber-100 dark:bg-amber-800/50'
-                                  }`}>
-                                    {option.number}
-                                  </span>
-                                  <span className="text-sm sm:text-base font-medium flex-1">
-                                    {option.text}
-                                  </span>
-                                  {option.isSelected && (
-                                    <span className="text-lg">❯</span>
-                                  )}
-                                </div>
-                              </button>
-                            ))}
-                          </div>
-                          
-                          <div className="bg-amber-100 dark:bg-amber-800/30 rounded-lg p-3">
-                            <p className="text-amber-900 dark:text-amber-100 text-sm font-medium mb-1">
-                              ⏳ Waiting for your response in the CLI
-                            </p>
-                            <p className="text-amber-800 dark:text-amber-200 text-xs">
-                              Please select an option in your terminal where Claude is running.
-                            </p>
-                          </div>
-                        </>
-                      );
-                    })()}
-                  </div>
-                </div>
-              </div>
-            ) : message.isToolUse && message.toolName === 'Read' ? (
-              // Simple Read tool indicator
-              (() => {
-                try {
-                  const input = JSON.parse(message.toolInput);
-                  if (input.file_path) {
-                    const filename = input.file_path.split('/').pop();
-                    return (
-                      <div className="bg-blue-50 dark:bg-blue-900/20 border-l-2 border-blue-300 dark:border-blue-600 pl-3 py-1 mb-2 text-sm text-blue-700 dark:text-blue-300">
-                        📖 Read{' '}
-                        <button 
-                          onClick={() => onFileOpen && onFileOpen(input.file_path)}
-                          className="text-blue-600 dark:text-blue-400 hover:text-blue-700 dark:hover:text-blue-300 underline font-mono"
-                        >
-                          {filename}
-                        </button>
-                      </div>
-                    );
-                  }
-                } catch (e) {
-                  return (
-                    <div className="bg-blue-50 dark:bg-blue-900/20 border-l-2 border-blue-300 dark:border-blue-600 pl-3 py-1 mb-2 text-sm text-blue-700 dark:text-blue-300">
-                      📖 Read file
-                    </div>
-                  );
-                }
-              })()
-            ) : message.isToolUse && message.toolName === 'TodoWrite' ? (
-              // Simple TodoWrite tool indicator with tasks
-              (() => {
-                try {
-                  const input = JSON.parse(message.toolInput);
-                  if (input.todos && Array.isArray(input.todos)) {
-                    return (
-                      <div className="bg-blue-50 dark:bg-blue-900/20 border-l-2 border-blue-300 dark:border-blue-600 pl-3 py-1 mb-2">
-                        <div className="text-sm text-blue-700 dark:text-blue-300 mb-2">
-                          📝 Update todo list
-                        </div>
-                        <TodoList todos={input.todos} />
-                      </div>
-                    );
-                  }
-                } catch (e) {
-                  return (
-                    <div className="bg-blue-50 dark:bg-blue-900/20 border-l-2 border-blue-300 dark:border-blue-600 pl-3 py-1 mb-2 text-sm text-blue-700 dark:text-blue-300">
-                      📝 Update todo list
-                    </div>
-                  );
-                }
-              })()
-            ) : message.isToolUse && message.toolName === 'TodoRead' ? (
-              // Simple TodoRead tool indicator
-              <div className="bg-blue-50 dark:bg-blue-900/20 border-l-2 border-blue-300 dark:border-blue-600 pl-3 py-1 mb-2 text-sm text-blue-700 dark:text-blue-300">
-                📋 Read todo list
-              </div>
-            ) : (
-              <div className="text-sm text-gray-700 dark:text-gray-300">
-                {message.type === 'assistant' ? (
-                  <div className="prose prose-sm max-w-none dark:prose-invert prose-gray [&_code]:!bg-transparent [&_code]:!p-0">
-                    <ReactMarkdown
-                      components={{
-                        code: ({node, inline, className, children, ...props}) => {
-                          return inline ? (
-                            <strong className="text-blue-600 dark:text-blue-400 font-bold not-prose" {...props}>
-                              {children}
-                            </strong>
-                          ) : (
-                            <div className="bg-gray-100 dark:bg-gray-800 p-3 rounded-lg overflow-hidden my-2">
-                              <code className="text-gray-800 dark:text-gray-200 text-sm font-mono block whitespace-pre-wrap break-words" {...props}>
-                                {children}
-                              </code>
-                            </div>
-                          );
-                        },
-                        blockquote: ({children}) => (
-                          <blockquote className="border-l-4 border-gray-300 dark:border-gray-600 pl-4 italic text-gray-600 dark:text-gray-400 my-2">
-                            {children}
-                          </blockquote>
-                        ),
-                        a: ({href, children}) => (
-                          <a href={href} className="text-blue-600 dark:text-blue-400 hover:underline" target="_blank" rel="noopener noreferrer">
-                            {children}
-                          </a>
-                        ),
-                        p: ({children}) => (
-                          <div className="mb-2 last:mb-0">
-                            {children}
-                          </div>
-                        )
-                      }}
-                    >
-                      {String(message.content || '')}
-                    </ReactMarkdown>
-                  </div>
-                ) : (
-                  <div className="whitespace-pre-wrap">
-                    {message.content}
-                  </div>
-                )}
-              </div>
-            )}
-            
-            <div className={`text-xs text-gray-500 dark:text-gray-400 mt-1 ${isGrouped ? 'opacity-0 group-hover:opacity-100' : ''}`}>
-              {new Date(message.timestamp).toLocaleTimeString()}
-            </div>
-          </div>
-        </div>
-      )}
-    </div>
-  );
-});
-
-// ImageAttachment component for displaying image previews
-const ImageAttachment = ({ file, onRemove, uploadProgress, error }) => {
-  const [preview, setPreview] = useState(null);
-  
-  useEffect(() => {
-    const url = URL.createObjectURL(file);
-    setPreview(url);
-    return () => URL.revokeObjectURL(url);
-  }, [file]);
-  
-  return (
-    <div className="relative group">
-      <img src={preview} alt={file.name} className="w-20 h-20 object-cover rounded" />
-      {uploadProgress !== undefined && uploadProgress < 100 && (
-        <div className="absolute inset-0 bg-black/50 flex items-center justify-center">
-          <div className="text-white text-xs">{uploadProgress}%</div>
-        </div>
-      )}
-      {error && (
-        <div className="absolute inset-0 bg-red-500/50 flex items-center justify-center">
-          <svg className="w-6 h-6 text-white" fill="none" stroke="currentColor" viewBox="0 0 24 24">
-            <path strokeLinecap="round" strokeLinejoin="round" strokeWidth={2} d="M6 18L18 6M6 6l12 12" />
-          </svg>
-        </div>
-      )}
-      <button
-        onClick={onRemove}
-        className="absolute -top-2 -right-2 bg-red-500 text-white rounded-full p-1 opacity-0 group-hover:opacity-100"
-      >
-        <svg className="w-3 h-3" fill="none" stroke="currentColor" viewBox="0 0 24 24">
-          <path strokeLinecap="round" strokeLinejoin="round" strokeWidth={2} d="M6 18L18 6M6 6l12 12" />
-        </svg>
-      </button>
-    </div>
-  );
-};
-
-// ChatInterface: Main chat component with Session Protection System integration
-// 
-// Session Protection System prevents automatic project updates from interrupting active conversations:
-// - onSessionActive: Called when user sends message to mark session as protected
-// - onSessionInactive: Called when conversation completes/aborts to re-enable updates
-// - onReplaceTemporarySession: Called to replace temporary session ID with real WebSocket session ID
-//
-// This ensures uninterrupted chat experience by pausing sidebar refreshes during conversations.
-function ChatInterface({ selectedProject, selectedSession, ws, sendMessage, messages, onFileOpen, onInputFocusChange, onSessionActive, onSessionInactive, onReplaceTemporarySession, onNavigateToSession, onShowSettings, autoExpandTools, showRawParameters, autoScrollToBottom, sendByCtrlEnter }) {
-  const [input, setInput] = useState(() => {
-    if (typeof window !== 'undefined' && selectedProject) {
-      return localStorage.getItem(`draft_input_${selectedProject.name}`) || '';
-    }
-    return '';
-  });
-  const [chatMessages, setChatMessages] = useState(() => {
-    if (typeof window !== 'undefined' && selectedProject) {
-      const saved = localStorage.getItem(`chat_messages_${selectedProject.name}`);
-      return saved ? JSON.parse(saved) : [];
-    }
-    return [];
-  });
-  const [isLoading, setIsLoading] = useState(false);
-  const [currentSessionId, setCurrentSessionId] = useState(selectedSession?.id || null);
-  const [isInputFocused, setIsInputFocused] = useState(false);
-  const [sessionMessages, setSessionMessages] = useState([]);
-  const [isLoadingSessionMessages, setIsLoadingSessionMessages] = useState(false);
-  const [isSystemSessionChange, setIsSystemSessionChange] = useState(false);
-  const [permissionMode, setPermissionMode] = useState('default');
-  const [attachedImages, setAttachedImages] = useState([]);
-  const [uploadingImages, setUploadingImages] = useState(new Map());
-  const [imageErrors, setImageErrors] = useState(new Map());
-  const messagesEndRef = useRef(null);
-  const textareaRef = useRef(null);
-  const scrollContainerRef = useRef(null);
-  const [debouncedInput, setDebouncedInput] = useState('');
-  const [showFileDropdown, setShowFileDropdown] = useState(false);
-  const [fileList, setFileList] = useState([]);
-  const [filteredFiles, setFilteredFiles] = useState([]);
-  const [selectedFileIndex, setSelectedFileIndex] = useState(-1);
-  const [cursorPosition, setCursorPosition] = useState(0);
-  const [atSymbolPosition, setAtSymbolPosition] = useState(-1);
-  const [canAbortSession, setCanAbortSession] = useState(false);
-  const [isUserScrolledUp, setIsUserScrolledUp] = useState(false);
-  const scrollPositionRef = useRef({ height: 0, top: 0 });
-  const [showCommandMenu, setShowCommandMenu] = useState(false);
-  const [slashCommands, setSlashCommands] = useState([]);
-  const [filteredCommands, setFilteredCommands] = useState([]);
-  const [isTextareaExpanded, setIsTextareaExpanded] = useState(false);
-  const [selectedCommandIndex, setSelectedCommandIndex] = useState(-1);
-  const [slashPosition, setSlashPosition] = useState(-1);
-  const [visibleMessageCount, setVisibleMessageCount] = useState(100);
-  const [claudeStatus, setClaudeStatus] = useState(null);
-
-
-  // Memoized diff calculation to prevent recalculating on every render
-  const createDiff = useMemo(() => {
-    const cache = new Map();
-    return (oldStr, newStr) => {
-      const key = `${oldStr.length}-${newStr.length}-${oldStr.slice(0, 50)}`;
-      if (cache.has(key)) {
-        return cache.get(key);
-      }
-      
-      const result = calculateDiff(oldStr, newStr);
-      cache.set(key, result);
-      if (cache.size > 100) {
-        const firstKey = cache.keys().next().value;
-        cache.delete(firstKey);
-      }
-      return result;
-    };
-  }, []);
-
-  // Load session messages from API
-  const loadSessionMessages = useCallback(async (projectName, sessionId) => {
-    if (!projectName || !sessionId) return [];
-    
-    setIsLoadingSessionMessages(true);
-    try {
-      const response = await api.sessionMessages(projectName, sessionId);
-      if (!response.ok) {
-        throw new Error('Failed to load session messages');
-      }
-      const data = await response.json();
-      return data.messages || [];
-    } catch (error) {
-      console.error('Error loading session messages:', error);
-      return [];
-    } finally {
-      setIsLoadingSessionMessages(false);
-    }
-  }, []);
-
-  // Actual diff calculation function
-  const calculateDiff = (oldStr, newStr) => {
-    const oldLines = oldStr.split('\n');
-    const newLines = newStr.split('\n');
-    
-    // Simple diff algorithm - find common lines and differences
-    const diffLines = [];
-    let oldIndex = 0;
-    let newIndex = 0;
-    
-    while (oldIndex < oldLines.length || newIndex < newLines.length) {
-      const oldLine = oldLines[oldIndex];
-      const newLine = newLines[newIndex];
-      
-      if (oldIndex >= oldLines.length) {
-        // Only new lines remaining
-        diffLines.push({ type: 'added', content: newLine, lineNum: newIndex + 1 });
-        newIndex++;
-      } else if (newIndex >= newLines.length) {
-        // Only old lines remaining
-        diffLines.push({ type: 'removed', content: oldLine, lineNum: oldIndex + 1 });
-        oldIndex++;
-      } else if (oldLine === newLine) {
-        // Lines are the same - skip in diff view (or show as context)
-        oldIndex++;
-        newIndex++;
-      } else {
-        // Lines are different
-        diffLines.push({ type: 'removed', content: oldLine, lineNum: oldIndex + 1 });
-        diffLines.push({ type: 'added', content: newLine, lineNum: newIndex + 1 });
-        oldIndex++;
-        newIndex++;
-      }
-    }
-    
-    return diffLines;
-  };
-
-  const convertSessionMessages = (rawMessages) => {
-    const converted = [];
-    const toolResults = new Map(); // Map tool_use_id to tool result
-    
-    // First pass: collect all tool results
-    for (const msg of rawMessages) {
-      if (msg.message?.role === 'user' && Array.isArray(msg.message?.content)) {
-        for (const part of msg.message.content) {
-          if (part.type === 'tool_result') {
-            toolResults.set(part.tool_use_id, {
-              content: part.content,
-              isError: part.is_error,
-              timestamp: new Date(msg.timestamp || Date.now())
-            });
-          }
-        }
-      }
-    }
-    
-    // Second pass: process messages and attach tool results to tool uses
-    for (const msg of rawMessages) {
-      // Handle user messages
-      if (msg.message?.role === 'user' && msg.message?.content) {
-        let content = '';
-        let messageType = 'user';
-        
-        if (Array.isArray(msg.message.content)) {
-          // Handle array content, but skip tool results (they're attached to tool uses)
-          const textParts = [];
-          
-          for (const part of msg.message.content) {
-            if (part.type === 'text') {
-              textParts.push(part.text);
-            }
-            // Skip tool_result parts - they're handled in the first pass
-          }
-          
-          content = textParts.join('\n');
-        } else if (typeof msg.message.content === 'string') {
-          content = msg.message.content;
-        } else {
-          content = String(msg.message.content);
-        }
-        
-        // Skip command messages and empty content
-        if (content && !content.startsWith('<command-name>') && !content.startsWith('[Request interrupted')) {
-          converted.push({
-            type: messageType,
-            content: content,
-            timestamp: msg.timestamp || new Date().toISOString()
-          });
-        }
-      }
-      
-      // Handle assistant messages
-      else if (msg.message?.role === 'assistant' && msg.message?.content) {
-        if (Array.isArray(msg.message.content)) {
-          for (const part of msg.message.content) {
-            if (part.type === 'text') {
-              converted.push({
-                type: 'assistant',
-                content: part.text,
-                timestamp: msg.timestamp || new Date().toISOString()
-              });
-            } else if (part.type === 'tool_use') {
-              // Get the corresponding tool result
-              const toolResult = toolResults.get(part.id);
-              
-              converted.push({
-                type: 'assistant',
-                content: '',
-                timestamp: msg.timestamp || new Date().toISOString(),
-                isToolUse: true,
-                toolName: part.name,
-                toolInput: JSON.stringify(part.input),
-                toolResult: toolResult ? (typeof toolResult.content === 'string' ? toolResult.content : JSON.stringify(toolResult.content)) : null,
-                toolError: toolResult?.isError || false,
-                toolResultTimestamp: toolResult?.timestamp || new Date()
-              });
-            }
-          }
-        } else if (typeof msg.message.content === 'string') {
-          converted.push({
-            type: 'assistant',
-            content: msg.message.content,
-            timestamp: msg.timestamp || new Date().toISOString()
-          });
-        }
-      }
-    }
-    
-    return converted;
-  };
-
-  // Memoize expensive convertSessionMessages operation
-  const convertedMessages = useMemo(() => {
-    return convertSessionMessages(sessionMessages);
-  }, [sessionMessages]);
-
-  // Define scroll functions early to avoid hoisting issues in useEffect dependencies
-  const scrollToBottom = useCallback(() => {
-    if (scrollContainerRef.current) {
-      scrollContainerRef.current.scrollTop = scrollContainerRef.current.scrollHeight;
-      setIsUserScrolledUp(false);
-    }
-  }, []);
-
-  // Check if user is near the bottom of the scroll container
-  const isNearBottom = useCallback(() => {
-    if (!scrollContainerRef.current) return false;
-    const { scrollTop, scrollHeight, clientHeight } = scrollContainerRef.current;
-    // Consider "near bottom" if within 50px of the bottom
-    return scrollHeight - scrollTop - clientHeight < 50;
-  }, []);
-
-  // Handle scroll events to detect when user manually scrolls up
-  const handleScroll = useCallback(() => {
-    if (scrollContainerRef.current) {
-      const nearBottom = isNearBottom();
-      setIsUserScrolledUp(!nearBottom);
-    }
-  }, [isNearBottom]);
-
-  useEffect(() => {
-    // Load session messages when session changes
-    const loadMessages = async () => {
-      if (selectedSession && selectedProject) {
-        setCurrentSessionId(selectedSession.id);
-        
-        // Only load messages from API if this is a user-initiated session change
-        // For system-initiated changes, preserve existing messages and rely on WebSocket
-        if (!isSystemSessionChange) {
-          const messages = await loadSessionMessages(selectedProject.name, selectedSession.id);
-          setSessionMessages(messages);
-          // convertedMessages will be automatically updated via useMemo
-          // Scroll to bottom after loading session messages if auto-scroll is enabled
-          if (autoScrollToBottom) {
-            setTimeout(() => scrollToBottom(), 200);
-          }
-        } else {
-          // Reset the flag after handling system session change
-          setIsSystemSessionChange(false);
-        }
-      } else {
-        setChatMessages([]);
-        setSessionMessages([]);
-        setCurrentSessionId(null);
-      }
-    };
-    
-    loadMessages();
-  }, [selectedSession, selectedProject, loadSessionMessages, scrollToBottom, isSystemSessionChange]);
-
-  // Update chatMessages when convertedMessages changes
-  useEffect(() => {
-    if (sessionMessages.length > 0) {
-      setChatMessages(convertedMessages);
-    }
-  }, [convertedMessages, sessionMessages]);
-
-  // Notify parent when input focus changes
-  useEffect(() => {
-    if (onInputFocusChange) {
-      onInputFocusChange(isInputFocused);
-    }
-  }, [isInputFocused, onInputFocusChange]);
-
-  // Persist input draft to localStorage
-  useEffect(() => {
-    if (selectedProject && input !== '') {
-      localStorage.setItem(`draft_input_${selectedProject.name}`, input);
-    } else if (selectedProject && input === '') {
-      localStorage.removeItem(`draft_input_${selectedProject.name}`);
-    }
-  }, [input, selectedProject]);
-
-  // Persist chat messages to localStorage
-  useEffect(() => {
-    if (selectedProject && chatMessages.length > 0) {
-      localStorage.setItem(`chat_messages_${selectedProject.name}`, JSON.stringify(chatMessages));
-    }
-  }, [chatMessages, selectedProject]);
-
-  // Load saved state when project changes (but don't interfere with session loading)
-  useEffect(() => {
-    if (selectedProject) {
-      // Always load saved input draft for the project
-      const savedInput = localStorage.getItem(`draft_input_${selectedProject.name}`) || '';
-      if (savedInput !== input) {
-        setInput(savedInput);
-      }
-    }
-  }, [selectedProject?.name]);
-
-
-  useEffect(() => {
-    // Handle WebSocket messages
-    if (messages.length > 0) {
-      const latestMessage = messages[messages.length - 1];
-      
-      switch (latestMessage.type) {
-        case 'session-created':
-          // New session created by Claude CLI - we receive the real session ID here
-          // Store it temporarily until conversation completes (prevents premature session association)
-          if (latestMessage.sessionId && !currentSessionId) {
-            sessionStorage.setItem('pendingSessionId', latestMessage.sessionId);
-            
-            // Session Protection: Replace temporary "new-session-*" identifier with real session ID
-            // This maintains protection continuity - no gap between temp ID and real ID
-            // The temporary session is removed and real session is marked as active
-            if (onReplaceTemporarySession) {
-              onReplaceTemporarySession(latestMessage.sessionId);
-            }
-          }
-          break;
-          
-        case 'claude-response':
-          const messageData = latestMessage.data.message || latestMessage.data;
-          
-          // Handle Claude CLI session duplication bug workaround:
-          // When resuming a session, Claude CLI creates a new session instead of resuming.
-          // We detect this by checking for system/init messages with session_id that differs
-          // from our current session. When found, we need to switch the user to the new session.
-          if (latestMessage.data.type === 'system' && 
-              latestMessage.data.subtype === 'init' && 
-              latestMessage.data.session_id && 
-              currentSessionId && 
-              latestMessage.data.session_id !== currentSessionId) {
-            
-            console.log('🔄 Claude CLI session duplication detected:', {
-              originalSession: currentSessionId,
-              newSession: latestMessage.data.session_id
-            });
-            
-            // Mark this as a system-initiated session change to preserve messages
-            setIsSystemSessionChange(true);
-            
-            // Switch to the new session using React Router navigation
-            // This triggers the session loading logic in App.jsx without a page reload
-            if (onNavigateToSession) {
-              onNavigateToSession(latestMessage.data.session_id);
-            }
-            return; // Don't process the message further, let the navigation handle it
-          }
-          
-          // Handle system/init for new sessions (when currentSessionId is null)
-          if (latestMessage.data.type === 'system' && 
-              latestMessage.data.subtype === 'init' && 
-              latestMessage.data.session_id && 
-              !currentSessionId) {
-            
-            console.log('🔄 New session init detected:', {
-              newSession: latestMessage.data.session_id
-            });
-            
-            // Mark this as a system-initiated session change to preserve messages
-            setIsSystemSessionChange(true);
-            
-            // Switch to the new session
-            if (onNavigateToSession) {
-              onNavigateToSession(latestMessage.data.session_id);
-            }
-            return; // Don't process the message further, let the navigation handle it
-          }
-          
-          // For system/init messages that match current session, just ignore them
-          if (latestMessage.data.type === 'system' && 
-              latestMessage.data.subtype === 'init' && 
-              latestMessage.data.session_id && 
-              currentSessionId && 
-              latestMessage.data.session_id === currentSessionId) {
-            console.log('🔄 System init message for current session, ignoring');
-            return; // Don't process the message further
-          }
-          
-          // Handle different types of content in the response
-          if (Array.isArray(messageData.content)) {
-            for (const part of messageData.content) {
-              if (part.type === 'tool_use') {
-                // Add tool use message
-                const toolInput = part.input ? JSON.stringify(part.input, null, 2) : '';
-                setChatMessages(prev => [...prev, {
-                  type: 'assistant',
-                  content: '',
-                  timestamp: new Date(),
-                  isToolUse: true,
-                  toolName: part.name,
-                  toolInput: toolInput,
-                  toolId: part.id,
-                  toolResult: null // Will be updated when result comes in
-                }]);
-              } else if (part.type === 'text' && part.text?.trim()) {
-                // Check for usage limit message and format it user-friendly
-                let content = part.text;
-                if (content.includes('Claude AI usage limit reached|')) {
-                  const parts = content.split('|');
-                  if (parts.length === 2) {
-                    const timestamp = parseInt(parts[1]);
-                    if (!isNaN(timestamp)) {
-                      const resetTime = new Date(timestamp * 1000);
-                      content = `Claude AI usage limit reached. The limit will reset on ${resetTime.toLocaleDateString()} at ${resetTime.toLocaleTimeString()}.`;
-                    }
-                  }
-                }
-                
-                // Add regular text message
-                setChatMessages(prev => [...prev, {
-                  type: 'assistant',
-                  content: content,
-                  timestamp: new Date()
-                }]);
-              }
-            }
-          } else if (typeof messageData.content === 'string' && messageData.content.trim()) {
-            // Check for usage limit message and format it user-friendly
-            let content = messageData.content;
-            if (content.includes('Claude AI usage limit reached|')) {
-              const parts = content.split('|');
-              if (parts.length === 2) {
-                const timestamp = parseInt(parts[1]);
-                if (!isNaN(timestamp)) {
-                  const resetTime = new Date(timestamp * 1000);
-                  content = `Claude AI usage limit reached. The limit will reset on ${resetTime.toLocaleDateString()} at ${resetTime.toLocaleTimeString()}.`;
-                }
-              }
-            }
-            
-            // Add regular text message
-            setChatMessages(prev => [...prev, {
-              type: 'assistant',
-              content: content,
-              timestamp: new Date()
-            }]);
-          }
-          
-          // Handle tool results from user messages (these come separately)
-          if (messageData.role === 'user' && Array.isArray(messageData.content)) {
-            for (const part of messageData.content) {
-              if (part.type === 'tool_result') {
-                // Find the corresponding tool use and update it with the result
-                setChatMessages(prev => prev.map(msg => {
-                  if (msg.isToolUse && msg.toolId === part.tool_use_id) {
-                    return {
-                      ...msg,
-                      toolResult: {
-                        content: part.content,
-                        isError: part.is_error,
-                        timestamp: new Date()
-                      }
-                    };
-                  }
-                  return msg;
-                }));
-              }
-            }
-          }
-          break;
-          
-        case 'claude-output':
-          setChatMessages(prev => [...prev, {
-            type: 'assistant',
-            content: latestMessage.data,
-            timestamp: new Date()
-          }]);
-          break;
-        case 'claude-interactive-prompt':
-          // Handle interactive prompts from CLI
-          setChatMessages(prev => [...prev, {
-            type: 'assistant',
-            content: latestMessage.data,
-            timestamp: new Date(),
-            isInteractivePrompt: true
-          }]);
-          break;
-
-        case 'claude-error':
-          setChatMessages(prev => [...prev, {
-            type: 'error',
-            content: `Error: ${latestMessage.error}`,
-            timestamp: new Date()
-          }]);
-          break;
-          
-        case 'claude-complete':
-          setIsLoading(false);
-          setCanAbortSession(false);
-          setClaudeStatus(null);
-
-          
-          // Session Protection: Mark session as inactive to re-enable automatic project updates
-          // Conversation is complete, safe to allow project updates again
-          // Use real session ID if available, otherwise use pending session ID
-          const activeSessionId = currentSessionId || sessionStorage.getItem('pendingSessionId');
-          if (activeSessionId && onSessionInactive) {
-            onSessionInactive(activeSessionId);
-          }
-          
-          // If we have a pending session ID and the conversation completed successfully, use it
-          const pendingSessionId = sessionStorage.getItem('pendingSessionId');
-          if (pendingSessionId && !currentSessionId && latestMessage.exitCode === 0) {
-                setCurrentSessionId(pendingSessionId);
-            sessionStorage.removeItem('pendingSessionId');
-          }
-          
-          // Clear persisted chat messages after successful completion
-          if (selectedProject && latestMessage.exitCode === 0) {
-            localStorage.removeItem(`chat_messages_${selectedProject.name}`);
-          }
-          break;
-          
-        case 'session-aborted':
-          setIsLoading(false);
-          setCanAbortSession(false);
-          setClaudeStatus(null);
-          
-          // Session Protection: Mark session as inactive when aborted
-          // User or system aborted the conversation, re-enable project updates
-          if (currentSessionId && onSessionInactive) {
-            onSessionInactive(currentSessionId);
-          }
-          
-          setChatMessages(prev => [...prev, {
-            type: 'assistant',
-            content: 'Session interrupted by user.',
-            timestamp: new Date()
-          }]);
-          break;
-
-        case 'claude-status':
-          // Handle Claude working status messages
-          console.log('🔔 Received claude-status message:', latestMessage);
-          const statusData = latestMessage.data;
-          if (statusData) {
-            // Parse the status message to extract relevant information
-            let statusInfo = {
-              text: 'Working...',
-              tokens: 0,
-              can_interrupt: true
-            };
-            
-            // Check for different status message formats
-            if (statusData.message) {
-              statusInfo.text = statusData.message;
-            } else if (statusData.status) {
-              statusInfo.text = statusData.status;
-            } else if (typeof statusData === 'string') {
-              statusInfo.text = statusData;
-            }
-            
-            // Extract token count
-            if (statusData.tokens) {
-              statusInfo.tokens = statusData.tokens;
-            } else if (statusData.token_count) {
-              statusInfo.tokens = statusData.token_count;
-            }
-            
-            // Check if can interrupt
-            if (statusData.can_interrupt !== undefined) {
-              statusInfo.can_interrupt = statusData.can_interrupt;
-            }
-            
-            console.log('📊 Setting claude status:', statusInfo);
-            setClaudeStatus(statusInfo);
-            setIsLoading(true);
-            setCanAbortSession(statusInfo.can_interrupt);
-          }
-          break;
-  
-      }
-    }
-  }, [messages]);
-
-  // Load file list when project changes
-  useEffect(() => {
-    if (selectedProject) {
-      fetchProjectFiles();
-    }
-  }, [selectedProject]);
-
-  const fetchProjectFiles = async () => {
-    try {
-      const response = await api.getFiles(selectedProject.name);
-      if (response.ok) {
-        const files = await response.json();
-        // Flatten the file tree to get all file paths
-        const flatFiles = flattenFileTree(files);
-        setFileList(flatFiles);
-      }
-    } catch (error) {
-      console.error('Error fetching files:', error);
-    }
-  };
-
-  const flattenFileTree = (files, basePath = '') => {
-    let result = [];
-    for (const file of files) {
-      const fullPath = basePath ? `${basePath}/${file.name}` : file.name;
-      if (file.type === 'directory' && file.children) {
-        result = result.concat(flattenFileTree(file.children, fullPath));
-      } else if (file.type === 'file') {
-        result.push({
-          name: file.name,
-          path: fullPath,
-          relativePath: file.path
-        });
-      }
-    }
-    return result;
-  };
-
-  // Handle @ symbol detection and file filtering
-  useEffect(() => {
-    const textBeforeCursor = input.slice(0, cursorPosition);
-    const lastAtIndex = textBeforeCursor.lastIndexOf('@');
-    
-    if (lastAtIndex !== -1) {
-      const textAfterAt = textBeforeCursor.slice(lastAtIndex + 1);
-      // Check if there's a space after the @ symbol (which would end the file reference)
-      if (!textAfterAt.includes(' ')) {
-        setAtSymbolPosition(lastAtIndex);
-        setShowFileDropdown(true);
-        
-        // Filter files based on the text after @
-        const filtered = fileList.filter(file => 
-          file.name.toLowerCase().includes(textAfterAt.toLowerCase()) ||
-          file.path.toLowerCase().includes(textAfterAt.toLowerCase())
-        ).slice(0, 10); // Limit to 10 results
-        
-        setFilteredFiles(filtered);
-        setSelectedFileIndex(-1);
-      } else {
-        setShowFileDropdown(false);
-        setAtSymbolPosition(-1);
-      }
-    } else {
-      setShowFileDropdown(false);
-      setAtSymbolPosition(-1);
-    }
-  }, [input, cursorPosition, fileList]);
-
-  // Debounced input handling
-  useEffect(() => {
-    const timer = setTimeout(() => {
-      setDebouncedInput(input);
-    }, 150); // 150ms debounce
-    
-    return () => clearTimeout(timer);
-  }, [input]);
-
-  // Show only recent messages for better performance
-  const visibleMessages = useMemo(() => {
-    if (chatMessages.length <= visibleMessageCount) {
-      return chatMessages;
-    }
-    return chatMessages.slice(-visibleMessageCount);
-  }, [chatMessages, visibleMessageCount]);
-
-  // Capture scroll position before render when auto-scroll is disabled
-  useEffect(() => {
-    if (!autoScrollToBottom && scrollContainerRef.current) {
-      const container = scrollContainerRef.current;
-      scrollPositionRef.current = {
-        height: container.scrollHeight,
-        top: container.scrollTop
-      };
-    }
-  });
-
-  useEffect(() => {
-    // Auto-scroll to bottom when new messages arrive
-    if (scrollContainerRef.current && chatMessages.length > 0) {
-      if (autoScrollToBottom) {
-        // If auto-scroll is enabled, always scroll to bottom unless user has manually scrolled up
-        if (!isUserScrolledUp) {
-          setTimeout(() => scrollToBottom(), 50); // Small delay to ensure DOM is updated
-        }
-      } else {
-        // When auto-scroll is disabled, preserve the visual position
-        const container = scrollContainerRef.current;
-        const prevHeight = scrollPositionRef.current.height;
-        const prevTop = scrollPositionRef.current.top;
-        const newHeight = container.scrollHeight;
-        const heightDiff = newHeight - prevHeight;
-        
-        // If content was added above the current view, adjust scroll position
-        if (heightDiff > 0 && prevTop > 0) {
-          container.scrollTop = prevTop + heightDiff;
-        }
-      }
-    }
-  }, [chatMessages.length, isUserScrolledUp, scrollToBottom, autoScrollToBottom]);
-
-  // Scroll to bottom when component mounts with existing messages or when messages first load
-  useEffect(() => {
-    if (scrollContainerRef.current && chatMessages.length > 0) {
-      // Always scroll to bottom when messages first load (user expects to see latest)
-      // Also reset scroll state
-      setIsUserScrolledUp(false);
-      setTimeout(() => scrollToBottom(), 200); // Longer delay to ensure full rendering
-    }
-  }, [chatMessages.length > 0, scrollToBottom]); // Trigger when messages first appear
-
-  // Add scroll event listener to detect user scrolling
-  useEffect(() => {
-    const scrollContainer = scrollContainerRef.current;
-    if (scrollContainer) {
-      scrollContainer.addEventListener('scroll', handleScroll);
-      return () => scrollContainer.removeEventListener('scroll', handleScroll);
-    }
-  }, [handleScroll]);
-
-  // Initial textarea setup
-  useEffect(() => {
-    if (textareaRef.current) {
-      textareaRef.current.style.height = 'auto';
-      textareaRef.current.style.height = textareaRef.current.scrollHeight + 'px';
-
-      // Check if initially expanded
-      const lineHeight = parseInt(window.getComputedStyle(textareaRef.current).lineHeight);
-      const isExpanded = textareaRef.current.scrollHeight > lineHeight * 2;
-      setIsTextareaExpanded(isExpanded);
-    }
-  }, []); // Only run once on mount
-
-  // Reset textarea height when input is cleared programmatically
-  useEffect(() => {
-    if (textareaRef.current && !input.trim()) {
-      textareaRef.current.style.height = 'auto';
-      setIsTextareaExpanded(false);
-    }
-  }, [input]);
-
-  const handleTranscript = useCallback((text) => {
-    if (text.trim()) {
-      setInput(prevInput => {
-        const newInput = prevInput.trim() ? `${prevInput} ${text}` : text;
-        
-        // Update textarea height after setting new content
-        setTimeout(() => {
-          if (textareaRef.current) {
-            textareaRef.current.style.height = 'auto';
-            textareaRef.current.style.height = textareaRef.current.scrollHeight + 'px';
-            
-            // Check if expanded after transcript
-            const lineHeight = parseInt(window.getComputedStyle(textareaRef.current).lineHeight);
-            const isExpanded = textareaRef.current.scrollHeight > lineHeight * 2;
-            setIsTextareaExpanded(isExpanded);
-          }
-        }, 0);
-        
-        return newInput;
-      });
-    }
-  }, []);
-
-  // Load earlier messages by increasing the visible message count
-  const loadEarlierMessages = useCallback(() => {
-    setVisibleMessageCount(prevCount => prevCount + 100);
-  }, []);
-
-  // Handle image files from drag & drop or file picker
-  const handleImageFiles = useCallback((files) => {
-    const validFiles = files.filter(file => {
-      if (!file.type.startsWith('image/')) {
-        return false;
-      }
-      if (file.size > 5 * 1024 * 1024) {
-        setImageErrors(prev => new Map(prev).set(file.name, 'File too large (max 5MB)'));
-        return false;
-      }
-      return true;
-    });
-
-    if (validFiles.length > 0) {
-      setAttachedImages(prev => [...prev, ...validFiles].slice(0, 5)); // Max 5 images
-    }
-  }, []);
-
-  // Handle clipboard paste for images
-  const handlePaste = useCallback(async (e) => {
-    const items = Array.from(e.clipboardData.items);
-    
-    for (const item of items) {
-      if (item.type.startsWith('image/')) {
-        const file = item.getAsFile();
-        if (file) {
-          handleImageFiles([file]);
-        }
-      }
-    }
-    
-    // Fallback for some browsers/platforms
-    if (items.length === 0 && e.clipboardData.files.length > 0) {
-      const files = Array.from(e.clipboardData.files);
-      const imageFiles = files.filter(f => f.type.startsWith('image/'));
-      if (imageFiles.length > 0) {
-        handleImageFiles(imageFiles);
-      }
-    }
-  }, [handleImageFiles]);
-
-  // Setup dropzone
-  const { getRootProps, getInputProps, isDragActive, open } = useDropzone({
-    accept: {
-      'image/*': ['.png', '.jpg', '.jpeg', '.gif', '.webp', '.svg']
-    },
-    maxSize: 5 * 1024 * 1024, // 5MB
-    maxFiles: 5,
-    onDrop: handleImageFiles,
-    noClick: true, // We'll use our own button
-    noKeyboard: true
-  });
-
-  const handleSubmit = async (e) => {
-    e.preventDefault();
-    if (!input.trim() || isLoading || !selectedProject) return;
-
-    // Upload images first if any
-    let uploadedImages = [];
-    if (attachedImages.length > 0) {
-      const formData = new FormData();
-      attachedImages.forEach(file => {
-        formData.append('images', file);
-      });
-      
-      try {
-        const token = localStorage.getItem('auth-token');
-        const headers = {};
-        if (token) {
-          headers['Authorization'] = `Bearer ${token}`;
-        }
-        
-        const response = await fetch(`/api/projects/${selectedProject.name}/upload-images`, {
-          method: 'POST',
-          headers: headers,
-          body: formData
-        });
-        
-        if (!response.ok) {
-          throw new Error('Failed to upload images');
-        }
-        
-        const result = await response.json();
-        uploadedImages = result.images;
-      } catch (error) {
-        console.error('Image upload failed:', error);
-        setChatMessages(prev => [...prev, {
-          type: 'error',
-          content: `Failed to upload images: ${error.message}`,
-          timestamp: new Date()
-        }]);
-        return;
-      }
-    }
-
-    const userMessage = {
-      type: 'user',
-      content: input,
-      images: uploadedImages,
-      timestamp: new Date()
-    };
-
-    setChatMessages(prev => [...prev, userMessage]);
-    setIsLoading(true);
-    setCanAbortSession(true);
-    // Set a default status when starting
-    setClaudeStatus({
-      text: 'Processing',
-      tokens: 0,
-      can_interrupt: true
-    });
-    
-    // Always scroll to bottom when user sends a message and reset scroll state
-    setIsUserScrolledUp(false); // Reset scroll state so auto-scroll works for Claude's response
-    setTimeout(() => scrollToBottom(), 100); // Longer delay to ensure message is rendered
-
-    // Session Protection: Mark session as active to prevent automatic project updates during conversation
-    // This is crucial for maintaining chat state integrity. We handle two cases:
-    // 1. Existing sessions: Use the real currentSessionId
-    // 2. New sessions: Generate temporary identifier "new-session-{timestamp}" since real ID comes via WebSocket later
-    // This ensures no gap in protection between message send and session creation
-    const sessionToActivate = currentSessionId || `new-session-${Date.now()}`;
-    if (onSessionActive) {
-      onSessionActive(sessionToActivate);
-    }
-
-    // Get tools settings from localStorage
-    const getToolsSettings = () => {
-      try {
-        const savedSettings = localStorage.getItem('claude-tools-settings');
-        if (savedSettings) {
-          return JSON.parse(savedSettings);
-        }
-      } catch (error) {
-        console.error('Error loading tools settings:', error);
-      }
-      return {
-        allowedTools: [],
-        disallowedTools: [],
-        skipPermissions: false
-      };
-    };
-
-    const toolsSettings = getToolsSettings();
-
-    // Send command to Claude CLI via WebSocket with images
-    sendMessage({
-      type: 'claude-command',
-      command: input,
-      options: {
-        projectPath: selectedProject.path,
-        cwd: selectedProject.fullPath,
-        sessionId: currentSessionId,
-        resume: !!currentSessionId,
-        toolsSettings: toolsSettings,
-        permissionMode: permissionMode,
-        images: uploadedImages // Pass images to backend
-      }
-    });
-
-    setInput('');
-    setAttachedImages([]);
-    setUploadingImages(new Map());
-    setImageErrors(new Map());
-    setIsTextareaExpanded(false);
-    
-    // Reset textarea height
-
-
-    if (textareaRef.current) {
-      textareaRef.current.style.height = 'auto';
-    }
-    
-    // Clear the saved draft since message was sent
-    if (selectedProject) {
-      localStorage.removeItem(`draft_input_${selectedProject.name}`);
-    }
-  };
-
-  const handleKeyDown = (e) => {
-    // Handle file dropdown navigation
-    if (showFileDropdown && filteredFiles.length > 0) {
-      if (e.key === 'ArrowDown') {
-        e.preventDefault();
-        setSelectedFileIndex(prev => 
-          prev < filteredFiles.length - 1 ? prev + 1 : 0
-        );
-        return;
-      }
-      if (e.key === 'ArrowUp') {
-        e.preventDefault();
-        setSelectedFileIndex(prev => 
-          prev > 0 ? prev - 1 : filteredFiles.length - 1
-        );
-        return;
-      }
-      if (e.key === 'Tab' || e.key === 'Enter') {
-        e.preventDefault();
-        if (selectedFileIndex >= 0) {
-          selectFile(filteredFiles[selectedFileIndex]);
-        } else if (filteredFiles.length > 0) {
-          selectFile(filteredFiles[0]);
-        }
-        return;
-      }
-      if (e.key === 'Escape') {
-        e.preventDefault();
-        setShowFileDropdown(false);
-        return;
-      }
-    }
-    
-    // Handle Tab key for mode switching (only when file dropdown is not showing)
-    if (e.key === 'Tab' && !showFileDropdown) {
-      e.preventDefault();
-      const modes = ['default', 'acceptEdits', 'bypassPermissions', 'plan'];
-      const currentIndex = modes.indexOf(permissionMode);
-      const nextIndex = (currentIndex + 1) % modes.length;
-      setPermissionMode(modes[nextIndex]);
-      return;
-    }
-    
-    // Handle Enter key: Ctrl+Enter (Cmd+Enter on Mac) sends, Shift+Enter creates new line
-    if (e.key === 'Enter') {
-      // If we're in composition, don't send message
-      if (e.nativeEvent.isComposing) {
-        return; // Let IME handle the Enter key
-      }
-      
-      if ((e.ctrlKey || e.metaKey) && !e.shiftKey) {
-        // Ctrl+Enter or Cmd+Enter: Send message
-        e.preventDefault();
-        handleSubmit(e);
-      } else if (!e.shiftKey && !e.ctrlKey && !e.metaKey) {
-        // Plain Enter: Send message only if not in IME composition
-        if (!sendByCtrlEnter) {
-          e.preventDefault();
-          handleSubmit(e);
-        }
-      }
-      // Shift+Enter: Allow default behavior (new line)
-    }
-  };
-
-  const selectFile = (file) => {
-    const textBeforeAt = input.slice(0, atSymbolPosition);
-    const textAfterAtQuery = input.slice(atSymbolPosition);
-    const spaceIndex = textAfterAtQuery.indexOf(' ');
-    const textAfterQuery = spaceIndex !== -1 ? textAfterAtQuery.slice(spaceIndex) : '';
-    
-    const newInput = textBeforeAt + '@' + file.path + ' ' + textAfterQuery;
-    const newCursorPos = textBeforeAt.length + 1 + file.path.length + 1;
-    
-    // Immediately ensure focus is maintained
-    if (textareaRef.current && !textareaRef.current.matches(':focus')) {
-      textareaRef.current.focus();
-    }
-    
-    // Update input and cursor position
-    setInput(newInput);
-    setCursorPosition(newCursorPos);
-    
-    // Hide dropdown
-    setShowFileDropdown(false);
-    setAtSymbolPosition(-1);
-    
-    // Set cursor position synchronously 
-    if (textareaRef.current) {
-      // Use requestAnimationFrame for smoother updates
-      requestAnimationFrame(() => {
-        if (textareaRef.current) {
-          textareaRef.current.setSelectionRange(newCursorPos, newCursorPos);
-          // Ensure focus is maintained
-          if (!textareaRef.current.matches(':focus')) {
-            textareaRef.current.focus();
-          }
-        }
-      });
-    }
-  };
-
-  const handleInputChange = (e) => {
-    const newValue = e.target.value;
-    setInput(newValue);
-    setCursorPosition(e.target.selectionStart);
-    
-    // Handle height reset when input becomes empty
-    if (!newValue.trim()) {
-      e.target.style.height = 'auto';
-      setIsTextareaExpanded(false);
-    }
-  };
-
-  const handleTextareaClick = (e) => {
-    setCursorPosition(e.target.selectionStart);
-  };
-
-
-
-  const handleNewSession = () => {
-    setChatMessages([]);
-    setInput('');
-    setIsLoading(false);
-    setCanAbortSession(false);
-  };
-  
-  const handleAbortSession = () => {
-    if (currentSessionId && canAbortSession) {
-      sendMessage({
-        type: 'abort-session',
-        sessionId: currentSessionId
-      });
-    }
-  };
-
-  const handleModeSwitch = () => {
-    const modes = ['default', 'acceptEdits', 'bypassPermissions', 'plan'];
-    const currentIndex = modes.indexOf(permissionMode);
-    const nextIndex = (currentIndex + 1) % modes.length;
-    setPermissionMode(modes[nextIndex]);
-  };
-
-  // Don't render if no project is selected
-  if (!selectedProject) {
-    return (
-      <div className="flex items-center justify-center h-full">
-        <div className="text-center text-gray-500 dark:text-gray-400">
-          <p>Select a project to start chatting with Claude</p>
-        </div>
-      </div>
-    );
-  }
-
-  return (
-    <>
-      <style>
-        {`
-          details[open] .details-chevron {
-            transform: rotate(180deg);
-          }
-        `}
-      </style>
-      <div className="h-full flex flex-col">
-        {/* Messages Area - Scrollable Middle Section */}
-      <div 
-        ref={scrollContainerRef}
-        className="flex-1 overflow-y-auto overflow-x-hidden px-0 py-3 sm:p-4 space-y-3 sm:space-y-4 relative"
-      >
-        {isLoadingSessionMessages && chatMessages.length === 0 ? (
-          <div className="text-center text-gray-500 dark:text-gray-400 mt-8">
-            <div className="flex items-center justify-center space-x-2">
-              <div className="animate-spin rounded-full h-4 w-4 border-b-2 border-gray-400"></div>
-              <p>Loading session messages...</p>
-            </div>
-          </div>
-        ) : chatMessages.length === 0 ? (
-          <div className="flex items-center justify-center h-full">
-            <div className="text-center text-gray-500 dark:text-gray-400 px-6 sm:px-4">
-              <p className="font-bold text-lg sm:text-xl mb-3">Start a conversation with Claude</p>
-              <p className="text-sm sm:text-base leading-relaxed">
-                Ask questions about your code, request changes, or get help with development tasks
-              </p>
-            </div>
-          </div>
-        ) : (
-          <>
-            {chatMessages.length > visibleMessageCount && (
-              <div className="text-center text-gray-500 dark:text-gray-400 text-sm py-2 border-b border-gray-200 dark:border-gray-700">
-                Showing last {visibleMessageCount} messages ({chatMessages.length} total) • 
-                <button 
-                  className="ml-1 text-blue-600 hover:text-blue-700 underline"
-                  onClick={loadEarlierMessages}
-                >
-                  Load earlier messages
-                </button>
-              </div>
-            )}
-            
-            {visibleMessages.map((message, index) => {
-              const prevMessage = index > 0 ? visibleMessages[index - 1] : null;
-              
-              return (
-                <MessageComponent
-                  key={index}
-                  message={message}
-                  index={index}
-                  prevMessage={prevMessage}
-                  createDiff={createDiff}
-                  onFileOpen={onFileOpen}
-                  onShowSettings={onShowSettings}
-                  autoExpandTools={autoExpandTools}
-                  showRawParameters={showRawParameters}
-                />
-              );
-            })}
-          </>
-        )}
-        
-        {isLoading && (
-          <div className="chat-message assistant">
-            <div className="w-full">
-              <div className="flex items-center space-x-3 mb-2">
-                <div className="w-8 h-8 bg-gray-600 rounded-full flex items-center justify-center text-white text-sm flex-shrink-0">
-                  C
-                </div>
-                <div className="text-sm font-medium text-gray-900 dark:text-white">Claude</div>
-                {/* Abort button removed - functionality not yet implemented at backend */}
-              </div>
-              <div className="w-full text-sm text-gray-500 dark:text-gray-400 pl-3 sm:pl-0">
-                <div className="flex items-center space-x-1">
-                  <div className="animate-pulse">●</div>
-                  <div className="animate-pulse" style={{ animationDelay: '0.2s' }}>●</div>
-                  <div className="animate-pulse" style={{ animationDelay: '0.4s' }}>●</div>
-                  <span className="ml-2">Thinking...</span>
-                </div>
-              </div>
-            </div>
-          </div>
-        )}
-        
-        <div ref={messagesEndRef} />
-      </div>
-
-
-      {/* Input Area - Fixed Bottom */}
-      <div className={`p-2 sm:p-4 md:p-6 flex-shrink-0 ${
-        isInputFocused ? 'pb-2 sm:pb-4 md:pb-6' : 'pb-16 sm:pb-4 md:pb-6'
-      }`}>
-        {/* Claude Working Status - positioned above the input form */}
-        <ClaudeStatus 
-          status={claudeStatus}
-          isLoading={isLoading}
-          onAbort={handleAbortSession}
-        />
-        
-        {/* Permission Mode Selector with scroll to bottom button - Above input, clickable for mobile */}
-        <div className="max-w-4xl mx-auto mb-3">
-          <div className="flex items-center justify-center gap-3">
-            <button
-              type="button"
-              onClick={handleModeSwitch}
-              className={`px-3 py-1.5 rounded-lg text-sm font-medium border transition-all duration-200 ${
-                permissionMode === 'default' 
-                  ? 'bg-gray-100 dark:bg-gray-700 text-gray-700 dark:text-gray-300 border-gray-300 dark:border-gray-600 hover:bg-gray-200 dark:hover:bg-gray-600'
-                  : permissionMode === 'acceptEdits'
-                  ? 'bg-green-50 dark:bg-green-900/20 text-green-700 dark:text-green-300 border-green-300 dark:border-green-600 hover:bg-green-100 dark:hover:bg-green-900/30'
-                  : permissionMode === 'bypassPermissions'
-                  ? 'bg-orange-50 dark:bg-orange-900/20 text-orange-700 dark:text-orange-300 border-orange-300 dark:border-orange-600 hover:bg-orange-100 dark:hover:bg-orange-900/30'
-                  : 'bg-blue-50 dark:bg-blue-900/20 text-blue-700 dark:text-blue-300 border-blue-300 dark:border-blue-600 hover:bg-blue-100 dark:hover:bg-blue-900/30'
-              }`}
-              title="Click to change permission mode (or press Tab in input)"
-            >
-              <div className="flex items-center gap-2">
-                <div className={`w-2 h-2 rounded-full ${
-                  permissionMode === 'default' 
-                    ? 'bg-gray-500'
-                    : permissionMode === 'acceptEdits'
-                    ? 'bg-green-500'
-                    : permissionMode === 'bypassPermissions'
-                    ? 'bg-orange-500'
-                    : 'bg-blue-500'
-                }`} />
-                <span>
-                  {permissionMode === 'default' && 'Default Mode'}
-                  {permissionMode === 'acceptEdits' && 'Accept Edits'}
-                  {permissionMode === 'bypassPermissions' && 'Bypass Permissions'}
-                  {permissionMode === 'plan' && 'Plan Mode'}
-                </span>
-              </div>
-            </button>
-            
-            {/* Scroll to bottom button - positioned next to mode indicator */}
-            {isUserScrolledUp && chatMessages.length > 0 && (
-              <button
-                onClick={scrollToBottom}
-                className="w-8 h-8 bg-blue-600 hover:bg-blue-700 text-white rounded-full shadow-lg flex items-center justify-center transition-all duration-200 hover:scale-105 focus:outline-none focus:ring-2 focus:ring-blue-500 focus:ring-offset-2 dark:ring-offset-gray-800"
-                title="Scroll to bottom"
-              >
-                <svg className="w-4 h-4" fill="none" stroke="currentColor" viewBox="0 0 24 24">
-                  <path strokeLinecap="round" strokeLinejoin="round" strokeWidth={2} d="M19 14l-7 7m0 0l-7-7m7 7V3" />
-                </svg>
-              </button>
-            )}
-          </div>
-        </div>
-        
-        <form onSubmit={handleSubmit} className="relative max-w-4xl mx-auto">
-          {/* Drag overlay */}
-          {isDragActive && (
-            <div className="absolute inset-0 bg-blue-500/20 border-2 border-dashed border-blue-500 rounded-lg flex items-center justify-center z-50">
-              <div className="bg-white dark:bg-gray-800 rounded-lg p-4 shadow-lg">
-                <svg className="w-8 h-8 text-blue-500 mx-auto mb-2" fill="none" stroke="currentColor" viewBox="0 0 24 24">
-                  <path strokeLinecap="round" strokeLinejoin="round" strokeWidth={2} d="M7 16a4 4 0 01-.88-7.903A5 5 0 1115.9 6L16 6a5 5 0 011 9.9M15 13l-3-3m0 0l-3 3m3-3v12" />
-                </svg>
-                <p className="text-sm font-medium">Drop images here</p>
-              </div>
-            </div>
-          )}
-          
-          {/* Image attachments preview */}
-          {attachedImages.length > 0 && (
-            <div className="mb-2 p-2 bg-gray-50 dark:bg-gray-800 rounded-lg">
-              <div className="flex flex-wrap gap-2">
-                {attachedImages.map((file, index) => (
-                  <ImageAttachment
-                    key={index}
-                    file={file}
-                    onRemove={() => {
-                      setAttachedImages(prev => prev.filter((_, i) => i !== index));
-                    }}
-                    uploadProgress={uploadingImages.get(file.name)}
-                    error={imageErrors.get(file.name)}
-                  />
-                ))}
-              </div>
-            </div>
-          )}
-          
-          {/* File dropdown - positioned outside dropzone to avoid conflicts */}
-          {showFileDropdown && filteredFiles.length > 0 && (
-            <div className="absolute bottom-full left-0 right-0 mb-2 bg-white dark:bg-gray-800 border border-gray-200 dark:border-gray-600 rounded-lg shadow-lg max-h-48 overflow-y-auto z-50 backdrop-blur-sm">
-              {filteredFiles.map((file, index) => (
-                <div
-                  key={file.path}
-                  className={`px-4 py-3 cursor-pointer border-b border-gray-100 dark:border-gray-700 last:border-b-0 touch-manipulation ${
-                    index === selectedFileIndex
-                      ? 'bg-blue-50 dark:bg-blue-900/20 text-blue-700 dark:text-blue-300'
-                      : 'hover:bg-gray-50 dark:hover:bg-gray-700 text-gray-700 dark:text-gray-300'
-                  }`}
-                  onMouseDown={(e) => {
-                    // Prevent textarea from losing focus on mobile
-                    e.preventDefault();
-                    e.stopPropagation();
-                  }}
-                  onClick={(e) => {
-                    e.preventDefault();
-                    e.stopPropagation();
-                    selectFile(file);
-                  }}
-                >
-                  <div className="font-medium text-sm">{file.name}</div>
-                  <div className="text-xs text-gray-500 dark:text-gray-400 font-mono">
-                    {file.path}
-                  </div>
-                </div>
-              ))}
-            </div>
-          )}
-          
-          <div {...getRootProps()} className={`relative bg-white dark:bg-gray-800 rounded-2xl shadow-lg border border-gray-200 dark:border-gray-600 focus-within:ring-2 focus-within:ring-blue-500 dark:focus-within:ring-blue-500 focus-within:border-blue-500 transition-all duration-200 ${isTextareaExpanded ? 'chat-input-expanded' : ''}`}>
-            <input {...getInputProps()} />
-            <textarea
-              ref={textareaRef}
-              value={input}
-              onChange={handleInputChange}
-              onClick={handleTextareaClick}
-              onKeyDown={handleKeyDown}
-              onPaste={handlePaste}
-              onFocus={() => setIsInputFocused(true)}
-              onBlur={() => setIsInputFocused(false)}
-              onInput={(e) => {
-                // Immediate resize on input for better UX
-                e.target.style.height = 'auto';
-                e.target.style.height = e.target.scrollHeight + 'px';
-                setCursorPosition(e.target.selectionStart);
-                
-                // Check if textarea is expanded (more than 2 lines worth of height)
-                const lineHeight = parseInt(window.getComputedStyle(e.target).lineHeight);
-                const isExpanded = e.target.scrollHeight > lineHeight * 2;
-                setIsTextareaExpanded(isExpanded);
-              }}
-              placeholder="Ask Claude to help with your code... (@ to reference files)"
-              disabled={isLoading}
-              rows={1}
-              className="chat-input-placeholder w-full pl-12 pr-28 sm:pr-40 py-3 sm:py-4 bg-transparent rounded-2xl focus:outline-none text-gray-900 dark:text-gray-100 placeholder-gray-400 dark:placeholder-gray-500 disabled:opacity-50 resize-none min-h-[40px] sm:min-h-[56px] max-h-[40vh] sm:max-h-[300px] overflow-y-auto text-sm sm:text-base transition-all duration-200"
-              style={{ height: 'auto' }}
-            />
-            {/* Clear button - shown when there's text */}
-            {input.trim() && (
-              <button
-                type="button"
-                onClick={(e) => {
-                  e.preventDefault();
-                  e.stopPropagation();
-                  setInput('');
-                  if (textareaRef.current) {
-                    textareaRef.current.style.height = 'auto';
-                    textareaRef.current.focus();
-                  }
-                  setIsTextareaExpanded(false);
-                }}
-                onTouchEnd={(e) => {
-                  e.preventDefault();
-                  e.stopPropagation();
-                  setInput('');
-                  if (textareaRef.current) {
-                    textareaRef.current.style.height = 'auto';
-                    textareaRef.current.focus();
-                  }
-                  setIsTextareaExpanded(false);
-                }}
-                className="absolute -left-0.5 -top-3 sm:right-28 sm:left-auto sm:top-1/2 sm:-translate-y-1/2 w-6 h-6 sm:w-8 sm:h-8 bg-gray-100 hover:bg-gray-200 dark:bg-gray-700 dark:hover:bg-gray-600 border border-gray-300 dark:border-gray-600 rounded-full flex items-center justify-center transition-all duration-200 group z-10 shadow-sm"
-                title="Clear input"
-              >
-                <svg 
-                  className="w-3 h-3 sm:w-4 sm:h-4 text-gray-600 dark:text-gray-300 group-hover:text-gray-800 dark:group-hover:text-gray-100 transition-colors" 
-                  fill="none" 
-                  stroke="currentColor" 
-                  viewBox="0 0 24 24"
-                >
-                  <path 
-                    strokeLinecap="round" 
-                    strokeLinejoin="round" 
-                    strokeWidth={2} 
-                    d="M6 18L18 6M6 6l12 12" 
-                  />
-                </svg>
-              </button>
-            )}
-            {/* Image upload button */}
-            <button
-              type="button"
-              onClick={open}
-              className="absolute left-2 bottom-4 p-2 hover:bg-gray-100 dark:hover:bg-gray-700 rounded-lg transition-colors"
-              title="Attach images"
-            >
-              <svg className="w-5 h-5 text-gray-500" fill="none" stroke="currentColor" viewBox="0 0 24 24">
-                <path strokeLinecap="round" strokeLinejoin="round" strokeWidth={2} d="M4 16l4.586-4.586a2 2 0 012.828 0L16 16m-2-2l1.586-1.586a2 2 0 012.828 0L20 14m-6-6h.01M6 20h12a2 2 0 002-2V6a2 2 0 00-2-2H6a2 2 0 00-2 2v12a2 2 0 002 2z" />
-              </svg>
-            </button>
-            
-            {/* Mic button - HIDDEN */}
-            <div className="absolute right-16 sm:right-16 top-1/2 transform -translate-y-1/2" style={{ display: 'none' }}>
-              <MicButton 
-                onTranscript={handleTranscript}
-                className="w-10 h-10 sm:w-10 sm:h-10"
-              />
-            </div>
-            {/* Send button */}
-            <button
-              type="submit"
-              disabled={!input.trim() || isLoading}
-              onMouseDown={(e) => {
-                e.preventDefault();
-                handleSubmit(e);
-              }}
-              onTouchStart={(e) => {
-                e.preventDefault();
-                handleSubmit(e);
-              }}
-              className="absolute right-2 top-1/2 transform -translate-y-1/2 w-12 h-12 sm:w-12 sm:h-12 bg-blue-600 hover:bg-blue-700 disabled:bg-gray-400 disabled:cursor-not-allowed rounded-full flex items-center justify-center transition-colors focus:outline-none focus:ring-2 focus:ring-blue-500 focus:ring-offset-2 dark:ring-offset-gray-800"
-            >
-              <svg 
-                className="w-4 h-4 sm:w-5 sm:h-5 text-white transform rotate-90" 
-                fill="none" 
-                stroke="currentColor" 
-                viewBox="0 0 24 24"
-              >
-                <path 
-                  strokeLinecap="round" 
-                  strokeLinejoin="round" 
-                  strokeWidth={2} 
-                  d="M12 19l9 2-9-18-9 18 9-2zm0 0v-8" 
-                />
-              </svg>
-            </button>
-          </div>
-          {/* Hint text */}
-          <div className="text-xs text-gray-500 dark:text-gray-400 text-center mt-2 hidden sm:block">
-            {sendByCtrlEnter 
-              ? "Ctrl+Enter to send (IME safe) • Shift+Enter for new line • Tab to change modes • @ to reference files" 
-              : "Press Enter to send • Shift+Enter for new line • Tab to change modes • @ to reference files"}
-          </div>
-          <div className={`text-xs text-gray-500 dark:text-gray-400 text-center mt-2 sm:hidden transition-opacity duration-200 ${
-            isInputFocused ? 'opacity-100' : 'opacity-0'
-          }`}>
-            {sendByCtrlEnter 
-              ? "Ctrl+Enter to send (IME safe) • Tab for modes • @ for files" 
-              : "Enter to send • Tab for modes • @ for files"}
-          </div>
-        </form>
-      </div>
-    </div>
-    </>
-  );
-}
-
->>>>>>> 7f4feb18
+/*
+ * ChatInterface.jsx - Chat Component with Session Protection Integration
+ * 
+ * SESSION PROTECTION INTEGRATION:
+ * ===============================
+ * 
+ * This component integrates with the Session Protection System to prevent project updates
+ * from interrupting active conversations:
+ * 
+ * Key Integration Points:
+ * 1. handleSubmit() - Marks session as active when user sends message (including temp ID for new sessions)
+ * 2. session-created handler - Replaces temporary session ID with real WebSocket session ID  
+ * 3. claude-complete handler - Marks session as inactive when conversation finishes
+ * 4. session-aborted handler - Marks session as inactive when conversation is aborted
+ * 
+ * This ensures uninterrupted chat experience by coordinating with App.jsx to pause sidebar updates.
+ */
+
+import React, { useState, useEffect, useRef, useMemo, useCallback, memo } from 'react';
+import ReactMarkdown from 'react-markdown';
+import { useDropzone } from 'react-dropzone';
+import { useTranslation } from 'react-i18next';
+import TodoList from './TodoList';
+import ClaudeLogo from './ClaudeLogo.jsx';
+
+import ClaudeStatus from './ClaudeStatus';
+import { MicButton } from './MicButton.jsx';
+import { api } from '../utils/api';
+
+// Memoized message component to prevent unnecessary re-renders
+const MessageComponent = memo(({ message, index, prevMessage, createDiff, onFileOpen, onShowSettings, autoExpandTools, showRawParameters }) => {
+  const { t } = useTranslation('chat');
+  const isGrouped = prevMessage && prevMessage.type === message.type && 
+                   prevMessage.type === 'assistant' && 
+                   !prevMessage.isToolUse && !message.isToolUse;
+  const messageRef = React.useRef(null);
+  const [isExpanded, setIsExpanded] = React.useState(false);
+  React.useEffect(() => {
+    if (!autoExpandTools || !messageRef.current || !message.isToolUse) return;
+    
+    const observer = new IntersectionObserver(
+      (entries) => {
+        entries.forEach((entry) => {
+          if (entry.isIntersecting && !isExpanded) {
+            setIsExpanded(true);
+            // Find all details elements and open them
+            const details = messageRef.current.querySelectorAll('details');
+            details.forEach(detail => {
+              detail.open = true;
+            });
+          }
+        });
+      },
+      { threshold: 0.1 }
+    );
+    
+    observer.observe(messageRef.current);
+    
+    return () => {
+      if (messageRef.current) {
+        observer.unobserve(messageRef.current);
+      }
+    };
+  }, [autoExpandTools, isExpanded, message.isToolUse]);
+
+  return (
+    <div
+      ref={messageRef}
+      className={`chat-message ${message.type} ${isGrouped ? 'grouped' : ''} ${message.type === 'user' ? 'flex justify-end px-3 sm:px-0' : 'px-3 sm:px-0'}`}
+    >
+      {message.type === 'user' ? (
+        /* User message bubble on the right */
+        <div className="flex items-end space-x-0 sm:space-x-3 w-full sm:w-auto sm:max-w-[85%] md:max-w-md lg:max-w-lg xl:max-w-xl">
+          <div className="bg-blue-600 text-white rounded-2xl rounded-br-md px-3 sm:px-4 py-2 shadow-sm flex-1 sm:flex-initial">
+            <div className="text-sm whitespace-pre-wrap break-words">
+              {message.content}
+            </div>
+            {message.images && message.images.length > 0 && (
+              <div className="mt-2 grid grid-cols-2 gap-2">
+                {message.images.map((img, idx) => (
+                  <img
+                    key={idx}
+                    src={img.data}
+                    alt={img.name}
+                    className="rounded-lg max-w-full h-auto cursor-pointer hover:opacity-90 transition-opacity"
+                    onClick={() => window.open(img.data, '_blank')}
+                  />
+                ))}
+              </div>
+            )}
+            <div className="text-xs text-blue-100 mt-1 text-right">
+              {new Date(message.timestamp).toLocaleTimeString()}
+            </div>
+          </div>
+          {!isGrouped && (
+            <div className="hidden sm:flex w-8 h-8 bg-blue-600 rounded-full items-center justify-center text-white text-sm flex-shrink-0">
+              U
+            </div>
+          )}
+        </div>
+      ) : (
+        /* Claude/Error messages on the left */
+        <div className="w-full">
+          {!isGrouped && (
+            <div className="flex items-center space-x-3 mb-2">
+              {message.type === 'error' ? (
+                <div className="w-8 h-8 bg-red-600 rounded-full flex items-center justify-center text-white text-sm flex-shrink-0">
+                  !
+                </div>
+              ) : (
+                <div className="w-8 h-8 rounded-full flex items-center justify-center text-white text-sm flex-shrink-0 p-1">
+                  <ClaudeLogo className="w-full h-full" />
+                </div>
+              )}
+              <div className="text-sm font-medium text-gray-900 dark:text-white">
+                {message.type === 'error' ? t('statuses.error') : t('statuses.claude')}
+              </div>
+            </div>
+          )}
+          
+          <div className="w-full">
+            
+            {message.isToolUse && !['Read', 'TodoWrite', 'TodoRead'].includes(message.toolName) ? (
+              <div className="bg-blue-50 dark:bg-blue-900/20 border border-blue-200 dark:border-blue-800 rounded-lg p-2 sm:p-3 mb-2">
+                <div className="flex items-center justify-between mb-2">
+                  <div className="flex items-center gap-2">
+                    <div className="w-5 h-5 bg-blue-600 rounded flex items-center justify-center">
+                      <svg className="w-3 h-3 text-white" fill="none" stroke="currentColor" viewBox="0 0 24 24">
+                        <path strokeLinecap="round" strokeLinejoin="round" strokeWidth={2} d="M10.325 4.317c.426-1.756 2.924-1.756 3.35 0a1.724 1.724 0 002.573 1.066c1.543-.94 3.31.826 2.37 2.37a1.724 1.724 0 001.065 2.572c1.756.426 1.756 2.924 0 3.35a1.724 1.724 0 00-1.066 2.573c.94 1.543-.826 3.31-2.37 2.37a1.724 1.724 0 00-2.572 1.065c-.426 1.756-2.924 1.756-3.35 0a1.724 1.724 0 00-2.573-1.066c-1.543.94-3.31-.826-2.37-2.37a1.724 1.724 0 00-1.065-2.572c-1.756-.426-1.756-2.924 0-3.35a1.724 1.724 0 001.066-2.573c-.94-1.543.826-3.31 2.37-2.37.996.608 2.296.07 2.572-1.065z" />
+                        <path strokeLinecap="round" strokeLinejoin="round" strokeWidth={2} d="M15 12a3 3 0 11-6 0 3 3 0 016 0z" />
+                      </svg>
+                    </div>
+                    <span className="font-medium text-blue-900 dark:text-blue-100">
+                      {t('tools.using', { tool: message.toolName })}
+                    </span>
+                    <span className="text-xs text-blue-600 dark:text-blue-400 font-mono">
+                      {message.toolId}
+                    </span>
+                  </div>
+                  {onShowSettings && (
+                    <button
+                      onClick={(e) => {
+                        e.stopPropagation();
+                        onShowSettings();
+                      }}
+                      className="p-1 rounded hover:bg-blue-200 dark:hover:bg-blue-800 transition-colors"
+                      title={t('tools.toolSettings')}
+                    >
+                      <svg className="w-4 h-4 text-blue-600 dark:text-blue-400" fill="none" stroke="currentColor" viewBox="0 0 24 24">
+                        <path strokeLinecap="round" strokeLinejoin="round" strokeWidth={2} d="M10.325 4.317c.426-1.756 2.924-1.756 3.35 0a1.724 1.724 0 002.573 1.066c1.543-.94 3.31.826 2.37 2.37a1.724 1.724 0 001.065 2.572c1.756.426 1.756 2.924 0 3.35a1.724 1.724 0 00-1.066 2.573c.94 1.543-.826 3.31-2.37 2.37a1.724 1.724 0 00-2.572 1.065c-.426 1.756-2.924 1.756-3.35 0a1.724 1.724 0 00-2.573-1.066c-1.543.94-3.31-.826-2.37-2.37a1.724 1.724 0 00-1.065-2.572c-1.756-.426-1.756-2.924 0-3.35a1.724 1.724 0 001.066-2.573c-.94-1.543.826-3.31 2.37-2.37.996.608 2.296.07 2.572-1.065z" />
+                        <path strokeLinecap="round" strokeLinejoin="round" strokeWidth={2} d="M15 12a3 3 0 11-6 0 3 3 0 016 0z" />
+                      </svg>
+                    </button>
+                  )}
+                </div>
+                {message.toolInput && message.toolName === 'Edit' && (() => {
+                  try {
+                    const input = JSON.parse(message.toolInput);
+                    if (input.file_path && input.old_string && input.new_string) {
+                      return (
+                        <details className="mt-2" open={autoExpandTools}>
+                          <summary className="text-sm text-blue-700 dark:text-blue-300 cursor-pointer hover:text-blue-800 dark:hover:text-blue-200 flex items-center gap-2">
+                            <svg className="w-4 h-4 transition-transform details-chevron" fill="none" stroke="currentColor" viewBox="0 0 24 24">
+                              <path strokeLinecap="round" strokeLinejoin="round" strokeWidth={2} d="M19 9l-7 7-7-7" />
+                            </svg>
+                            📝 {t('tools.viewEditDiff')} 
+                            <button 
+                              onClick={(e) => {
+                                e.preventDefault();
+                                e.stopPropagation();
+                                onFileOpen && onFileOpen(input.file_path, {
+                                  old_string: input.old_string,
+                                  new_string: input.new_string
+                                });
+                              }}
+                              className="text-blue-600 dark:text-blue-400 hover:text-blue-700 dark:hover:text-blue-300 underline font-mono"
+                            >
+                              {input.file_path.split('/').pop()}
+                            </button>
+                          </summary>
+                          <div className="mt-3">
+                            <div className="bg-gray-50 dark:bg-gray-900 border border-gray-200 dark:border-gray-700 rounded-lg overflow-hidden">
+                              <div className="flex items-center justify-between px-3 py-2 bg-gray-100 dark:bg-gray-800 border-b border-gray-200 dark:border-gray-700">
+                                <button 
+                                  onClick={() => onFileOpen && onFileOpen(input.file_path, {
+                                    old_string: input.old_string,
+                                    new_string: input.new_string
+                                  })}
+                                  className="text-xs font-mono text-blue-600 dark:text-blue-400 hover:text-blue-700 dark:hover:text-blue-300 truncate underline cursor-pointer"
+                                >
+                                  {input.file_path}
+                                </button>
+                                <span className="text-xs text-gray-500 dark:text-gray-400">
+                                  {t('tools.diff')}
+                                </span>
+                              </div>
+                              <div className="text-xs font-mono">
+                                {createDiff(input.old_string, input.new_string).map((diffLine, i) => (
+                                  <div key={i} className="flex">
+                                    <span className={`w-8 text-center border-r ${
+                                      diffLine.type === 'removed' 
+                                        ? 'bg-red-50 dark:bg-red-900/20 text-red-600 dark:text-red-400 border-red-200 dark:border-red-800'
+                                        : 'bg-green-50 dark:bg-green-900/20 text-green-600 dark:text-green-400 border-green-200 dark:border-green-800'
+                                    }`}>
+                                      {diffLine.type === 'removed' ? '-' : '+'}
+                                    </span>
+                                    <span className={`px-2 py-0.5 flex-1 whitespace-pre-wrap ${
+                                      diffLine.type === 'removed'
+                                        ? 'bg-red-50 dark:bg-red-900/20 text-red-800 dark:text-red-200'
+                                        : 'bg-green-50 dark:bg-green-900/20 text-green-800 dark:text-green-200'
+                                    }`}>
+                                      {diffLine.content}
+                                    </span>
+                                  </div>
+                                ))}
+                              </div>
+                            </div>
+                            {showRawParameters && (
+                              <details className="mt-2" open={autoExpandTools}>
+                                <summary className="text-xs text-blue-600 dark:text-blue-400 cursor-pointer hover:text-blue-700 dark:hover:text-blue-300">
+                                  {t('tools.viewRawParameters')}
+                                </summary>
+                                <pre className="mt-2 text-xs bg-blue-100 dark:bg-blue-800/30 p-2 rounded whitespace-pre-wrap break-words overflow-hidden text-blue-900 dark:text-blue-100">
+                                  {message.toolInput}
+                                </pre>
+                              </details>
+                            )}
+                          </div>
+                        </details>
+                      );
+                    }
+                  } catch (e) {
+                    // Fall back to raw display if parsing fails
+                  }
+                  return (
+                    <details className="mt-2" open={autoExpandTools}>
+                      <summary className="text-sm text-blue-700 dark:text-blue-300 cursor-pointer hover:text-blue-800 dark:hover:text-blue-200">
+                        {t('tools.viewInputParameters')}
+                      </summary>
+                      <pre className="mt-2 text-xs bg-blue-100 dark:bg-blue-800/30 p-2 rounded whitespace-pre-wrap break-words overflow-hidden text-blue-900 dark:text-blue-100">
+                        {message.toolInput}
+                      </pre>
+                    </details>
+                  );
+                })()}
+                {message.toolInput && message.toolName !== 'Edit' && (() => {
+                  // Debug log to see what we're dealing with
+                  console.log('Tool display - name:', message.toolName, 'input type:', typeof message.toolInput);
+                  
+                  // Special handling for Write tool
+                  if (message.toolName === 'Write') {
+                    console.log('Write tool detected, toolInput:', message.toolInput);
+                    try {
+                      let input;
+                      // Handle both JSON string and already parsed object
+                      if (typeof message.toolInput === 'string') {
+                        input = JSON.parse(message.toolInput);
+                      } else {
+                        input = message.toolInput;
+                      }
+                      
+                      console.log('Parsed Write input:', input);
+                      
+                      if (input.file_path && input.content !== undefined) {
+                        return (
+                          <details className="mt-2" open={autoExpandTools}>
+                            <summary className="text-sm text-blue-700 dark:text-blue-300 cursor-pointer hover:text-blue-800 dark:hover:text-blue-200 flex items-center gap-2">
+                              <svg className="w-4 h-4 transition-transform details-chevron" fill="none" stroke="currentColor" viewBox="0 0 24 24">
+                                <path strokeLinecap="round" strokeLinejoin="round" strokeWidth={2} d="M19 9l-7 7-7-7" />
+                              </svg>
+                              📄 {t('tools.creatingNewFile')} 
+                              <button 
+                                onClick={(e) => {
+                                  e.preventDefault();
+                                  e.stopPropagation();
+                                  onFileOpen && onFileOpen(input.file_path, {
+                                    old_string: '',
+                                    new_string: input.content
+                                  });
+                                }}
+                                className="text-blue-600 dark:text-blue-400 hover:text-blue-700 dark:hover:text-blue-300 underline font-mono"
+                              >
+                                {input.file_path.split('/').pop()}
+                              </button>
+                            </summary>
+                            <div className="mt-3">
+                              <div className="bg-gray-50 dark:bg-gray-900 border border-gray-200 dark:border-gray-700 rounded-lg overflow-hidden">
+                                <div className="flex items-center justify-between px-3 py-2 bg-gray-100 dark:bg-gray-800 border-b border-gray-200 dark:border-gray-700">
+                                  <button 
+                                    onClick={() => onFileOpen && onFileOpen(input.file_path, {
+                                      old_string: '',
+                                      new_string: input.content
+                                    })}
+                                    className="text-xs font-mono text-blue-600 dark:text-blue-400 hover:text-blue-700 dark:hover:text-blue-300 truncate underline cursor-pointer"
+                                  >
+                                    {input.file_path}
+                                  </button>
+                                  <span className="text-xs text-gray-500 dark:text-gray-400">
+                                    {t('tools.newFile')}
+                                  </span>
+                                </div>
+                                <div className="text-xs font-mono">
+                                  {createDiff('', input.content).map((diffLine, i) => (
+                                    <div key={i} className="flex">
+                                      <span className={`w-8 text-center border-r ${
+                                        diffLine.type === 'removed' 
+                                          ? 'bg-red-50 dark:bg-red-900/20 text-red-600 dark:text-red-400 border-red-200 dark:border-red-800'
+                                          : 'bg-green-50 dark:bg-green-900/20 text-green-600 dark:text-green-400 border-green-200 dark:border-green-800'
+                                      }`}>
+                                        {diffLine.type === 'removed' ? '-' : '+'}
+                                      </span>
+                                      <span className={`px-2 py-0.5 flex-1 whitespace-pre-wrap ${
+                                        diffLine.type === 'removed'
+                                          ? 'bg-red-50 dark:bg-red-900/20 text-red-800 dark:text-red-200'
+                                          : 'bg-green-50 dark:bg-green-900/20 text-green-800 dark:text-green-200'
+                                      }`}>
+                                        {diffLine.content}
+                                      </span>
+                                    </div>
+                                  ))}
+                                </div>
+                              </div>
+                              {showRawParameters && (
+                                <details className="mt-2" open={autoExpandTools}>
+                                  <summary className="text-xs text-blue-600 dark:text-blue-400 cursor-pointer hover:text-blue-700 dark:hover:text-blue-300">
+                                    {t('tools.viewRawParameters')}
+                                  </summary>
+                                  <pre className="mt-2 text-xs bg-blue-100 dark:bg-blue-800/30 p-2 rounded whitespace-pre-wrap break-words overflow-hidden text-blue-900 dark:text-blue-100">
+                                    {message.toolInput}
+                                  </pre>
+                                </details>
+                              )}
+                            </div>
+                          </details>
+                        );
+                      }
+                    } catch (e) {
+                      // Fall back to regular display
+                    }
+                  }
+                  
+                  // Special handling for TodoWrite tool
+                  if (message.toolName === 'TodoWrite') {
+                    try {
+                      const input = JSON.parse(message.toolInput);
+                      if (input.todos && Array.isArray(input.todos)) {
+                        return (
+                          <details className="mt-2" open={autoExpandTools}>
+                            <summary className="text-sm text-blue-700 dark:text-blue-300 cursor-pointer hover:text-blue-800 dark:hover:text-blue-200 flex items-center gap-2">
+                              <svg className="w-4 h-4 transition-transform details-chevron" fill="none" stroke="currentColor" viewBox="0 0 24 24">
+                                <path strokeLinecap="round" strokeLinejoin="round" strokeWidth={2} d="M19 9l-7 7-7-7" />
+                              </svg>
+                              {t('tools.updatingTodoList')}
+                            </summary>
+                            <div className="mt-3">
+                              <TodoList todos={input.todos} />
+                              {showRawParameters && (
+                                <details className="mt-3" open={autoExpandTools}>
+                                  <summary className="text-xs text-blue-600 dark:text-blue-400 cursor-pointer hover:text-blue-700 dark:hover:text-blue-300">
+                                    {t('tools.viewRawParameters')}
+                                  </summary>
+                                  <pre className="mt-2 text-xs bg-blue-100 dark:bg-blue-800/30 p-2 rounded overflow-x-auto text-blue-900 dark:text-blue-100">
+                                    {message.toolInput}
+                                  </pre>
+                                </details>
+                              )}
+                            </div>
+                          </details>
+                        );
+                      }
+                    } catch (e) {
+                      // Fall back to regular display
+                    }
+                  }
+                  
+                  // Special handling for Bash tool
+                  if (message.toolName === 'Bash') {
+                    try {
+                      const input = JSON.parse(message.toolInput);
+                      return (
+                        <details className="mt-2" open={autoExpandTools}>
+                          <summary className="text-sm text-blue-700 dark:text-blue-300 cursor-pointer hover:text-blue-800 dark:hover:text-blue-200 flex items-center gap-2">
+                            <svg className="w-4 h-4 transition-transform details-chevron" fill="none" stroke="currentColor" viewBox="0 0 24 24">
+                              <path strokeLinecap="round" strokeLinejoin="round" strokeWidth={2} d="M19 9l-7 7-7-7" />
+                            </svg>
+                            {t('tools.runningCommand')}
+                          </summary>
+                          <div className="mt-3 space-y-2">
+                            <div className="bg-gray-900 dark:bg-gray-950 text-gray-100 rounded-lg p-3 font-mono text-sm">
+                              <div className="flex items-center gap-2 mb-2 text-gray-400">
+                                <svg className="w-4 h-4" fill="none" stroke="currentColor" viewBox="0 0 24 24">
+                                  <path strokeLinecap="round" strokeLinejoin="round" strokeWidth={2} d="M8 9l3 3-3 3m5 0h3M5 20h14a2 2 0 002-2V6a2 2 0 00-2-2H5a2 2 0 00-2 2v12a2 2 0 002 2z" />
+                                </svg>
+                                <span className="text-xs">{t('tools.terminal')}</span>
+                              </div>
+                              <div className="whitespace-pre-wrap break-all text-green-400">
+                                $ {input.command}
+                              </div>
+                            </div>
+                            {input.description && (
+                              <div className="text-xs text-gray-600 dark:text-gray-400 italic">
+                                {input.description}
+                              </div>
+                            )}
+                            {showRawParameters && (
+                              <details className="mt-2">
+                                <summary className="text-xs text-blue-600 dark:text-blue-400 cursor-pointer hover:text-blue-700 dark:hover:text-blue-300">
+                                  {t('tools.viewRawParameters')}
+                                </summary>
+                                <pre className="mt-2 text-xs bg-blue-100 dark:bg-blue-800/30 p-2 rounded whitespace-pre-wrap break-words overflow-hidden text-blue-900 dark:text-blue-100">
+                                  {message.toolInput}
+                                </pre>
+                              </details>
+                            )}
+                          </div>
+                        </details>
+                      );
+                    } catch (e) {
+                      // Fall back to regular display
+                    }
+                  }
+                  
+                  // Special handling for Read tool
+                  if (message.toolName === 'Read') {
+                    try {
+                      const input = JSON.parse(message.toolInput);
+                      if (input.file_path) {
+                        const filename = input.file_path.split('/').pop();
+                        
+                        return (
+                          <div className="mt-2 text-sm text-blue-700 dark:text-blue-300">
+                            {t('tools.read')}{' '}
+                            <button 
+                              onClick={() => onFileOpen && onFileOpen(input.file_path)}
+                              className="text-blue-600 dark:text-blue-400 hover:text-blue-700 dark:hover:text-blue-300 underline font-mono"
+                            >
+                              {filename}
+                            </button>
+                          </div>
+                        );
+                      }
+                    } catch (e) {
+                      // Fall back to regular display
+                    }
+                  }
+                  
+                  // Special handling for exit_plan_mode tool
+                  if (message.toolName === 'exit_plan_mode') {
+                    try {
+                      const input = JSON.parse(message.toolInput);
+                      if (input.plan) {
+                        // Replace escaped newlines with actual newlines
+                        const planContent = input.plan.replace(/\\n/g, '\n');
+                        return (
+                          <details className="mt-2" open={autoExpandTools}>
+                            <summary className="text-sm text-blue-700 dark:text-blue-300 cursor-pointer hover:text-blue-800 dark:hover:text-blue-200 flex items-center gap-2">
+                              <svg className="w-4 h-4 transition-transform details-chevron" fill="none" stroke="currentColor" viewBox="0 0 24 24">
+                                <path strokeLinecap="round" strokeLinejoin="round" strokeWidth={2} d="M19 9l-7 7-7-7" />
+                              </svg>
+                              📋 {t('tools.viewImplementationPlan')}
+                            </summary>
+                            <div className="mt-3 prose prose-sm max-w-none dark:prose-invert">
+                              <ReactMarkdown>{planContent}</ReactMarkdown>
+                            </div>
+                          </details>
+                        );
+                      }
+                    } catch (e) {
+                      // Fall back to regular display
+                    }
+                  }
+                  
+                  // Regular tool input display for other tools
+                  return (
+                    <details className="mt-2" open={autoExpandTools}>
+                      <summary className="text-sm text-blue-700 dark:text-blue-300 cursor-pointer hover:text-blue-800 dark:hover:text-blue-200 flex items-center gap-2">
+                        <svg className="w-4 h-4 transition-transform details-chevron" fill="none" stroke="currentColor" viewBox="0 0 24 24">
+                          <path strokeLinecap="round" strokeLinejoin="round" strokeWidth={2} d="M19 9l-7 7-7-7" />
+                        </svg>
+                        {t('tools.viewInputParameters')}
+                      </summary>
+                      <pre className="mt-2 text-xs bg-blue-100 dark:bg-blue-800/30 p-2 rounded whitespace-pre-wrap break-words overflow-hidden text-blue-900 dark:text-blue-100">
+                        {message.toolInput}
+                      </pre>
+                    </details>
+                  );
+                })()}
+                
+                {/* Tool Result Section */}
+                {message.toolResult && (
+                  <div className="mt-3 border-t border-blue-200 dark:border-blue-700 pt-3">
+                    <div className="flex items-center gap-2 mb-2">
+                      <div className={`w-4 h-4 rounded flex items-center justify-center ${
+                        message.toolResult.isError 
+                          ? 'bg-red-500' 
+                          : 'bg-green-500'
+                      }`}>
+                        <svg className="w-3 h-3 text-white" fill="none" stroke="currentColor" viewBox="0 0 24 24">
+                          {message.toolResult.isError ? (
+                            <path strokeLinecap="round" strokeLinejoin="round" strokeWidth={2} d="M6 18L18 6M6 6l12 12" />
+                          ) : (
+                            <path strokeLinecap="round" strokeLinejoin="round" strokeWidth={2} d="M9 12l2 2 4-4m6 2a9 9 0 11-18 0 9 9 0 0118 0z" />
+                          )}
+                        </svg>
+                      </div>
+                      <span className={`text-sm font-medium ${
+                        message.toolResult.isError 
+                          ? 'text-red-700 dark:text-red-300' 
+                          : 'text-green-700 dark:text-green-300'
+                      }`}>
+                        {message.toolResult.isError ? t('tools.toolError') : t('tools.toolResult')}
+                      </span>
+                    </div>
+                    
+                    <div className={`text-sm ${
+                      message.toolResult.isError 
+                        ? 'text-red-800 dark:text-red-200' 
+                        : 'text-green-800 dark:text-green-200'
+                    }`}>
+                      {(() => {
+                        const content = String(message.toolResult.content || '');
+                        
+                        // Special handling for TodoWrite/TodoRead results
+                        if ((message.toolName === 'TodoWrite' || message.toolName === 'TodoRead') &&
+                            (content.includes('Todos have been modified successfully') || 
+                             content.includes('Todo list') || 
+                             (content.startsWith('[') && content.includes('"content"') && content.includes('"status"')))) {
+                          try {
+                            // Try to parse if it looks like todo JSON data
+                            let todos = null;
+                            if (content.startsWith('[')) {
+                              todos = JSON.parse(content);
+                            } else if (content.includes('Todos have been modified successfully')) {
+                              // For TodoWrite success messages, we don't have the data in the result
+                              return (
+                                <div>
+                                  <div className="flex items-center gap-2 mb-2">
+                                    <span className="font-medium">{t('tools.todoListUpdated')}</span>
+                                  </div>
+                                </div>
+                              );
+                            }
+                            
+                            if (todos && Array.isArray(todos)) {
+                              return (
+                                <div>
+                                  <div className="flex items-center gap-2 mb-3">
+                                    <span className="font-medium">{t('tools.currentTodoList')}</span>
+                                  </div>
+                                  <TodoList todos={todos} isResult={true} />
+                                </div>
+                              );
+                            }
+                          } catch (e) {
+                            // Fall through to regular handling
+                          }
+                        }
+
+                        // Special handling for exit_plan_mode tool results
+                        if (message.toolName === 'exit_plan_mode') {
+                          try {
+                            // The content should be JSON with a "plan" field
+                            const parsed = JSON.parse(content);
+                            if (parsed.plan) {
+                              // Replace escaped newlines with actual newlines
+                              const planContent = parsed.plan.replace(/\\n/g, '\n');
+                              return (
+                                <div>
+                                  <div className="flex items-center gap-2 mb-3">
+                                    <span className="font-medium">{t('tools.implementationPlan')}</span>
+                                  </div>
+                                  <div className="prose prose-sm max-w-none dark:prose-invert">
+                                    <ReactMarkdown>{planContent}</ReactMarkdown>
+                                  </div>
+                                </div>
+                              );
+                            }
+                          } catch (e) {
+                            // Fall through to regular handling
+                          }
+                        }
+
+                        // Special handling for interactive prompts
+                        if (content.includes('Do you want to proceed?') && message.toolName === 'Bash') {
+                          const lines = content.split('\n');
+                          const promptIndex = lines.findIndex(line => line.includes('Do you want to proceed?'));
+                          const beforePrompt = lines.slice(0, promptIndex).join('\n');
+                          const promptLines = lines.slice(promptIndex);
+                          
+                          // Extract the question and options
+                          const questionLine = promptLines.find(line => line.includes('Do you want to proceed?')) || '';
+                          const options = [];
+                          
+                          // Parse numbered options (1. Yes, 2. No, etc.)
+                          promptLines.forEach(line => {
+                            const optionMatch = line.match(/^\s*(\d+)\.\s+(.+)$/);
+                            if (optionMatch) {
+                              options.push({
+                                number: optionMatch[1],
+                                text: optionMatch[2].trim()
+                              });
+                            }
+                          });
+                          
+                          // Find which option was selected (usually indicated by "> 1" or similar)
+                          const selectedMatch = content.match(/>\s*(\d+)/);
+                          const selectedOption = selectedMatch ? selectedMatch[1] : null;
+                          
+                          return (
+                            <div className="space-y-3">
+                              {beforePrompt && (
+                                <div className="bg-gray-900 dark:bg-gray-950 text-gray-100 rounded-lg p-3 font-mono text-xs overflow-x-auto">
+                                  <pre className="whitespace-pre-wrap break-words">{beforePrompt}</pre>
+                                </div>
+                              )}
+                              <div className="bg-amber-50 dark:bg-amber-900/20 border border-amber-200 dark:border-amber-800 rounded-lg p-4">
+                                <div className="flex items-start gap-3">
+                                  <div className="w-8 h-8 bg-amber-500 rounded-full flex items-center justify-center flex-shrink-0 mt-0.5">
+                                    <svg className="w-5 h-5 text-white" fill="none" stroke="currentColor" viewBox="0 0 24 24">
+                                      <path strokeLinecap="round" strokeLinejoin="round" strokeWidth={2} d="M8.228 9c.549-1.165 2.03-2 3.772-2 2.21 0 4 1.343 4 3 0 1.4-1.278 2.575-3.006 2.907-.542.104-.994.54-.994 1.093m0 3h.01M21 12a9 9 0 11-18 0 9 9 0 0118 0z" />
+                                    </svg>
+                                  </div>
+                                  <div className="flex-1">
+                                    <h4 className="font-semibold text-amber-900 dark:text-amber-100 text-base mb-2">
+                                      {t('tools.interactivePrompt')}
+                                    </h4>
+                                    <p className="text-sm text-amber-800 dark:text-amber-200 mb-4">
+                                      {questionLine}
+                                    </p>
+                                    
+                                    {/* Option buttons */}
+                                    <div className="space-y-2 mb-4">
+                                      {options.map((option) => (
+                                        <button
+                                          key={option.number}
+                                          className={`w-full text-left px-4 py-3 rounded-lg border-2 transition-all ${
+                                            selectedOption === option.number
+                                              ? 'bg-amber-600 dark:bg-amber-700 text-white border-amber-600 dark:border-amber-700 shadow-md'
+                                              : 'bg-white dark:bg-gray-800 text-amber-900 dark:text-amber-100 border-amber-300 dark:border-amber-700 hover:border-amber-400 dark:hover:border-amber-600 hover:shadow-sm'
+                                          } ${
+                                            selectedOption ? 'cursor-default' : 'cursor-not-allowed opacity-75'
+                                          }`}
+                                          disabled
+                                        >
+                                          <div className="flex items-center gap-3">
+                                            <span className={`flex-shrink-0 w-8 h-8 rounded-full flex items-center justify-center text-sm font-bold ${
+                                              selectedOption === option.number
+                                                ? 'bg-white/20'
+                                                : 'bg-amber-100 dark:bg-amber-800/50'
+                                            }`}>
+                                              {option.number}
+                                            </span>
+                                            <span className="text-sm sm:text-base font-medium flex-1">
+                                              {option.text}
+                                            </span>
+                                            {selectedOption === option.number && (
+                                              <svg className="w-5 h-5 flex-shrink-0" fill="currentColor" viewBox="0 0 20 20">
+                                                <path fillRule="evenodd" d="M16.707 5.293a1 1 0 010 1.414l-8 8a1 1 0 01-1.414 0l-4-4a1 1 0 011.414-1.414L8 12.586l7.293-7.293a1 1 0 011.414 0z" clipRule="evenodd" />
+                                              </svg>
+                                            )}
+                                          </div>
+                                        </button>
+                                      ))}
+                                    </div>
+                                    
+                                    {selectedOption && (
+                                      <div className="bg-amber-100 dark:bg-amber-800/30 rounded-lg p-3">
+                                        <p className="text-amber-900 dark:text-amber-100 text-sm font-medium mb-1">
+                                          {t('tools.claudeSelectedOption').replace('{selectedOption}', selectedOption)}
+                                        </p>
+                                        <p className="text-amber-800 dark:text-amber-200 text-xs">
+                                          {t('tools.cliInteractiveNote')}
+                                        </p>
+                                      </div>
+                                    )}
+                                  </div>
+                                </div>
+                              </div>
+                            </div>
+                          );
+                        }
+                        
+                        const fileEditMatch = content.match(/The file (.+?) has been updated\./);
+                        if (fileEditMatch) {
+                          return (
+                            <div>
+                              <div className="flex items-center gap-2 mb-2">
+                                <span className="font-medium">{t('tools.fileUpdated')}</span>
+                              </div>
+                              <button 
+                                onClick={() => onFileOpen && onFileOpen(fileEditMatch[1])}
+                                className="text-xs font-mono bg-green-100 dark:bg-green-800/30 px-2 py-1 rounded text-blue-600 dark:text-blue-400 hover:text-blue-700 dark:hover:text-blue-300 underline cursor-pointer"
+                              >
+                                {fileEditMatch[1]}
+                              </button>
+                            </div>
+                          );
+                        }
+                        
+                        // Handle Write tool output for file creation
+                        const fileCreateMatch = content.match(/(?:The file|File) (.+?) has been (?:created|written)(?: successfully)?\.?/);
+                        if (fileCreateMatch) {
+                          return (
+                            <div>
+                              <div className="flex items-center gap-2 mb-2">
+                                <span className="font-medium">{t('tools.fileCreated')}</span>
+                              </div>
+                              <button 
+                                onClick={() => onFileOpen && onFileOpen(fileCreateMatch[1])}
+                                className="text-xs font-mono bg-green-100 dark:bg-green-800/30 px-2 py-1 rounded text-blue-600 dark:text-blue-400 hover:text-blue-700 dark:hover:text-blue-300 underline cursor-pointer"
+                              >
+                                {fileCreateMatch[1]}
+                              </button>
+                            </div>
+                          );
+                        }
+                        
+                        // Special handling for Write tool - hide content if it's just the file content
+                        if (message.toolName === 'Write' && !message.toolResult.isError) {
+                          // For Write tool, the diff is already shown in the tool input section
+                          // So we just show a success message here
+                          return (
+                            <div className="text-green-700 dark:text-green-300">
+                              <div className="flex items-center gap-2">
+                                <svg className="w-4 h-4" fill="none" stroke="currentColor" viewBox="0 0 24 24">
+                                  <path strokeLinecap="round" strokeLinejoin="round" strokeWidth={2} d="M9 12l2 2 4-4m6 2a9 9 0 11-18 0 9 9 0 0118 0z" />
+                                </svg>
+                                <span className="font-medium">{t('tools.fileWritten')}</span>
+                              </div>
+                              <p className="text-xs mt-1 text-green-600 dark:text-green-400">
+                                {t('tools.fileContentDisplayed')}
+                              </p>
+                            </div>
+                          );
+                        }
+                        
+                        if (content.includes('cat -n') && content.includes('→')) {
+                          return (
+                            <details open={autoExpandTools}>
+                              <summary className="text-sm text-green-700 dark:text-green-300 cursor-pointer hover:text-green-800 dark:hover:text-green-200 mb-2 flex items-center gap-2">
+                                <svg className="w-4 h-4 transition-transform details-chevron" fill="none" stroke="currentColor" viewBox="0 0 24 24">
+                                  <path strokeLinecap="round" strokeLinejoin="round" strokeWidth={2} d="M19 9l-7 7-7-7" />
+                                </svg>
+                                {t('tools.viewFileContent')}
+                              </summary>
+                              <div className="mt-2 bg-gray-100 dark:bg-gray-800 border border-gray-200 dark:border-gray-700 rounded-lg overflow-hidden">
+                                <div className="text-xs font-mono p-3 whitespace-pre-wrap break-words overflow-hidden">
+                                  {content}
+                                </div>
+                              </div>
+                            </details>
+                          );
+                        }
+                        
+                        if (content.length > 300) {
+                          return (
+                            <details open={autoExpandTools}>
+                              <summary className="text-sm text-green-700 dark:text-green-300 cursor-pointer hover:text-green-800 dark:hover:text-green-200 mb-2 flex items-center gap-2">
+                                <svg className="w-4 h-4 transition-transform details-chevron" fill="none" stroke="currentColor" viewBox="0 0 24 24">
+                                  <path strokeLinecap="round" strokeLinejoin="round" strokeWidth={2} d="M19 9l-7 7-7-7" />
+                                </svg>
+                                {t('tools.viewFullOutput')} ({content.length} chars)
+                              </summary>
+                              <div className="mt-2 prose prose-sm max-w-none prose-green dark:prose-invert">
+                                <ReactMarkdown>{content}</ReactMarkdown>
+                              </div>
+                            </details>
+                          );
+                        }
+                        
+                        return (
+                          <div className="prose prose-sm max-w-none prose-green dark:prose-invert">
+                            <ReactMarkdown>{content}</ReactMarkdown>
+                          </div>
+                        );
+                      })()}
+                    </div>
+                  </div>
+                )}
+              </div>
+            ) : message.isInteractivePrompt ? (
+              // Special handling for interactive prompts
+              <div className="bg-amber-50 dark:bg-amber-900/20 border border-amber-200 dark:border-amber-800 rounded-lg p-4">
+                <div className="flex items-start gap-3">
+                  <div className="w-8 h-8 bg-amber-500 rounded-full flex items-center justify-center flex-shrink-0 mt-0.5">
+                    <svg className="w-5 h-5 text-white" fill="none" stroke="currentColor" viewBox="0 0 24 24">
+                      <path strokeLinecap="round" strokeLinejoin="round" strokeWidth={2} d="M8.228 9c.549-1.165 2.03-2 3.772-2 2.21 0 4 1.343 4 3 0 1.4-1.278 2.575-3.006 2.907-.542.104-.994.54-.994 1.093m0 3h.01M21 12a9 9 0 11-18 0 9 9 0 0118 0z" />
+                    </svg>
+                  </div>
+                  <div className="flex-1">
+                    <h4 className="font-semibold text-amber-900 dark:text-amber-100 text-base mb-3">
+                      Interactive Prompt
+                    </h4>
+                    {(() => {
+                      const lines = message.content.split('\n').filter(line => line.trim());
+                      const questionLine = lines.find(line => line.includes('?')) || lines[0] || '';
+                      const options = [];
+                      
+                      // Parse the menu options
+                      lines.forEach(line => {
+                        // Match lines like "❯ 1. Yes" or "  2. No"
+                        const optionMatch = line.match(/[❯\s]*(\d+)\.\s+(.+)/);
+                        if (optionMatch) {
+                          const isSelected = line.includes('❯');
+                          options.push({
+                            number: optionMatch[1],
+                            text: optionMatch[2].trim(),
+                            isSelected
+                          });
+                        }
+                      });
+                      
+                      return (
+                        <>
+                          <p className="text-sm text-amber-800 dark:text-amber-200 mb-4">
+                            {questionLine}
+                          </p>
+                          
+                          {/* Option buttons */}
+                          <div className="space-y-2 mb-4">
+                            {options.map((option) => (
+                              <button
+                                key={option.number}
+                                className={`w-full text-left px-4 py-3 rounded-lg border-2 transition-all ${
+                                  option.isSelected
+                                    ? 'bg-amber-600 dark:bg-amber-700 text-white border-amber-600 dark:border-amber-700 shadow-md'
+                                    : 'bg-white dark:bg-gray-800 text-amber-900 dark:text-amber-100 border-amber-300 dark:border-amber-700'
+                                } cursor-not-allowed opacity-75`}
+                                disabled
+                              >
+                                <div className="flex items-center gap-3">
+                                  <span className={`flex-shrink-0 w-8 h-8 rounded-full flex items-center justify-center text-sm font-bold ${
+                                    option.isSelected
+                                      ? 'bg-white/20'
+                                      : 'bg-amber-100 dark:bg-amber-800/50'
+                                  }`}>
+                                    {option.number}
+                                  </span>
+                                  <span className="text-sm sm:text-base font-medium flex-1">
+                                    {option.text}
+                                  </span>
+                                  {option.isSelected && (
+                                    <span className="text-lg">❯</span>
+                                  )}
+                                </div>
+                              </button>
+                            ))}
+                          </div>
+                          
+                          <div className="bg-amber-100 dark:bg-amber-800/30 rounded-lg p-3">
+                            <p className="text-amber-900 dark:text-amber-100 text-sm font-medium mb-1">
+                              {t('tools.waitingForResponse')}
+                            </p>
+                            <p className="text-amber-800 dark:text-amber-200 text-xs">
+                              {t('tools.selectInTerminal')}
+                            </p>
+                          </div>
+                        </>
+                      );
+                    })()}
+                  </div>
+                </div>
+              </div>
+            ) : message.isToolUse && message.toolName === 'Read' ? (
+              // Simple Read tool indicator
+              (() => {
+                try {
+                  const input = JSON.parse(message.toolInput);
+                  if (input.file_path) {
+                    const filename = input.file_path.split('/').pop();
+                    return (
+                      <div className="bg-blue-50 dark:bg-blue-900/20 border-l-2 border-blue-300 dark:border-blue-600 pl-3 py-1 mb-2 text-sm text-blue-700 dark:text-blue-300">
+                        {t('tools.readIcon')}{' '}
+                        <button 
+                          onClick={() => onFileOpen && onFileOpen(input.file_path)}
+                          className="text-blue-600 dark:text-blue-400 hover:text-blue-700 dark:hover:text-blue-300 underline font-mono"
+                        >
+                          {filename}
+                        </button>
+                      </div>
+                    );
+                  }
+                } catch (e) {
+                  return (
+                    <div className="bg-blue-50 dark:bg-blue-900/20 border-l-2 border-blue-300 dark:border-blue-600 pl-3 py-1 mb-2 text-sm text-blue-700 dark:text-blue-300">
+                      {t('tools.readIcon')}
+                    </div>
+                  );
+                }
+              })()
+            ) : message.isToolUse && message.toolName === 'TodoWrite' ? (
+              // Simple TodoWrite tool indicator with tasks
+              (() => {
+                try {
+                  const input = JSON.parse(message.toolInput);
+                  if (input.todos && Array.isArray(input.todos)) {
+                    return (
+                      <div className="bg-blue-50 dark:bg-blue-900/20 border-l-2 border-blue-300 dark:border-blue-600 pl-3 py-1 mb-2">
+                        <div className="text-sm text-blue-700 dark:text-blue-300 mb-2">
+                          {t('tools.updateTodoList')}
+                        </div>
+                        <TodoList todos={input.todos} />
+                      </div>
+                    );
+                  }
+                } catch (e) {
+                  return (
+                    <div className="bg-blue-50 dark:bg-blue-900/20 border-l-2 border-blue-300 dark:border-blue-600 pl-3 py-1 mb-2 text-sm text-blue-700 dark:text-blue-300">
+                      📝 Update todo list
+                    </div>
+                  );
+                }
+              })()
+            ) : message.isToolUse && message.toolName === 'TodoRead' ? (
+              // Simple TodoRead tool indicator
+              <div className="bg-blue-50 dark:bg-blue-900/20 border-l-2 border-blue-300 dark:border-blue-600 pl-3 py-1 mb-2 text-sm text-blue-700 dark:text-blue-300">
+                {t('tools.readTodoList')}
+              </div>
+            ) : (
+              <div className="text-sm text-gray-700 dark:text-gray-300">
+                {message.type === 'assistant' ? (
+                  <div className="prose prose-sm max-w-none dark:prose-invert prose-gray [&_code]:!bg-transparent [&_code]:!p-0">
+                    <ReactMarkdown
+                      components={{
+                        code: ({node, inline, className, children, ...props}) => {
+                          return inline ? (
+                            <strong className="text-blue-600 dark:text-blue-400 font-bold not-prose" {...props}>
+                              {children}
+                            </strong>
+                          ) : (
+                            <div className="bg-gray-100 dark:bg-gray-800 p-3 rounded-lg overflow-hidden my-2">
+                              <code className="text-gray-800 dark:text-gray-200 text-sm font-mono block whitespace-pre-wrap break-words" {...props}>
+                                {children}
+                              </code>
+                            </div>
+                          );
+                        },
+                        blockquote: ({children}) => (
+                          <blockquote className="border-l-4 border-gray-300 dark:border-gray-600 pl-4 italic text-gray-600 dark:text-gray-400 my-2">
+                            {children}
+                          </blockquote>
+                        ),
+                        a: ({href, children, ...props}) => {
+                          // Check if this link looks like a button (contains specific button-like text)
+                          const buttonTexts = ['在終端中繼續', 'Continue in terminal', 'Continue in Terminal'];
+                          const isButton = buttonTexts.some(text => 
+                            children && children.toString().includes(text)
+                          );
+                          
+                          if (isButton) {
+                            return (
+                              <div className="flex justify-center my-4">
+                                <a href={href} className="inline-block px-6 py-3 bg-green-600 hover:bg-green-700 text-white font-medium rounded-lg transition-colors" {...props}>
+                                  {children}
+                                </a>
+                              </div>
+                            );
+                          }
+                          
+                          return (
+                            <a href={href} className="text-blue-600 dark:text-blue-400 hover:underline" target="_blank" rel="noopener noreferrer" {...props}>
+                              {children}
+                            </a>
+                          );
+                        },
+                        p: ({children}) => {
+                          // Check if paragraph contains only a button-like element
+                          const hasButtonLink = React.Children.toArray(children).some(child => 
+                            React.isValidElement(child) && 
+                            child.type === 'a' && 
+                            ['在終端中繼續', 'Continue in terminal', 'Continue in Terminal'].some(text => 
+                              child.props?.children?.toString().includes(text)
+                            )
+                          );
+                          
+                          if (hasButtonLink) {
+                            return <>{children}</>;
+                          }
+                          
+                          return (
+                            <div className="mb-2 last:mb-0">
+                              {children}
+                            </div>
+                          );
+                        }
+                      }}
+                    >
+                      {String(message.content || '')}
+                    </ReactMarkdown>
+                  </div>
+                ) : (
+                  <div className="whitespace-pre-wrap">
+                    {message.content}
+                  </div>
+                )}
+              </div>
+            )}
+            
+            <div className={`text-xs text-gray-500 dark:text-gray-400 mt-1 ${isGrouped ? 'opacity-0 group-hover:opacity-100' : ''}`}>
+              {new Date(message.timestamp).toLocaleTimeString()}
+            </div>
+          </div>
+        </div>
+      )}
+    </div>
+  );
+});
+
+// ImageAttachment component for displaying image previews
+const ImageAttachment = ({ file, onRemove, uploadProgress, error }) => {
+  const [preview, setPreview] = useState(null);
+  
+  useEffect(() => {
+    const url = URL.createObjectURL(file);
+    setPreview(url);
+    return () => URL.revokeObjectURL(url);
+  }, [file]);
+  
+  return (
+    <div className="relative group">
+      <img src={preview} alt={file.name} className="w-20 h-20 object-cover rounded" />
+      {uploadProgress !== undefined && uploadProgress < 100 && (
+        <div className="absolute inset-0 bg-black/50 flex items-center justify-center">
+          <div className="text-white text-xs">{uploadProgress}%</div>
+        </div>
+      )}
+      {error && (
+        <div className="absolute inset-0 bg-red-500/50 flex items-center justify-center">
+          <svg className="w-6 h-6 text-white" fill="none" stroke="currentColor" viewBox="0 0 24 24">
+            <path strokeLinecap="round" strokeLinejoin="round" strokeWidth={2} d="M6 18L18 6M6 6l12 12" />
+          </svg>
+        </div>
+      )}
+      <button
+        onClick={onRemove}
+        className="absolute -top-2 -right-2 bg-red-500 text-white rounded-full p-1 opacity-0 group-hover:opacity-100"
+      >
+        <svg className="w-3 h-3" fill="none" stroke="currentColor" viewBox="0 0 24 24">
+          <path strokeLinecap="round" strokeLinejoin="round" strokeWidth={2} d="M6 18L18 6M6 6l12 12" />
+        </svg>
+      </button>
+    </div>
+  );
+};
+
+// ChatInterface: Main chat component with Session Protection System integration
+// 
+// Session Protection System prevents automatic project updates from interrupting active conversations:
+// - onSessionActive: Called when user sends message to mark session as protected
+// - onSessionInactive: Called when conversation completes/aborts to re-enable updates
+// - onReplaceTemporarySession: Called to replace temporary session ID with real WebSocket session ID
+//
+// This ensures uninterrupted chat experience by pausing sidebar refreshes during conversations.
+function ChatInterface({ selectedProject, selectedSession, ws, sendMessage, messages, onFileOpen, onInputFocusChange, onSessionActive, onSessionInactive, onReplaceTemporarySession, onNavigateToSession, onShowSettings, autoExpandTools, showRawParameters, autoScrollToBottom }) {
+  const [input, setInput] = useState(() => {
+    if (typeof window !== 'undefined' && selectedProject) {
+      return localStorage.getItem(`draft_input_${selectedProject.name}`) || '';
+    }
+    return '';
+  });
+  const [chatMessages, setChatMessages] = useState(() => {
+    if (typeof window !== 'undefined' && selectedProject) {
+      const saved = localStorage.getItem(`chat_messages_${selectedProject.name}`);
+      return saved ? JSON.parse(saved) : [];
+    }
+    return [];
+  });
+  const [isLoading, setIsLoading] = useState(false);
+  const [currentSessionId, setCurrentSessionId] = useState(selectedSession?.id || null);
+  const [isInputFocused, setIsInputFocused] = useState(false);
+  const [sessionMessages, setSessionMessages] = useState([]);
+  const [isLoadingSessionMessages, setIsLoadingSessionMessages] = useState(false);
+  const [isSystemSessionChange, setIsSystemSessionChange] = useState(false);
+  const [permissionMode, setPermissionMode] = useState('default');
+  const [attachedImages, setAttachedImages] = useState([]);
+  const [uploadingImages, setUploadingImages] = useState(new Map());
+  const [imageErrors, setImageErrors] = useState(new Map());
+  const messagesEndRef = useRef(null);
+  const textareaRef = useRef(null);
+  const scrollContainerRef = useRef(null);
+  const [debouncedInput, setDebouncedInput] = useState('');
+  const [showFileDropdown, setShowFileDropdown] = useState(false);
+  const [fileList, setFileList] = useState([]);
+  const [filteredFiles, setFilteredFiles] = useState([]);
+  const [selectedFileIndex, setSelectedFileIndex] = useState(-1);
+  const [cursorPosition, setCursorPosition] = useState(0);
+  const [atSymbolPosition, setAtSymbolPosition] = useState(-1);
+  const [canAbortSession, setCanAbortSession] = useState(false);
+  const [isUserScrolledUp, setIsUserScrolledUp] = useState(false);
+  const scrollPositionRef = useRef({ height: 0, top: 0 });
+  const [showCommandMenu, setShowCommandMenu] = useState(false);
+  const [slashCommands, setSlashCommands] = useState([]);
+  const [filteredCommands, setFilteredCommands] = useState([]);
+  const [isTextareaExpanded, setIsTextareaExpanded] = useState(false);
+  const [selectedCommandIndex, setSelectedCommandIndex] = useState(-1);
+  const [slashPosition, setSlashPosition] = useState(-1);
+  const [visibleMessageCount, setVisibleMessageCount] = useState(100);
+  const [claudeStatus, setClaudeStatus] = useState(null);
+
+
+  // Memoized diff calculation to prevent recalculating on every render
+  const createDiff = useMemo(() => {
+    const cache = new Map();
+    return (oldStr, newStr) => {
+      const key = `${oldStr.length}-${newStr.length}-${oldStr.slice(0, 50)}`;
+      if (cache.has(key)) {
+        return cache.get(key);
+      }
+      
+      const result = calculateDiff(oldStr, newStr);
+      cache.set(key, result);
+      if (cache.size > 100) {
+        const firstKey = cache.keys().next().value;
+        cache.delete(firstKey);
+      }
+      return result;
+    };
+  }, []);
+
+  // Load session messages from API
+  const loadSessionMessages = useCallback(async (projectName, sessionId) => {
+    if (!projectName || !sessionId) return [];
+    
+    setIsLoadingSessionMessages(true);
+    try {
+      const response = await api.sessionMessages(projectName, sessionId);
+      if (!response.ok) {
+        throw new Error(t('errors.failedToLoadSession'));
+      }
+      const data = await response.json();
+      return data.messages || [];
+    } catch (error) {
+      console.error('Error loading session messages:', error);
+      return [];
+    } finally {
+      setIsLoadingSessionMessages(false);
+    }
+  }, []);
+
+  // Actual diff calculation function
+  const calculateDiff = (oldStr, newStr) => {
+    const oldLines = oldStr.split('\n');
+    const newLines = newStr.split('\n');
+    
+    // Simple diff algorithm - find common lines and differences
+    const diffLines = [];
+    let oldIndex = 0;
+    let newIndex = 0;
+    
+    while (oldIndex < oldLines.length || newIndex < newLines.length) {
+      const oldLine = oldLines[oldIndex];
+      const newLine = newLines[newIndex];
+      
+      if (oldIndex >= oldLines.length) {
+        // Only new lines remaining
+        diffLines.push({ type: 'added', content: newLine, lineNum: newIndex + 1 });
+        newIndex++;
+      } else if (newIndex >= newLines.length) {
+        // Only old lines remaining
+        diffLines.push({ type: 'removed', content: oldLine, lineNum: oldIndex + 1 });
+        oldIndex++;
+      } else if (oldLine === newLine) {
+        // Lines are the same - skip in diff view (or show as context)
+        oldIndex++;
+        newIndex++;
+      } else {
+        // Lines are different
+        diffLines.push({ type: 'removed', content: oldLine, lineNum: oldIndex + 1 });
+        diffLines.push({ type: 'added', content: newLine, lineNum: newIndex + 1 });
+        oldIndex++;
+        newIndex++;
+      }
+    }
+    
+    return diffLines;
+  };
+
+  const convertSessionMessages = (rawMessages) => {
+    const converted = [];
+    const toolResults = new Map(); // Map tool_use_id to tool result
+    
+    // First pass: collect all tool results
+    for (const msg of rawMessages) {
+      if (msg.message?.role === 'user' && Array.isArray(msg.message?.content)) {
+        for (const part of msg.message.content) {
+          if (part.type === 'tool_result') {
+            toolResults.set(part.tool_use_id, {
+              content: part.content,
+              isError: part.is_error,
+              timestamp: new Date(msg.timestamp || Date.now())
+            });
+          }
+        }
+      }
+    }
+    
+    // Second pass: process messages and attach tool results to tool uses
+    for (const msg of rawMessages) {
+      // Handle user messages
+      if (msg.message?.role === 'user' && msg.message?.content) {
+        let content = '';
+        let messageType = 'user';
+        
+        if (Array.isArray(msg.message.content)) {
+          // Handle array content, but skip tool results (they're attached to tool uses)
+          const textParts = [];
+          
+          for (const part of msg.message.content) {
+            if (part.type === 'text') {
+              textParts.push(part.text);
+            }
+            // Skip tool_result parts - they're handled in the first pass
+          }
+          
+          content = textParts.join('\n');
+        } else if (typeof msg.message.content === 'string') {
+          content = msg.message.content;
+        } else {
+          content = String(msg.message.content);
+        }
+        
+        // Skip command messages and empty content
+        if (content && !content.startsWith('<command-name>') && !content.startsWith('[Request interrupted')) {
+          converted.push({
+            type: messageType,
+            content: content,
+            timestamp: msg.timestamp || new Date().toISOString()
+          });
+        }
+      }
+      
+      // Handle assistant messages
+      else if (msg.message?.role === 'assistant' && msg.message?.content) {
+        if (Array.isArray(msg.message.content)) {
+          for (const part of msg.message.content) {
+            if (part.type === 'text') {
+              converted.push({
+                type: 'assistant',
+                content: part.text,
+                timestamp: msg.timestamp || new Date().toISOString()
+              });
+            } else if (part.type === 'tool_use') {
+              // Get the corresponding tool result
+              const toolResult = toolResults.get(part.id);
+              
+              converted.push({
+                type: 'assistant',
+                content: '',
+                timestamp: msg.timestamp || new Date().toISOString(),
+                isToolUse: true,
+                toolName: part.name,
+                toolInput: JSON.stringify(part.input),
+                toolResult: toolResult ? (typeof toolResult.content === 'string' ? toolResult.content : JSON.stringify(toolResult.content)) : null,
+                toolError: toolResult?.isError || false,
+                toolResultTimestamp: toolResult?.timestamp || new Date()
+              });
+            }
+          }
+        } else if (typeof msg.message.content === 'string') {
+          converted.push({
+            type: 'assistant',
+            content: msg.message.content,
+            timestamp: msg.timestamp || new Date().toISOString()
+          });
+        }
+      }
+    }
+    
+    return converted;
+  };
+
+  // Memoize expensive convertSessionMessages operation
+  const convertedMessages = useMemo(() => {
+    return convertSessionMessages(sessionMessages);
+  }, [sessionMessages]);
+
+  // Define scroll functions early to avoid hoisting issues in useEffect dependencies
+  const scrollToBottom = useCallback(() => {
+    if (scrollContainerRef.current) {
+      scrollContainerRef.current.scrollTop = scrollContainerRef.current.scrollHeight;
+      setIsUserScrolledUp(false);
+    }
+  }, []);
+
+  // Check if user is near the bottom of the scroll container
+  const isNearBottom = useCallback(() => {
+    if (!scrollContainerRef.current) return false;
+    const { scrollTop, scrollHeight, clientHeight } = scrollContainerRef.current;
+    // Consider "near bottom" if within 50px of the bottom
+    return scrollHeight - scrollTop - clientHeight < 50;
+  }, []);
+
+  // Handle scroll events to detect when user manually scrolls up
+  const handleScroll = useCallback(() => {
+    if (scrollContainerRef.current) {
+      const nearBottom = isNearBottom();
+      setIsUserScrolledUp(!nearBottom);
+    }
+  }, [isNearBottom]);
+
+  useEffect(() => {
+    // Load session messages when session changes
+    const loadMessages = async () => {
+      if (selectedSession && selectedProject) {
+        setCurrentSessionId(selectedSession.id);
+        
+        // Only load messages from API if this is a user-initiated session change
+        // For system-initiated changes, preserve existing messages and rely on WebSocket
+        if (!isSystemSessionChange) {
+          const messages = await loadSessionMessages(selectedProject.name, selectedSession.id);
+          setSessionMessages(messages);
+          // convertedMessages will be automatically updated via useMemo
+          // Scroll to bottom after loading session messages if auto-scroll is enabled
+          if (autoScrollToBottom) {
+            setTimeout(() => scrollToBottom(), 200);
+          }
+        } else {
+          // Reset the flag after handling system session change
+          setIsSystemSessionChange(false);
+        }
+      } else {
+        setChatMessages([]);
+        setSessionMessages([]);
+        setCurrentSessionId(null);
+      }
+    };
+    
+    loadMessages();
+  }, [selectedSession, selectedProject, loadSessionMessages, scrollToBottom, isSystemSessionChange]);
+
+  // Update chatMessages when convertedMessages changes
+  useEffect(() => {
+    if (sessionMessages.length > 0) {
+      setChatMessages(convertedMessages);
+    }
+  }, [convertedMessages, sessionMessages]);
+
+  // Notify parent when input focus changes
+  useEffect(() => {
+    if (onInputFocusChange) {
+      onInputFocusChange(isInputFocused);
+    }
+  }, [isInputFocused, onInputFocusChange]);
+
+  // Persist input draft to localStorage
+  useEffect(() => {
+    if (selectedProject && input !== '') {
+      localStorage.setItem(`draft_input_${selectedProject.name}`, input);
+    } else if (selectedProject && input === '') {
+      localStorage.removeItem(`draft_input_${selectedProject.name}`);
+    }
+  }, [input, selectedProject]);
+
+  // Persist chat messages to localStorage
+  useEffect(() => {
+    if (selectedProject && chatMessages.length > 0) {
+      localStorage.setItem(`chat_messages_${selectedProject.name}`, JSON.stringify(chatMessages));
+    }
+  }, [chatMessages, selectedProject]);
+
+  // Load saved state when project changes (but don't interfere with session loading)
+  useEffect(() => {
+    if (selectedProject) {
+      // Always load saved input draft for the project
+      const savedInput = localStorage.getItem(`draft_input_${selectedProject.name}`) || '';
+      if (savedInput !== input) {
+        setInput(savedInput);
+      }
+    }
+  }, [selectedProject?.name]);
+
+
+  useEffect(() => {
+    // Handle WebSocket messages
+    if (messages.length > 0) {
+      const latestMessage = messages[messages.length - 1];
+      
+      switch (latestMessage.type) {
+        case 'session-created':
+          // New session created by Claude CLI - we receive the real session ID here
+          // Store it temporarily until conversation completes (prevents premature session association)
+          if (latestMessage.sessionId && !currentSessionId) {
+            sessionStorage.setItem('pendingSessionId', latestMessage.sessionId);
+            
+            // Session Protection: Replace temporary "new-session-*" identifier with real session ID
+            // This maintains protection continuity - no gap between temp ID and real ID
+            // The temporary session is removed and real session is marked as active
+            if (onReplaceTemporarySession) {
+              onReplaceTemporarySession(latestMessage.sessionId);
+            }
+          }
+          break;
+          
+        case 'claude-response':
+          const messageData = latestMessage.data.message || latestMessage.data;
+          
+          // Handle Claude CLI session duplication bug workaround:
+          // When resuming a session, Claude CLI creates a new session instead of resuming.
+          // We detect this by checking for system/init messages with session_id that differs
+          // from our current session. When found, we need to switch the user to the new session.
+          if (latestMessage.data.type === 'system' && 
+              latestMessage.data.subtype === 'init' && 
+              latestMessage.data.session_id && 
+              currentSessionId && 
+              latestMessage.data.session_id !== currentSessionId) {
+            
+            console.log('🔄 Claude CLI session duplication detected:', {
+              originalSession: currentSessionId,
+              newSession: latestMessage.data.session_id
+            });
+            
+            // Mark this as a system-initiated session change to preserve messages
+            setIsSystemSessionChange(true);
+            
+            // Switch to the new session using React Router navigation
+            // This triggers the session loading logic in App.jsx without a page reload
+            if (onNavigateToSession) {
+              onNavigateToSession(latestMessage.data.session_id);
+            }
+            return; // Don't process the message further, let the navigation handle it
+          }
+          
+          // Handle system/init for new sessions (when currentSessionId is null)
+          if (latestMessage.data.type === 'system' && 
+              latestMessage.data.subtype === 'init' && 
+              latestMessage.data.session_id && 
+              !currentSessionId) {
+            
+            console.log('🔄 New session init detected:', {
+              newSession: latestMessage.data.session_id
+            });
+            
+            // Mark this as a system-initiated session change to preserve messages
+            setIsSystemSessionChange(true);
+            
+            // Switch to the new session
+            if (onNavigateToSession) {
+              onNavigateToSession(latestMessage.data.session_id);
+            }
+            return; // Don't process the message further, let the navigation handle it
+          }
+          
+          // For system/init messages that match current session, just ignore them
+          if (latestMessage.data.type === 'system' && 
+              latestMessage.data.subtype === 'init' && 
+              latestMessage.data.session_id && 
+              currentSessionId && 
+              latestMessage.data.session_id === currentSessionId) {
+            console.log('🔄 System init message for current session, ignoring');
+            return; // Don't process the message further
+          }
+          
+          // Handle different types of content in the response
+          if (Array.isArray(messageData.content)) {
+            for (const part of messageData.content) {
+              if (part.type === 'tool_use') {
+                // Add tool use message
+                const toolInput = part.input ? JSON.stringify(part.input, null, 2) : '';
+                setChatMessages(prev => [...prev, {
+                  type: 'assistant',
+                  content: '',
+                  timestamp: new Date(),
+                  isToolUse: true,
+                  toolName: part.name,
+                  toolInput: toolInput,
+                  toolId: part.id,
+                  toolResult: null // Will be updated when result comes in
+                }]);
+              } else if (part.type === 'text' && part.text?.trim()) {
+                // Check for usage limit message and format it user-friendly
+                let content = part.text;
+                if (content.includes('Claude AI usage limit reached|')) {
+                  const parts = content.split('|');
+                  if (parts.length === 2) {
+                    const timestamp = parseInt(parts[1]);
+                    if (!isNaN(timestamp)) {
+                      const resetTime = new Date(timestamp * 1000);
+                      content = `Claude AI usage limit reached. The limit will reset on ${resetTime.toLocaleDateString()} at ${resetTime.toLocaleTimeString()}.`;
+                    }
+                  }
+                }
+                
+                // Add regular text message
+                setChatMessages(prev => [...prev, {
+                  type: 'assistant',
+                  content: content,
+                  timestamp: new Date()
+                }]);
+              }
+            }
+          } else if (typeof messageData.content === 'string' && messageData.content.trim()) {
+            // Check for usage limit message and format it user-friendly
+            let content = messageData.content;
+            if (content.includes('Claude AI usage limit reached|')) {
+              const parts = content.split('|');
+              if (parts.length === 2) {
+                const timestamp = parseInt(parts[1]);
+                if (!isNaN(timestamp)) {
+                  const resetTime = new Date(timestamp * 1000);
+                  content = `Claude AI usage limit reached. The limit will reset on ${resetTime.toLocaleDateString()} at ${resetTime.toLocaleTimeString()}.`;
+                }
+              }
+            }
+            
+            // Add regular text message
+            setChatMessages(prev => [...prev, {
+              type: 'assistant',
+              content: content,
+              timestamp: new Date()
+            }]);
+          }
+          
+          // Handle tool results from user messages (these come separately)
+          if (messageData.role === 'user' && Array.isArray(messageData.content)) {
+            for (const part of messageData.content) {
+              if (part.type === 'tool_result') {
+                // Find the corresponding tool use and update it with the result
+                setChatMessages(prev => prev.map(msg => {
+                  if (msg.isToolUse && msg.toolId === part.tool_use_id) {
+                    return {
+                      ...msg,
+                      toolResult: {
+                        content: part.content,
+                        isError: part.is_error,
+                        timestamp: new Date()
+                      }
+                    };
+                  }
+                  return msg;
+                }));
+              }
+            }
+          }
+          break;
+          
+        case 'claude-output':
+          setChatMessages(prev => [...prev, {
+            type: 'assistant',
+            content: latestMessage.data,
+            timestamp: new Date()
+          }]);
+          break;
+        case 'claude-interactive-prompt':
+          // Handle interactive prompts from CLI
+          setChatMessages(prev => [...prev, {
+            type: 'assistant',
+            content: latestMessage.data,
+            timestamp: new Date(),
+            isInteractivePrompt: true
+          }]);
+          break;
+
+        case 'claude-error':
+          setChatMessages(prev => [...prev, {
+            type: 'error',
+            content: `Error: ${latestMessage.error}`,
+            timestamp: new Date()
+          }]);
+          break;
+          
+        case 'claude-complete':
+          setIsLoading(false);
+          setCanAbortSession(false);
+          setClaudeStatus(null);
+
+          
+          // Session Protection: Mark session as inactive to re-enable automatic project updates
+          // Conversation is complete, safe to allow project updates again
+          // Use real session ID if available, otherwise use pending session ID
+          const activeSessionId = currentSessionId || sessionStorage.getItem('pendingSessionId');
+          if (activeSessionId && onSessionInactive) {
+            onSessionInactive(activeSessionId);
+          }
+          
+          // If we have a pending session ID and the conversation completed successfully, use it
+          const pendingSessionId = sessionStorage.getItem('pendingSessionId');
+          if (pendingSessionId && !currentSessionId && latestMessage.exitCode === 0) {
+                setCurrentSessionId(pendingSessionId);
+            sessionStorage.removeItem('pendingSessionId');
+          }
+          
+          // Clear persisted chat messages after successful completion
+          if (selectedProject && latestMessage.exitCode === 0) {
+            localStorage.removeItem(`chat_messages_${selectedProject.name}`);
+          }
+          break;
+          
+        case 'session-aborted':
+          setIsLoading(false);
+          setCanAbortSession(false);
+          setClaudeStatus(null);
+          
+          // Session Protection: Mark session as inactive when aborted
+          // User or system aborted the conversation, re-enable project updates
+          if (currentSessionId && onSessionInactive) {
+            onSessionInactive(currentSessionId);
+          }
+          
+          setChatMessages(prev => [...prev, {
+            type: 'assistant',
+            content: 'Session interrupted by user.',
+            timestamp: new Date()
+          }]);
+          break;
+
+        case 'claude-status':
+          // Handle Claude working status messages
+          console.log('🔔 Received claude-status message:', latestMessage);
+          const statusData = latestMessage.data;
+          if (statusData) {
+            // Parse the status message to extract relevant information
+            let statusInfo = {
+              text: 'Working...',
+              tokens: 0,
+              can_interrupt: true
+            };
+            
+            // Check for different status message formats
+            if (statusData.message) {
+              statusInfo.text = statusData.message;
+            } else if (statusData.status) {
+              statusInfo.text = statusData.status;
+            } else if (typeof statusData === 'string') {
+              statusInfo.text = statusData;
+            }
+            
+            // Extract token count
+            if (statusData.tokens) {
+              statusInfo.tokens = statusData.tokens;
+            } else if (statusData.token_count) {
+              statusInfo.tokens = statusData.token_count;
+            }
+            
+            // Check if can interrupt
+            if (statusData.can_interrupt !== undefined) {
+              statusInfo.can_interrupt = statusData.can_interrupt;
+            }
+            
+            console.log('📊 Setting claude status:', statusInfo);
+            setClaudeStatus(statusInfo);
+            setIsLoading(true);
+            setCanAbortSession(statusInfo.can_interrupt);
+          }
+          break;
+  
+      }
+    }
+  }, [messages]);
+
+  // Load file list when project changes
+  useEffect(() => {
+    if (selectedProject) {
+      fetchProjectFiles();
+    }
+  }, [selectedProject]);
+
+  const fetchProjectFiles = async () => {
+    try {
+      const response = await api.getFiles(selectedProject.name);
+      if (response.ok) {
+        const files = await response.json();
+        // Flatten the file tree to get all file paths
+        const flatFiles = flattenFileTree(files);
+        setFileList(flatFiles);
+      }
+    } catch (error) {
+      console.error('Error fetching files:', error);
+    }
+  };
+
+  const flattenFileTree = (files, basePath = '') => {
+    let result = [];
+    for (const file of files) {
+      const fullPath = basePath ? `${basePath}/${file.name}` : file.name;
+      if (file.type === 'directory' && file.children) {
+        result = result.concat(flattenFileTree(file.children, fullPath));
+      } else if (file.type === 'file') {
+        result.push({
+          name: file.name,
+          path: fullPath,
+          relativePath: file.path
+        });
+      }
+    }
+    return result;
+  };
+
+  // Handle @ symbol detection and file filtering
+  useEffect(() => {
+    const textBeforeCursor = input.slice(0, cursorPosition);
+    const lastAtIndex = textBeforeCursor.lastIndexOf('@');
+    
+    if (lastAtIndex !== -1) {
+      const textAfterAt = textBeforeCursor.slice(lastAtIndex + 1);
+      // Check if there's a space after the @ symbol (which would end the file reference)
+      if (!textAfterAt.includes(' ')) {
+        setAtSymbolPosition(lastAtIndex);
+        setShowFileDropdown(true);
+        
+        // Filter files based on the text after @
+        const filtered = fileList.filter(file => 
+          file.name.toLowerCase().includes(textAfterAt.toLowerCase()) ||
+          file.path.toLowerCase().includes(textAfterAt.toLowerCase())
+        ).slice(0, 10); // Limit to 10 results
+        
+        setFilteredFiles(filtered);
+        setSelectedFileIndex(-1);
+      } else {
+        setShowFileDropdown(false);
+        setAtSymbolPosition(-1);
+      }
+    } else {
+      setShowFileDropdown(false);
+      setAtSymbolPosition(-1);
+    }
+  }, [input, cursorPosition, fileList]);
+
+  // Debounced input handling
+  useEffect(() => {
+    const timer = setTimeout(() => {
+      setDebouncedInput(input);
+    }, 150); // 150ms debounce
+    
+    return () => clearTimeout(timer);
+  }, [input]);
+
+  // Show only recent messages for better performance
+  const visibleMessages = useMemo(() => {
+    if (chatMessages.length <= visibleMessageCount) {
+      return chatMessages;
+    }
+    return chatMessages.slice(-visibleMessageCount);
+  }, [chatMessages, visibleMessageCount]);
+
+  // Capture scroll position before render when auto-scroll is disabled
+  useEffect(() => {
+    if (!autoScrollToBottom && scrollContainerRef.current) {
+      const container = scrollContainerRef.current;
+      scrollPositionRef.current = {
+        height: container.scrollHeight,
+        top: container.scrollTop
+      };
+    }
+  });
+
+  useEffect(() => {
+    // Auto-scroll to bottom when new messages arrive
+    if (scrollContainerRef.current && chatMessages.length > 0) {
+      if (autoScrollToBottom) {
+        // If auto-scroll is enabled, always scroll to bottom unless user has manually scrolled up
+        if (!isUserScrolledUp) {
+          setTimeout(() => scrollToBottom(), 50); // Small delay to ensure DOM is updated
+        }
+      } else {
+        // When auto-scroll is disabled, preserve the visual position
+        const container = scrollContainerRef.current;
+        const prevHeight = scrollPositionRef.current.height;
+        const prevTop = scrollPositionRef.current.top;
+        const newHeight = container.scrollHeight;
+        const heightDiff = newHeight - prevHeight;
+        
+        // If content was added above the current view, adjust scroll position
+        if (heightDiff > 0 && prevTop > 0) {
+          container.scrollTop = prevTop + heightDiff;
+        }
+      }
+    }
+  }, [chatMessages.length, isUserScrolledUp, scrollToBottom, autoScrollToBottom]);
+
+  // Scroll to bottom when component mounts with existing messages or when messages first load
+  useEffect(() => {
+    if (scrollContainerRef.current && chatMessages.length > 0) {
+      // Always scroll to bottom when messages first load (user expects to see latest)
+      // Also reset scroll state
+      setIsUserScrolledUp(false);
+      setTimeout(() => scrollToBottom(), 200); // Longer delay to ensure full rendering
+    }
+  }, [chatMessages.length > 0, scrollToBottom]); // Trigger when messages first appear
+
+  // Add scroll event listener to detect user scrolling
+  useEffect(() => {
+    const scrollContainer = scrollContainerRef.current;
+    if (scrollContainer) {
+      scrollContainer.addEventListener('scroll', handleScroll);
+      return () => scrollContainer.removeEventListener('scroll', handleScroll);
+    }
+  }, [handleScroll]);
+
+  // Initial textarea setup
+  useEffect(() => {
+    if (textareaRef.current) {
+      textareaRef.current.style.height = 'auto';
+      textareaRef.current.style.height = textareaRef.current.scrollHeight + 'px';
+
+      // Check if initially expanded
+      const lineHeight = parseInt(window.getComputedStyle(textareaRef.current).lineHeight);
+      const isExpanded = textareaRef.current.scrollHeight > lineHeight * 2;
+      setIsTextareaExpanded(isExpanded);
+    }
+  }, []); // Only run once on mount
+
+  // Reset textarea height when input is cleared programmatically
+  useEffect(() => {
+    if (textareaRef.current && !input.trim()) {
+      textareaRef.current.style.height = 'auto';
+      setIsTextareaExpanded(false);
+    }
+  }, [input]);
+
+  const handleTranscript = useCallback((text) => {
+    if (text.trim()) {
+      setInput(prevInput => {
+        const newInput = prevInput.trim() ? `${prevInput} ${text}` : text;
+        
+        // Update textarea height after setting new content
+        setTimeout(() => {
+          if (textareaRef.current) {
+            textareaRef.current.style.height = 'auto';
+            textareaRef.current.style.height = textareaRef.current.scrollHeight + 'px';
+            
+            // Check if expanded after transcript
+            const lineHeight = parseInt(window.getComputedStyle(textareaRef.current).lineHeight);
+            const isExpanded = textareaRef.current.scrollHeight > lineHeight * 2;
+            setIsTextareaExpanded(isExpanded);
+          }
+        }, 0);
+        
+        return newInput;
+      });
+    }
+  }, []);
+
+  // Load earlier messages by increasing the visible message count
+  const loadEarlierMessages = useCallback(() => {
+    setVisibleMessageCount(prevCount => prevCount + 100);
+  }, []);
+
+  // Handle image files from drag & drop or file picker
+  const handleImageFiles = useCallback((files) => {
+    const validFiles = files.filter(file => {
+      if (!file.type.startsWith('image/')) {
+        return false;
+      }
+      if (file.size > 5 * 1024 * 1024) {
+        setImageErrors(prev => new Map(prev).set(file.name, t('errors.fileTooLarge')));
+        return false;
+      }
+      return true;
+    });
+
+    if (validFiles.length > 0) {
+      setAttachedImages(prev => [...prev, ...validFiles].slice(0, 5)); // Max 5 images
+    }
+  }, []);
+
+  // Handle clipboard paste for images
+  const handlePaste = useCallback(async (e) => {
+    const items = Array.from(e.clipboardData.items);
+    
+    for (const item of items) {
+      if (item.type.startsWith('image/')) {
+        const file = item.getAsFile();
+        if (file) {
+          handleImageFiles([file]);
+        }
+      }
+    }
+    
+    // Fallback for some browsers/platforms
+    if (items.length === 0 && e.clipboardData.files.length > 0) {
+      const files = Array.from(e.clipboardData.files);
+      const imageFiles = files.filter(f => f.type.startsWith('image/'));
+      if (imageFiles.length > 0) {
+        handleImageFiles(imageFiles);
+      }
+    }
+  }, [handleImageFiles]);
+
+  // Setup dropzone
+  const { getRootProps, getInputProps, isDragActive, open } = useDropzone({
+    accept: {
+      'image/*': ['.png', '.jpg', '.jpeg', '.gif', '.webp', '.svg']
+    },
+    maxSize: 5 * 1024 * 1024, // 5MB
+    maxFiles: 5,
+    onDrop: handleImageFiles,
+    noClick: true, // We'll use our own button
+    noKeyboard: true
+  });
+
+  const handleSubmit = async (e) => {
+    e.preventDefault();
+    if (!input.trim() || isLoading || !selectedProject) return;
+
+    // Upload images first if any
+    let uploadedImages = [];
+    if (attachedImages.length > 0) {
+      const formData = new FormData();
+      attachedImages.forEach(file => {
+        formData.append('images', file);
+      });
+      
+      try {
+        const token = localStorage.getItem('auth-token');
+        const headers = {};
+        if (token) {
+          headers['Authorization'] = `Bearer ${token}`;
+        }
+        
+        const response = await fetch(`/api/projects/${selectedProject.name}/upload-images`, {
+          method: 'POST',
+          headers: headers,
+          body: formData
+        });
+        
+        if (!response.ok) {
+          throw new Error(t('errors.failedToUploadImages'));
+        }
+        
+        const result = await response.json();
+        uploadedImages = result.images;
+      } catch (error) {
+        console.error('Image upload failed:', error);
+        setChatMessages(prev => [...prev, {
+          type: 'error',
+          content: `${t('errors.failedToUploadImages')}: ${error.message}`,
+          timestamp: new Date()
+        }]);
+        return;
+      }
+    }
+
+    const userMessage = {
+      type: 'user',
+      content: input,
+      images: uploadedImages,
+      timestamp: new Date()
+    };
+
+    setChatMessages(prev => [...prev, userMessage]);
+    setIsLoading(true);
+    setCanAbortSession(true);
+    // Set a default status when starting
+    setClaudeStatus({
+      text: 'Processing',
+      tokens: 0,
+      can_interrupt: true
+    });
+    
+    // Always scroll to bottom when user sends a message and reset scroll state
+    setIsUserScrolledUp(false); // Reset scroll state so auto-scroll works for Claude's response
+    setTimeout(() => scrollToBottom(), 100); // Longer delay to ensure message is rendered
+
+    // Session Protection: Mark session as active to prevent automatic project updates during conversation
+    // This is crucial for maintaining chat state integrity. We handle two cases:
+    // 1. Existing sessions: Use the real currentSessionId
+    // 2. New sessions: Generate temporary identifier "new-session-{timestamp}" since real ID comes via WebSocket later
+    // This ensures no gap in protection between message send and session creation
+    const sessionToActivate = currentSessionId || `new-session-${Date.now()}`;
+    if (onSessionActive) {
+      onSessionActive(sessionToActivate);
+    }
+
+    // Get tools settings from localStorage
+    const getToolsSettings = () => {
+      try {
+        const savedSettings = localStorage.getItem('claude-tools-settings');
+        if (savedSettings) {
+          return JSON.parse(savedSettings);
+        }
+      } catch (error) {
+        console.error('Error loading tools settings:', error);
+      }
+      return {
+        allowedTools: [],
+        disallowedTools: [],
+        skipPermissions: false
+      };
+    };
+
+    const toolsSettings = getToolsSettings();
+
+    // Send command to Claude CLI via WebSocket with images
+    sendMessage({
+      type: 'claude-command',
+      command: input,
+      options: {
+        projectPath: selectedProject.path,
+        cwd: selectedProject.fullPath,
+        sessionId: currentSessionId,
+        resume: !!currentSessionId,
+        toolsSettings: toolsSettings,
+        permissionMode: permissionMode,
+        images: uploadedImages // Pass images to backend
+      }
+    });
+
+    setInput('');
+    setAttachedImages([]);
+    setUploadingImages(new Map());
+    setImageErrors(new Map());
+    setIsTextareaExpanded(false);
+    
+    // Reset textarea height
+
+
+    if (textareaRef.current) {
+      textareaRef.current.style.height = 'auto';
+    }
+    
+    // Clear the saved draft since message was sent
+    if (selectedProject) {
+      localStorage.removeItem(`draft_input_${selectedProject.name}`);
+    }
+  };
+
+  const handleKeyDown = (e) => {
+    // Handle file dropdown navigation
+    if (showFileDropdown && filteredFiles.length > 0) {
+      if (e.key === 'ArrowDown') {
+        e.preventDefault();
+        setSelectedFileIndex(prev => 
+          prev < filteredFiles.length - 1 ? prev + 1 : 0
+        );
+        return;
+      }
+      if (e.key === 'ArrowUp') {
+        e.preventDefault();
+        setSelectedFileIndex(prev => 
+          prev > 0 ? prev - 1 : filteredFiles.length - 1
+        );
+        return;
+      }
+      if (e.key === 'Tab' || e.key === 'Enter') {
+        e.preventDefault();
+        if (selectedFileIndex >= 0) {
+          selectFile(filteredFiles[selectedFileIndex]);
+        } else if (filteredFiles.length > 0) {
+          selectFile(filteredFiles[0]);
+        }
+        return;
+      }
+      if (e.key === 'Escape') {
+        e.preventDefault();
+        setShowFileDropdown(false);
+        return;
+      }
+    }
+    
+    // Handle Tab key for mode switching (only when file dropdown is not showing)
+    if (e.key === 'Tab' && !showFileDropdown) {
+      e.preventDefault();
+      const modes = ['default', 'acceptEdits', 'bypassPermissions', 'plan'];
+      const currentIndex = modes.indexOf(permissionMode);
+      const nextIndex = (currentIndex + 1) % modes.length;
+      setPermissionMode(modes[nextIndex]);
+      return;
+    }
+    
+    // Handle Enter key: Ctrl+Enter (Cmd+Enter on Mac) sends, Shift+Enter creates new line
+    if (e.key === 'Enter') {
+      // If we're in composition, don't send message
+      if (e.nativeEvent.isComposing) {
+        return; // Let IME handle the Enter key
+      }
+      
+      if ((e.ctrlKey || e.metaKey) && !e.shiftKey) {
+        // Ctrl+Enter or Cmd+Enter: Send message
+        e.preventDefault();
+        handleSubmit(e);
+      } else if (!e.shiftKey && !e.ctrlKey && !e.metaKey) {
+        // Plain Enter: Send message only if not in IME composition
+        if (!sendByCtrlEnter) {
+          e.preventDefault();
+          handleSubmit(e);
+        }
+      }
+      // Shift+Enter: Allow default behavior (new line)
+    }
+  };
+
+  const selectFile = (file) => {
+    const textBeforeAt = input.slice(0, atSymbolPosition);
+    const textAfterAtQuery = input.slice(atSymbolPosition);
+    const spaceIndex = textAfterAtQuery.indexOf(' ');
+    const textAfterQuery = spaceIndex !== -1 ? textAfterAtQuery.slice(spaceIndex) : '';
+    
+    const newInput = textBeforeAt + '@' + file.path + ' ' + textAfterQuery;
+    const newCursorPos = textBeforeAt.length + 1 + file.path.length + 1;
+    
+    // Immediately ensure focus is maintained
+    if (textareaRef.current && !textareaRef.current.matches(':focus')) {
+      textareaRef.current.focus();
+    }
+    
+    // Update input and cursor position
+    setInput(newInput);
+    setCursorPosition(newCursorPos);
+    
+    // Hide dropdown
+    setShowFileDropdown(false);
+    setAtSymbolPosition(-1);
+    
+    // Set cursor position synchronously 
+    if (textareaRef.current) {
+      // Use requestAnimationFrame for smoother updates
+      requestAnimationFrame(() => {
+        if (textareaRef.current) {
+          textareaRef.current.setSelectionRange(newCursorPos, newCursorPos);
+          // Ensure focus is maintained
+          if (!textareaRef.current.matches(':focus')) {
+            textareaRef.current.focus();
+          }
+        }
+      });
+    }
+  };
+
+  const handleInputChange = (e) => {
+    const newValue = e.target.value;
+    setInput(newValue);
+    setCursorPosition(e.target.selectionStart);
+    
+    // Handle height reset when input becomes empty
+    if (!newValue.trim()) {
+      e.target.style.height = 'auto';
+      setIsTextareaExpanded(false);
+    }
+  };
+
+  const handleTextareaClick = (e) => {
+    setCursorPosition(e.target.selectionStart);
+  };
+
+
+
+  const handleNewSession = () => {
+    setChatMessages([]);
+    setInput('');
+    setIsLoading(false);
+    setCanAbortSession(false);
+  };
+  
+  const handleAbortSession = () => {
+    if (currentSessionId && canAbortSession) {
+      sendMessage({
+        type: 'abort-session',
+        sessionId: currentSessionId
+      });
+    }
+  };
+
+  const handleModeSwitch = () => {
+    const modes = ['default', 'acceptEdits', 'bypassPermissions', 'plan'];
+    const currentIndex = modes.indexOf(permissionMode);
+    const nextIndex = (currentIndex + 1) % modes.length;
+    setPermissionMode(modes[nextIndex]);
+  };
+
+  // Don't render if no project is selected
+  if (!selectedProject) {
+    return (
+      <div className="flex items-center justify-center h-full">
+        <div className="text-center text-gray-500 dark:text-gray-400">
+          <p>{t('messages.selectProject')}</p>
+        </div>
+      </div>
+    );
+  }
+
+  return (
+    <>
+      <style>
+        {`
+          details[open] .details-chevron {
+            transform: rotate(180deg);
+          }
+        `}
+      </style>
+      <div className="h-full flex flex-col">
+        {/* Messages Area - Scrollable Middle Section */}
+      <div 
+        ref={scrollContainerRef}
+        className="flex-1 overflow-y-auto overflow-x-hidden px-0 py-3 sm:p-4 space-y-3 sm:space-y-4 relative"
+      >
+        {isLoadingSessionMessages && chatMessages.length === 0 ? (
+          <div className="text-center text-gray-500 dark:text-gray-400 mt-8">
+            <div className="flex items-center justify-center space-x-2">
+              <div className="animate-spin rounded-full h-4 w-4 border-b-2 border-gray-400"></div>
+              <p>{t('messages.loadingSession')}</p>
+            </div>
+          </div>
+        ) : chatMessages.length === 0 ? (
+          <div className="flex items-center justify-center h-full">
+            <div className="text-center text-gray-500 dark:text-gray-400 px-6 sm:px-4 max-w-lg mx-auto">
+              <p className="font-bold text-lg sm:text-xl mb-3">{t('messages.startConversation')}</p>
+              <p className="text-sm sm:text-base leading-relaxed">
+                {t('messages.askQuestionsDescription')}
+              </p>
+            </div>
+          </div>
+        ) : (
+          <>
+            {chatMessages.length > visibleMessageCount && (
+              <div className="text-center text-gray-500 dark:text-gray-400 text-sm py-2 border-b border-gray-200 dark:border-gray-700">
+                Showing last {visibleMessageCount} messages ({chatMessages.length} total) • 
+                <button 
+                  className="ml-1 text-blue-600 hover:text-blue-700 underline"
+                  onClick={loadEarlierMessages}
+                >
+                  Load earlier messages
+                </button>
+              </div>
+            )}
+            
+            {visibleMessages.map((message, index) => {
+              const prevMessage = index > 0 ? visibleMessages[index - 1] : null;
+              
+              return (
+                <MessageComponent
+                  key={index}
+                  message={message}
+                  index={index}
+                  prevMessage={prevMessage}
+                  createDiff={createDiff}
+                  onFileOpen={onFileOpen}
+                  onShowSettings={onShowSettings}
+                  autoExpandTools={autoExpandTools}
+                  showRawParameters={showRawParameters}
+                />
+              );
+            })}
+          </>
+        )}
+        
+        {isLoading && (
+          <div className="chat-message assistant">
+            <div className="w-full">
+              <div className="flex items-center space-x-3 mb-2">
+                <div className="w-8 h-8 bg-gray-600 rounded-full flex items-center justify-center text-white text-sm flex-shrink-0">
+                  C
+                </div>
+                <div className="text-sm font-medium text-gray-900 dark:text-white">{t('statuses.claude')}</div>
+                {/* Abort button removed - functionality not yet implemented at backend */}
+              </div>
+              <div className="w-full text-sm text-gray-500 dark:text-gray-400 pl-3 sm:pl-0">
+                <div className="flex items-center space-x-1">
+                  <div className="animate-pulse">●</div>
+                  <div className="animate-pulse" style={{ animationDelay: '0.2s' }}>●</div>
+                  <div className="animate-pulse" style={{ animationDelay: '0.4s' }}>●</div>
+                  <span className="ml-2">{t('statuses.thinking')}</span>
+                </div>
+              </div>
+            </div>
+          </div>
+        )}
+        
+        <div ref={messagesEndRef} />
+      </div>
+
+
+      {/* Input Area - Fixed Bottom */}
+      <div className={`p-2 sm:p-4 md:p-6 flex-shrink-0 ${
+        isInputFocused ? 'pb-2 sm:pb-4 md:pb-6' : 'pb-16 sm:pb-4 md:pb-6'
+      }`}>
+        {/* Claude Working Status - positioned above the input form */}
+        <ClaudeStatus 
+          status={claudeStatus}
+          isLoading={isLoading}
+          onAbort={handleAbortSession}
+        />
+        
+        {/* Permission Mode Selector with scroll to bottom button - Above input, clickable for mobile */}
+        <div className="max-w-4xl mx-auto mb-3">
+          <div className="flex items-center justify-center gap-3">
+            <button
+              type="button"
+              onClick={handleModeSwitch}
+              className={`px-3 py-1.5 rounded-lg text-sm font-medium border transition-all duration-200 ${
+                permissionMode === 'default' 
+                  ? 'bg-gray-100 dark:bg-gray-700 text-gray-700 dark:text-gray-300 border-gray-300 dark:border-gray-600 hover:bg-gray-200 dark:hover:bg-gray-600'
+                  : permissionMode === 'acceptEdits'
+                  ? 'bg-green-50 dark:bg-green-900/20 text-green-700 dark:text-green-300 border-green-300 dark:border-green-600 hover:bg-green-100 dark:hover:bg-green-900/30'
+                  : permissionMode === 'bypassPermissions'
+                  ? 'bg-orange-50 dark:bg-orange-900/20 text-orange-700 dark:text-orange-300 border-orange-300 dark:border-orange-600 hover:bg-orange-100 dark:hover:bg-orange-900/30'
+                  : 'bg-blue-50 dark:bg-blue-900/20 text-blue-700 dark:text-blue-300 border-blue-300 dark:border-blue-600 hover:bg-blue-100 dark:hover:bg-blue-900/30'
+              }`}
+              title="Click to change permission mode (or press Tab in input)"
+            >
+              <div className="flex items-center gap-2">
+                <div className={`w-2 h-2 rounded-full ${
+                  permissionMode === 'default' 
+                    ? 'bg-gray-500'
+                    : permissionMode === 'acceptEdits'
+                    ? 'bg-green-500'
+                    : permissionMode === 'bypassPermissions'
+                    ? 'bg-orange-500'
+                    : 'bg-blue-500'
+                }`} />
+                <span>
+                  {permissionMode === 'default' && t('modes.defaultMode')}
+                  {permissionMode === 'acceptEdits' && t('modes.acceptEdits')}
+                  {permissionMode === 'bypassPermissions' && t('modes.bypassPermissions')}
+                  {permissionMode === 'plan' && t('modes.planMode')}
+                </span>
+              </div>
+            </button>
+            
+            {/* Scroll to bottom button - positioned next to mode indicator */}
+            {isUserScrolledUp && chatMessages.length > 0 && (
+              <button
+                onClick={scrollToBottom}
+                className="w-8 h-8 bg-blue-600 hover:bg-blue-700 text-white rounded-full shadow-lg flex items-center justify-center transition-all duration-200 hover:scale-105 focus:outline-none focus:ring-2 focus:ring-blue-500 focus:ring-offset-2 dark:ring-offset-gray-800"
+                title={t('messages.scrollToBottom')}
+              >
+                <svg className="w-4 h-4" fill="none" stroke="currentColor" viewBox="0 0 24 24">
+                  <path strokeLinecap="round" strokeLinejoin="round" strokeWidth={2} d="M19 14l-7 7m0 0l-7-7m7 7V3" />
+                </svg>
+              </button>
+            )}
+          </div>
+        </div>
+        
+        <form onSubmit={handleSubmit} className="relative max-w-4xl mx-auto">
+          {/* Drag overlay */}
+          {isDragActive && (
+            <div className="absolute inset-0 bg-blue-500/20 border-2 border-dashed border-blue-500 rounded-lg flex items-center justify-center z-50">
+              <div className="bg-white dark:bg-gray-800 rounded-lg p-4 shadow-lg">
+                <svg className="w-8 h-8 text-blue-500 mx-auto mb-2" fill="none" stroke="currentColor" viewBox="0 0 24 24">
+                  <path strokeLinecap="round" strokeLinejoin="round" strokeWidth={2} d="M7 16a4 4 0 01-.88-7.903A5 5 0 1115.9 6L16 6a5 5 0 011 9.9M15 13l-3-3m0 0l-3 3m3-3v12" />
+                </svg>
+                <p className="text-sm font-medium">{t('messages.dropImagesHere')}</p>
+              </div>
+            </div>
+          )}
+          
+          {/* Image attachments preview */}
+          {attachedImages.length > 0 && (
+            <div className="mb-2 p-2 bg-gray-50 dark:bg-gray-800 rounded-lg">
+              <div className="flex flex-wrap gap-2">
+                {attachedImages.map((file, index) => (
+                  <ImageAttachment
+                    key={index}
+                    file={file}
+                    onRemove={() => {
+                      setAttachedImages(prev => prev.filter((_, i) => i !== index));
+                    }}
+                    uploadProgress={uploadingImages.get(file.name)}
+                    error={imageErrors.get(file.name)}
+                  />
+                ))}
+              </div>
+            </div>
+          )}
+          
+          {/* File dropdown - positioned outside dropzone to avoid conflicts */}
+          {showFileDropdown && filteredFiles.length > 0 && (
+            <div className="absolute bottom-full left-0 right-0 mb-2 bg-white dark:bg-gray-800 border border-gray-200 dark:border-gray-600 rounded-lg shadow-lg max-h-48 overflow-y-auto z-50 backdrop-blur-sm">
+              {filteredFiles.map((file, index) => (
+                <div
+                  key={file.path}
+                  className={`px-4 py-3 cursor-pointer border-b border-gray-100 dark:border-gray-700 last:border-b-0 touch-manipulation ${
+                    index === selectedFileIndex
+                      ? 'bg-blue-50 dark:bg-blue-900/20 text-blue-700 dark:text-blue-300'
+                      : 'hover:bg-gray-50 dark:hover:bg-gray-700 text-gray-700 dark:text-gray-300'
+                  }`}
+                  onMouseDown={(e) => {
+                    // Prevent textarea from losing focus on mobile
+                    e.preventDefault();
+                    e.stopPropagation();
+                  }}
+                  onClick={(e) => {
+                    e.preventDefault();
+                    e.stopPropagation();
+                    selectFile(file);
+                  }}
+                >
+                  <div className="font-medium text-sm">{file.name}</div>
+                  <div className="text-xs text-gray-500 dark:text-gray-400 font-mono">
+                    {file.path}
+                  </div>
+                </div>
+              ))}
+            </div>
+          )}
+          
+          <div {...getRootProps()} className={`relative bg-white dark:bg-gray-800 rounded-2xl shadow-lg border border-gray-200 dark:border-gray-600 focus-within:ring-2 focus-within:ring-blue-500 dark:focus-within:ring-blue-500 focus-within:border-blue-500 transition-all duration-200 ${isTextareaExpanded ? 'chat-input-expanded' : ''}`}>
+            <input {...getInputProps()} />
+            <textarea
+              ref={textareaRef}
+              value={input}
+              onChange={handleInputChange}
+              onClick={handleTextareaClick}
+              onKeyDown={handleKeyDown}
+              onPaste={handlePaste}
+              onFocus={() => setIsInputFocused(true)}
+              onBlur={() => setIsInputFocused(false)}
+              onInput={(e) => {
+                // Immediate resize on input for better UX
+                e.target.style.height = 'auto';
+                e.target.style.height = e.target.scrollHeight + 'px';
+                setCursorPosition(e.target.selectionStart);
+                
+                // Check if textarea is expanded (more than 2 lines worth of height)
+                const lineHeight = parseInt(window.getComputedStyle(e.target).lineHeight);
+                const isExpanded = e.target.scrollHeight > lineHeight * 2;
+                setIsTextareaExpanded(isExpanded);
+              }}
+              placeholder={t('messages.askClaude')}
+              disabled={isLoading}
+              rows={1}
+              className="chat-input-placeholder w-full pl-12 pr-28 sm:pr-40 py-3 sm:py-4 bg-transparent rounded-2xl focus:outline-none text-gray-900 dark:text-gray-100 placeholder-gray-400 dark:placeholder-gray-500 disabled:opacity-50 resize-none min-h-[40px] sm:min-h-[56px] max-h-[40vh] sm:max-h-[300px] overflow-y-auto text-sm sm:text-base transition-all duration-200"
+              style={{ height: 'auto' }}
+            />
+            {/* Clear button - shown when there's text */}
+            {input.trim() && (
+              <button
+                type="button"
+                onClick={(e) => {
+                  e.preventDefault();
+                  e.stopPropagation();
+                  setInput('');
+                  if (textareaRef.current) {
+                    textareaRef.current.style.height = 'auto';
+                    textareaRef.current.focus();
+                  }
+                  setIsTextareaExpanded(false);
+                }}
+                onTouchEnd={(e) => {
+                  e.preventDefault();
+                  e.stopPropagation();
+                  setInput('');
+                  if (textareaRef.current) {
+                    textareaRef.current.style.height = 'auto';
+                    textareaRef.current.focus();
+                  }
+                  setIsTextareaExpanded(false);
+                }}
+                className="absolute -left-0.5 -top-3 sm:right-28 sm:left-auto sm:top-1/2 sm:-translate-y-1/2 w-6 h-6 sm:w-8 sm:h-8 bg-gray-100 hover:bg-gray-200 dark:bg-gray-700 dark:hover:bg-gray-600 border border-gray-300 dark:border-gray-600 rounded-full flex items-center justify-center transition-all duration-200 group z-10 shadow-sm"
+                title={t('messages.clearInput')}
+              >
+                <svg 
+                  className="w-3 h-3 sm:w-4 sm:h-4 text-gray-600 dark:text-gray-300 group-hover:text-gray-800 dark:group-hover:text-gray-100 transition-colors" 
+                  fill="none" 
+                  stroke="currentColor" 
+                  viewBox="0 0 24 24"
+                >
+                  <path 
+                    strokeLinecap="round" 
+                    strokeLinejoin="round" 
+                    strokeWidth={2} 
+                    d="M6 18L18 6M6 6l12 12" 
+                  />
+                </svg>
+              </button>
+            )}
+            {/* Image upload button */}
+            <button
+              type="button"
+              onClick={open}
+              className="absolute left-2 bottom-4 p-2 hover:bg-gray-100 dark:hover:bg-gray-700 rounded-lg transition-colors"
+              title={t('messages.attachImages')}
+            >
+              <svg className="w-5 h-5 text-gray-500" fill="none" stroke="currentColor" viewBox="0 0 24 24">
+                <path strokeLinecap="round" strokeLinejoin="round" strokeWidth={2} d="M4 16l4.586-4.586a2 2 0 012.828 0L16 16m-2-2l1.586-1.586a2 2 0 012.828 0L20 14m-6-6h.01M6 20h12a2 2 0 002-2V6a2 2 0 00-2-2H6a2 2 0 00-2 2v12a2 2 0 002 2z" />
+              </svg>
+            </button>
+            
+            {/* Mic button - HIDDEN */}
+            <div className="absolute right-16 sm:right-16 top-1/2 transform -translate-y-1/2" style={{ display: 'none' }}>
+              <MicButton 
+                onTranscript={handleTranscript}
+                className="w-10 h-10 sm:w-10 sm:h-10"
+              />
+            </div>
+            {/* Send button */}
+            <button
+              type="submit"
+              disabled={!input.trim() || isLoading}
+              onMouseDown={(e) => {
+                e.preventDefault();
+                handleSubmit(e);
+              }}
+              onTouchStart={(e) => {
+                e.preventDefault();
+                handleSubmit(e);
+              }}
+              className="absolute right-2 top-1/2 transform -translate-y-1/2 w-12 h-12 sm:w-12 sm:h-12 bg-blue-600 hover:bg-blue-700 disabled:bg-gray-400 disabled:cursor-not-allowed rounded-full flex items-center justify-center transition-colors focus:outline-none focus:ring-2 focus:ring-blue-500 focus:ring-offset-2 dark:ring-offset-gray-800"
+            >
+              <svg 
+                className="w-4 h-4 sm:w-5 sm:h-5 text-white transform rotate-90" 
+                fill="none" 
+                stroke="currentColor" 
+                viewBox="0 0 24 24"
+              >
+                <path 
+                  strokeLinecap="round" 
+                  strokeLinejoin="round" 
+                  strokeWidth={2} 
+                  d="M12 19l9 2-9-18-9 18 9-2zm0 0v-8" 
+                />
+              </svg>
+            </button>
+          </div>
+          {/* Hint text */}
+          <div className="text-xs text-gray-500 dark:text-gray-400 text-center mt-2 hidden sm:block">
+            {sendByCtrlEnter 
+              ? "Ctrl+Enter to send (IME safe) • Shift+Enter for new line • Tab to change modes • @ to reference files" 
+              : "Press Enter to send • Shift+Enter for new line • Tab to change modes • @ to reference files"}
+          </div>
+          <div className={`text-xs text-gray-500 dark:text-gray-400 text-center mt-2 sm:hidden transition-opacity duration-200 ${
+            isInputFocused ? 'opacity-100' : 'opacity-0'
+          }`}>
+            Enter to send • Tab for modes • @ for files
+          </div>
+        </form>
+      </div>
+    </div>
+    </>
+  );
+}
+
 export default React.memo(ChatInterface);