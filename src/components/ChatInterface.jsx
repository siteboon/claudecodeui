/*
 * ChatInterface.jsx - Chat Component with Session Protection Integration
 *
 * SESSION PROTECTION INTEGRATION:
 * ===============================
 *
 * This component integrates with the Session Protection System to prevent project updates
 * from interrupting active conversations:
 *
 * Key Integration Points:
 * 1. handleSubmit() - Marks session as active when user sends message (including temp ID for new sessions)
 * 2. session-created handler - Replaces temporary session ID with real WebSocket session ID
 * 3. claude-complete handler - Marks session as inactive when conversation finishes
 * 4. session-aborted handler - Marks session as inactive when conversation is aborted
 *
 * This ensures uninterrupted chat experience by coordinating with App.jsx to pause sidebar updates.
 */

import React, { useState, useEffect, useRef, useMemo, useCallback, memo } from 'react';
import ReactMarkdown from 'react-markdown';
import remarkGfm from 'remark-gfm';
import remarkMath from 'remark-math';
import rehypeKatex from 'rehype-katex';
import { useDropzone } from 'react-dropzone';
import TodoList from './TodoList';
import ClaudeLogo from './ClaudeLogo.jsx';
import CursorLogo from './CursorLogo.jsx';
import NextTaskBanner from './NextTaskBanner.jsx';
import { useTasksSettings } from '../contexts/TasksSettingsContext';
import PermissionDialog from './PermissionDialog';
import PermissionQueueIndicator from './PermissionQueueIndicator';
import PlanApprovalDialog from './PlanApprovalDialog';
import { usePermission } from '../contexts/PermissionContext';
import { usePlanApproval } from '../contexts/PlanApprovalContext';
import usePermissions from '../hooks/usePermissions';
import { PERMISSION_DECISIONS } from '../utils/permissionWebSocketClient';

import ClaudeStatus from './ClaudeStatus';
import TokenUsagePie from './TokenUsagePie';
import { MicButton } from './MicButton.jsx';
import { api, authenticatedFetch } from '../utils/api';
import Fuse from 'fuse.js';
import CommandMenu from './CommandMenu';


// Helper function to decode HTML entities in text
function decodeHtmlEntities(text) {
  if (!text) return text;
  return text
    .replace(/&lt;/g, '<')
    .replace(/&gt;/g, '>')
    .replace(/&quot;/g, '"')
    .replace(/&#39;/g, "'")
    .replace(/&amp;/g, '&');
}

// Normalize markdown text where providers mistakenly wrap short inline code with single-line triple fences.
// Only convert fences that do NOT contain any newline to avoid touching real code blocks.
function normalizeInlineCodeFences(text) {
  if (!text || typeof text !== 'string') return text;
  try {
    // ```code```  -> `code`
    return text.replace(/```\s*([^\n\r]+?)\s*```/g, '`$1`');
  } catch {
    return text;
  }
}

// Unescape \n, \t, \r while protecting LaTeX formulas ($...$ and $$...$$) from being corrupted
function unescapeWithMathProtection(text) {
  if (!text || typeof text !== 'string') return text;

  const mathBlocks = [];
  const PLACEHOLDER_PREFIX = '__MATH_BLOCK_';
  const PLACEHOLDER_SUFFIX = '__';

  // Extract and protect math formulas
  let processedText = text.replace(/\$\$([\s\S]*?)\$\$|\$([^\$\n]+?)\$/g, (match) => {
    const index = mathBlocks.length;
    mathBlocks.push(match);
    return `${PLACEHOLDER_PREFIX}${index}${PLACEHOLDER_SUFFIX}`;
  });

  // Process escape sequences on non-math content
  processedText = processedText.replace(/\\n/g, '\n')
                               .replace(/\\t/g, '\t')
                               .replace(/\\r/g, '\r');

  // Restore math formulas
  processedText = processedText.replace(
    new RegExp(`${PLACEHOLDER_PREFIX}(\\d+)${PLACEHOLDER_SUFFIX}`, 'g'),
    (match, index) => {
      return mathBlocks[parseInt(index)];
    }
  );

  return processedText;
}

// Small wrapper to keep markdown behavior consistent in one place
const Markdown = ({ children, className }) => {
  const content = normalizeInlineCodeFences(String(children ?? ''));
  const remarkPlugins = useMemo(() => [remarkGfm, remarkMath], []);
  const rehypePlugins = useMemo(() => [rehypeKatex], []);

  return (
    <div className={className}>
      <ReactMarkdown
        remarkPlugins={remarkPlugins}
        rehypePlugins={rehypePlugins}
        components={markdownComponents}
      >
        {content}
      </ReactMarkdown>
    </div>
  );
};

// Format "Claude AI usage limit reached|<epoch>" into a local time string
function formatUsageLimitText(text) {
  try {
    if (typeof text !== 'string') return text;
    return text.replace(/Claude AI usage limit reached\|(\d{10,13})/g, (match, ts) => {
      let timestampMs = parseInt(ts, 10);
      if (!Number.isFinite(timestampMs)) return match;
      if (timestampMs < 1e12) timestampMs *= 1000; // seconds → ms
      const reset = new Date(timestampMs);

      // Time HH:mm in local time
      const timeStr = new Intl.DateTimeFormat(undefined, {
        hour: '2-digit',
        minute: '2-digit',
        hour12: false
      }).format(reset);

      // Human-readable timezone: GMT±HH[:MM] (City)
      const offsetMinutesLocal = -reset.getTimezoneOffset();
      const sign = offsetMinutesLocal >= 0 ? '+' : '-';
      const abs = Math.abs(offsetMinutesLocal);
      const offH = Math.floor(abs / 60);
      const offM = abs % 60;
      const gmt = `GMT${sign}${offH}${offM ? ':' + String(offM).padStart(2, '0') : ''}`;
      const tzId = Intl.DateTimeFormat().resolvedOptions().timeZone || '';
      const cityRaw = tzId.split('/').pop() || '';
      const city = cityRaw
        .replace(/_/g, ' ')
        .toLowerCase()
        .replace(/\b\w/g, c => c.toUpperCase());
      const tzHuman = city ? `${gmt} (${city})` : gmt;

      // Readable date like "8 Jun 2025"
      const months = ['Jan','Feb','Mar','Apr','May','Jun','Jul','Aug','Sep','Oct','Nov','Dec'];
      const dateReadable = `${reset.getDate()} ${months[reset.getMonth()]} ${reset.getFullYear()}`;

      return `Claude usage limit reached. Your limit will reset at **${timeStr} ${tzHuman}** - ${dateReadable}`;
    });
  } catch {
    return text;
  }
}

// Safe localStorage utility to handle quota exceeded errors
const safeLocalStorage = {
  setItem: (key, value) => {
    try {
      // For chat messages, implement compression and size limits
      if (key.startsWith('chat_messages_') && typeof value === 'string') {
        try {
          const parsed = JSON.parse(value);
          // Limit to last 50 messages to prevent storage bloat
          if (Array.isArray(parsed) && parsed.length > 50) {
            console.warn(`Truncating chat history for ${key} from ${parsed.length} to 50 messages`);
            const truncated = parsed.slice(-50);
            value = JSON.stringify(truncated);
          }
        } catch (parseError) {
          console.warn('Could not parse chat messages for truncation:', parseError);
        }
      }

      localStorage.setItem(key, value);
    } catch (error) {
      if (error.name === 'QuotaExceededError') {
        console.warn('localStorage quota exceeded, clearing old data');
        // Clear old chat messages to free up space
        const keys = Object.keys(localStorage);
        const chatKeys = keys.filter(k => k.startsWith('chat_messages_')).sort();

        // Remove oldest chat data first, keeping only the 3 most recent projects
        if (chatKeys.length > 3) {
          chatKeys.slice(0, chatKeys.length - 3).forEach(k => {
            localStorage.removeItem(k);
            console.log(`Removed old chat data: ${k}`);
          });
        }

        // If still failing, clear draft inputs too
        const draftKeys = keys.filter(k => k.startsWith('draft_input_'));
        draftKeys.forEach(k => {
          localStorage.removeItem(k);
        });

        // Try again with reduced data
        try {
          localStorage.setItem(key, value);
        } catch (retryError) {
          console.error('Failed to save to localStorage even after cleanup:', retryError);
          // Last resort: Try to save just the last 10 messages
          if (key.startsWith('chat_messages_') && typeof value === 'string') {
            try {
              const parsed = JSON.parse(value);
              if (Array.isArray(parsed) && parsed.length > 10) {
                const minimal = parsed.slice(-10);
                localStorage.setItem(key, JSON.stringify(minimal));
                console.warn('Saved only last 10 messages due to quota constraints');
              }
            } catch (finalError) {
              console.error('Final save attempt failed:', finalError);
            }
          }
        }
      } else {
        console.error('localStorage error:', error);
      }
    }
  },
  getItem: (key) => {
    try {
      return localStorage.getItem(key);
    } catch (error) {
      console.error('localStorage getItem error:', error);
      return null;
    }
  },
  removeItem: (key) => {
    try {
      localStorage.removeItem(key);
    } catch (error) {
      console.error('localStorage removeItem error:', error);
    }
  }
};

// Common markdown components to ensure consistent rendering (tables, inline code, links, etc.)
const markdownComponents = {
  code: ({ node, inline, className, children, ...props }) => {
    const [copied, setCopied] = React.useState(false);
    const raw = Array.isArray(children) ? children.join('') : String(children ?? '');
    const looksMultiline = /[\r\n]/.test(raw);
    const inlineDetected = inline || (node && node.type === 'inlineCode');
    const shouldInline = inlineDetected || !looksMultiline; // fallback to inline if single-line
    if (shouldInline) {
      return (
        <code
          className={`font-mono text-[0.9em] px-1.5 py-0.5 rounded-md bg-gray-100 text-gray-900 border border-gray-200 dark:bg-gray-800/60 dark:text-gray-100 dark:border-gray-700 whitespace-pre-wrap break-words ${
            className || ''
          }`}
          {...props}
        >
          {children}
        </code>
      );
    }
    const textToCopy = raw;

    const handleCopy = () => {
      const doSet = () => {
        setCopied(true);
        setTimeout(() => setCopied(false), 1500);
      };
      try {
        if (navigator && navigator.clipboard && navigator.clipboard.writeText) {
          navigator.clipboard.writeText(textToCopy).then(doSet).catch(() => {
            // Fallback
            const ta = document.createElement('textarea');
            ta.value = textToCopy;
            ta.style.position = 'fixed';
            ta.style.opacity = '0';
            document.body.appendChild(ta);
            ta.select();
            try { document.execCommand('copy'); } catch {}
            document.body.removeChild(ta);
            doSet();
          });
        } else {
          const ta = document.createElement('textarea');
          ta.value = textToCopy;
          ta.style.position = 'fixed';
          ta.style.opacity = '0';
          document.body.appendChild(ta);
          ta.select();
          try { document.execCommand('copy'); } catch {}
          document.body.removeChild(ta);
          doSet();
        }
      } catch {}
    };

    return (
      <div className="relative group my-2">
        <button
          type="button"
          onClick={handleCopy}
          className="absolute top-2 right-2 z-10 opacity-0 group-hover:opacity-100 focus:opacity-100 active:opacity-100 transition-opacity text-xs px-2 py-1 rounded-md bg-gray-700/80 hover:bg-gray-700 text-white border border-gray-600"
          title={copied ? 'Copied' : 'Copy code'}
          aria-label={copied ? 'Copied' : 'Copy code'}
        >
          {copied ? (
            <span className="flex items-center gap-1">
              <svg className="w-3.5 h-3.5" viewBox="0 0 20 20" fill="currentColor">
                <path fillRule="evenodd" d="M16.707 5.293a1 1 0 010 1.414l-8 8a1 1 0 01-1.414 0l-4-4a1 1 0 011.414-1.414L8 12.586l7.293-7.293a1 1 0 011.414 0z" clipRule="evenodd" />
              </svg>
              Copied
            </span>
          ) : (
            <span className="flex items-center gap-1">
              <svg className="w-3.5 h-3.5" viewBox="0 0 24 24" fill="none" stroke="currentColor" strokeWidth="2" strokeLinecap="round" strokeLinejoin="round">
                <rect x="9" y="9" width="13" height="13" rx="2" ry="2"></rect>
                <path d="M5 15H4a2 2 0 01-2-2V4a2 2 0 012-2h9a2 2 0 012 2v1"></path>
              </svg>
              Copy
            </span>
          )}
        </button>
        <pre className="bg-gray-900 dark:bg-gray-900 border border-gray-700/40 rounded-lg p-3 overflow-x-auto">
          <code className={`text-gray-100 dark:text-gray-100 text-sm font-mono ${className || ''}`} {...props}>
            {children}
          </code>
        </pre>
      </div>
    );
  },
  blockquote: ({ children }) => (
    <blockquote className="border-l-4 border-gray-300 dark:border-gray-600 pl-4 italic text-gray-600 dark:text-gray-400 my-2">
      {children}
    </blockquote>
  ),
  a: ({ href, children }) => (
    <a href={href} className="text-blue-600 dark:text-blue-400 hover:underline" target="_blank" rel="noopener noreferrer">
      {children}
    </a>
  ),
  p: ({ children }) => <div className="mb-2 last:mb-0">{children}</div>,
  // GFM tables
  table: ({ children }) => (
    <div className="overflow-x-auto my-2">
      <table className="min-w-full border-collapse border border-gray-200 dark:border-gray-700">
        {children}
      </table>
    </div>
  ),
  thead: ({ children }) => (
    <thead className="bg-gray-50 dark:bg-gray-800">{children}</thead>
  ),
  th: ({ children }) => (
    <th className="px-3 py-2 text-left text-sm font-semibold border border-gray-200 dark:border-gray-700">{children}</th>
  ),
  td: ({ children }) => (
    <td className="px-3 py-2 align-top text-sm border border-gray-200 dark:border-gray-700">{children}</td>
  )
};

// Memoized message component to prevent unnecessary re-renders
const MessageComponent = memo(({ message, index, prevMessage, createDiff, onFileOpen, onShowSettings, autoExpandTools, showRawParameters, showThinking, selectedProject }) => {
  const isGrouped = prevMessage && prevMessage.type === message.type &&
                   ((prevMessage.type === 'assistant') ||
                    (prevMessage.type === 'user') ||
                    (prevMessage.type === 'tool') ||
                    (prevMessage.type === 'error'));
  const messageRef = React.useRef(null);
  const [isExpanded, setIsExpanded] = React.useState(false);
  React.useEffect(() => {
    if (!autoExpandTools || !messageRef.current || !message.isToolUse) return;

    const observer = new IntersectionObserver(
      (entries) => {
        entries.forEach((entry) => {
          if (entry.isIntersecting && !isExpanded) {
            setIsExpanded(true);
            // Find all details elements and open them
            const details = messageRef.current.querySelectorAll('details');
            details.forEach(detail => {
              detail.open = true;
            });
          }
        });
      },
      { threshold: 0.1 }
    );

    observer.observe(messageRef.current);

    return () => {
      if (messageRef.current) {
        observer.unobserve(messageRef.current);
      }
    };
  }, [autoExpandTools, isExpanded, message.isToolUse]);

  return (
    <div
      ref={messageRef}
      className={`chat-message ${message.type} ${isGrouped ? 'grouped' : ''} ${message.type === 'user' ? 'flex justify-end px-3 sm:px-0' : 'px-3 sm:px-0'}`}
    >
      {message.type === 'user' ? (
        /* User message bubble on the right */
        <div className="flex items-end space-x-0 sm:space-x-3 w-full sm:w-auto sm:max-w-[85%] md:max-w-md lg:max-w-lg xl:max-w-xl">
          <div className="bg-blue-600 text-white rounded-2xl rounded-br-md px-3 sm:px-4 py-2 shadow-sm flex-1 sm:flex-initial">
            <div className="text-sm whitespace-pre-wrap break-words">
              {message.content}
            </div>
            {message.images && message.images.length > 0 && (
              <div className="mt-2 grid grid-cols-2 gap-2">
                {message.images.map((img, idx) => (
                  <img
                    key={idx}
                    src={img.data}
                    alt={img.name}
                    className="rounded-lg max-w-full h-auto cursor-pointer hover:opacity-90 transition-opacity"
                    onClick={() => window.open(img.data, '_blank')}
                  />
                ))}
              </div>
            )}
            <div className="text-xs text-blue-100 mt-1 text-right">
              {new Date(message.timestamp).toLocaleTimeString()}
            </div>
          </div>
          {!isGrouped && (
            <div className="hidden sm:flex w-8 h-8 bg-blue-600 rounded-full items-center justify-center text-white text-sm flex-shrink-0">
              U
            </div>
          )}
        </div>
      ) : (
        /* Claude/Error/Tool messages on the left */
        <div className="w-full">
          {!isGrouped && (
            <div className="flex items-center space-x-3 mb-2">
              {message.type === 'error' ? (
                <div className="w-8 h-8 bg-red-600 rounded-full flex items-center justify-center text-white text-sm flex-shrink-0">
                  !
                </div>
              ) : message.type === 'tool' ? (
                <div className="w-8 h-8 bg-gray-600 dark:bg-gray-700 rounded-full flex items-center justify-center text-white text-sm flex-shrink-0">
                  🔧
                </div>
              ) : (
                <div className="w-8 h-8 rounded-full flex items-center justify-center text-white text-sm flex-shrink-0 p-1">
                  {(localStorage.getItem('selected-provider') || 'claude') === 'cursor' ? (
                    <CursorLogo className="w-full h-full" />
                  ) : (
                    <ClaudeLogo className="w-full h-full" />
                  )}
                </div>
              )}
              <div className="text-sm font-medium text-gray-900 dark:text-white">
                {message.type === 'error' ? 'Error' : message.type === 'tool' ? 'Tool' : ((localStorage.getItem('selected-provider') || 'claude') === 'cursor' ? 'Cursor' : 'Claude')}
              </div>
            </div>
          )}

          <div className="w-full">

            {message.isToolUse && !['Read', 'TodoWrite', 'TodoRead'].includes(message.toolName) ? (
              (() => {
                // Minimize Grep and Glob tools since they happen frequently
                const isSearchTool = ['Grep', 'Glob'].includes(message.toolName);

                if (isSearchTool) {
                  return (
                    <>
                      <div className="group relative bg-gray-50/50 dark:bg-gray-800/30 border-l-2 border-blue-400 dark:border-blue-500 pl-3 py-2 my-2">
                        <div className="flex items-center justify-between gap-3">
                          <div className="flex items-center gap-2 text-xs text-gray-600 dark:text-gray-400 flex-1 min-w-0">
                            <svg className="w-3.5 h-3.5 text-blue-500 dark:text-blue-400 flex-shrink-0" fill="none" stroke="currentColor" viewBox="0 0 24 24">
                              <path strokeLinecap="round" strokeLinejoin="round" strokeWidth={2} d="M21 21l-6-6m2-5a7 7 0 11-14 0 7 7 0 0114 0z" />
                            </svg>
                            <span className="font-medium flex-shrink-0">{message.toolName}</span>
                            <span className="text-gray-400 dark:text-gray-500 flex-shrink-0">•</span>
                            {message.toolInput && (() => {
                              try {
                                const input = JSON.parse(message.toolInput);
                                return (
                                  <span className="font-mono truncate flex-1 min-w-0">
                                    {input.pattern && <span>pattern: <span className="text-blue-600 dark:text-blue-400">{input.pattern}</span></span>}
                                    {input.path && <span className="ml-2">in: {input.path}</span>}
                                  </span>
                                );
                              } catch (e) {
                                return null;
                              }
                            })()}
                          </div>
                          {message.toolResult && (
                            <a
                              href={`#tool-result-${message.toolId}`}
                              className="flex-shrink-0 text-xs text-blue-600 dark:text-blue-400 hover:text-blue-700 dark:hover:text-blue-300 font-medium transition-colors flex items-center gap-1"
                            >
                              <span>results</span>
                              <svg className="w-3 h-3" fill="none" stroke="currentColor" viewBox="0 0 24 24">
                                <path strokeLinecap="round" strokeLinejoin="round" strokeWidth={2} d="M19 9l-7 7-7-7" />
                              </svg>
                            </a>
                          )}
                        </div>
                      </div>
                    </>
                  );
                }

                // Full display for other tools
                return (
              <div className="group relative bg-gradient-to-br from-blue-50/50 to-indigo-50/50 dark:from-blue-950/20 dark:to-indigo-950/20 border border-blue-100/30 dark:border-blue-800/30 rounded-lg p-3 mb-2">
                {/* Decorative gradient overlay */}
                <div className="absolute inset-0 bg-gradient-to-br from-blue-500/3 to-indigo-500/3 dark:from-blue-400/3 dark:to-indigo-400/3 rounded-lg opacity-0 group-hover:opacity-100 transition-opacity duration-300"></div>

                <div className="relative flex items-center justify-between mb-3">
                  <div className="flex items-center gap-3">
                    <div className="relative w-8 h-8 bg-gradient-to-br from-blue-500 to-indigo-600 dark:from-blue-400 dark:to-indigo-500 rounded-lg flex items-center justify-center shadow-lg shadow-blue-500/20 dark:shadow-blue-400/20">
                      <svg className="w-4 h-4 text-white" fill="none" stroke="currentColor" viewBox="0 0 24 24">
                        <path strokeLinecap="round" strokeLinejoin="round" strokeWidth={2} d="M10.325 4.317c.426-1.756 2.924-1.756 3.35 0a1.724 1.724 0 002.573 1.066c1.543-.94 3.31.826 2.37 2.37a1.724 1.724 0 001.065 2.572c1.756.426 1.756 2.924 0 3.35a1.724 1.724 0 00-1.066 2.573c.94 1.543-.826 3.31-2.37 2.37a1.724 1.724 0 00-2.572 1.065c-.426 1.756-2.924 1.756-3.35 0a1.724 1.724 0 00-2.573-1.066c-1.543.94-3.31-.826-2.37-2.37a1.724 1.724 0 00-1.065-2.572c-1.756-.426-1.756-2.924 0-3.35a1.724 1.724 0 001.066-2.573c-.94-1.543.826-3.31 2.37-2.37.996.608 2.296.07 2.572-1.065z" />
                        <path strokeLinecap="round" strokeLinejoin="round" strokeWidth={2} d="M15 12a3 3 0 11-6 0 3 3 0 016 0z" />
                      </svg>
                      {/* Subtle pulse animation */}
                      <div className="absolute inset-0 rounded-lg bg-blue-500 dark:bg-blue-400 animate-pulse opacity-20"></div>
                    </div>
                    <div className="flex flex-col">
                      <span className="font-semibold text-gray-900 dark:text-white text-sm">
                        {message.toolName}
                      </span>
                      <span className="text-xs text-gray-500 dark:text-gray-400 font-mono">
                        {message.toolId}
                      </span>
                    </div>
                  </div>
                  {onShowSettings && (
                    <button
                      onClick={(e) => {
                        e.stopPropagation();
                        onShowSettings();
                      }}
                      className="p-2 rounded-lg hover:bg-white/60 dark:hover:bg-gray-800/60 transition-all duration-200 group/btn backdrop-blur-sm"
                      title="Tool Settings"
                    >
                      <svg className="w-4 h-4 text-gray-600 dark:text-gray-400 group-hover/btn:text-blue-600 dark:group-hover/btn:text-blue-400 transition-colors" fill="none" stroke="currentColor" viewBox="0 0 24 24">
                        <path strokeLinecap="round" strokeLinejoin="round" strokeWidth={2} d="M10.325 4.317c.426-1.756 2.924-1.756 3.35 0a1.724 1.724 0 002.573 1.066c1.543-.94 3.31.826 2.37 2.37a1.724 1.724 0 001.065 2.572c1.756.426 1.756 2.924 0 3.35a1.724 1.724 0 00-1.066 2.573c.94 1.543-.826 3.31-2.37 2.37a1.724 1.724 0 00-2.572 1.065c-.426 1.756-2.924 1.756-3.35 0a1.724 1.724 0 00-2.573-1.066c-1.543.94-3.31-.826-2.37-2.37a1.724 1.724 0 00-1.065-2.572c-1.756-.426-1.756-2.924 0-3.35a1.724 1.724 0 001.066-2.573c-.94-1.543.826-3.31 2.37-2.37.996.608 2.296.07 2.572-1.065z" />
                        <path strokeLinecap="round" strokeLinejoin="round" strokeWidth={2} d="M15 12a3 3 0 11-6 0 3 3 0 016 0z" />
                      </svg>
                    </button>
                  )}
                </div>
                {message.toolInput && message.toolName === 'Edit' && (() => {
                  try {
                    const input = JSON.parse(message.toolInput);
                    if (input.file_path && input.old_string && input.new_string) {
                      return (
                        <details className="relative mt-3 group/details" open={autoExpandTools}>
                          <summary className="flex items-center gap-2 text-sm font-medium text-gray-700 dark:text-gray-300 cursor-pointer hover:text-blue-600 dark:hover:text-blue-400 transition-colors duration-200 p-2.5 rounded-lg hover:bg-white/50 dark:hover:bg-gray-800/50">
                            <svg className="w-4 h-4 transition-transform duration-200 group-open/details:rotate-180" fill="none" stroke="currentColor" viewBox="0 0 24 24">
                              <path strokeLinecap="round" strokeLinejoin="round" strokeWidth={2} d="M19 9l-7 7-7-7" />
                            </svg>
                            <span className="flex items-center gap-2">
                              <span>View edit diff for</span>
                            </span>
                            <button
                              onClick={async (e) => {
                                e.preventDefault();
                                e.stopPropagation();
                                if (!onFileOpen) return;

                                try {
                                  // Fetch the current file (after the edit)
                                  const response = await api.readFile(selectedProject?.name, input.file_path);
                                  const data = await response.json();

                                  if (!response.ok || data.error) {
                                    console.error('Failed to fetch file:', data.error);
                                    onFileOpen(input.file_path);
                                    return;
                                  }

                                  const currentContent = data.content || '';

                                  // Reverse apply the edit: replace new_string back to old_string to get the file BEFORE the edit
                                  const oldContent = currentContent.replace(input.new_string, input.old_string);

                                  // Pass the full file before and after the edit
                                  onFileOpen(input.file_path, {
                                    old_string: oldContent,
                                    new_string: currentContent
                                  });
                                } catch (error) {
                                  console.error('Error preparing diff:', error);
                                  onFileOpen(input.file_path);
                                }
                              }}
                              className="px-2.5 py-1 rounded-md bg-white/60 dark:bg-gray-800/60 text-blue-600 dark:text-blue-400 hover:bg-blue-50 dark:hover:bg-blue-900/30 font-mono text-xs font-medium transition-all duration-200 shadow-sm"
                            >
                              {input.file_path.split('/').pop()}
                            </button>
                          </summary>
                          <div className="mt-3 pl-6">
                            <div className="bg-white dark:bg-gray-900/50 border border-gray-200/60 dark:border-gray-700/60 rounded-lg overflow-hidden shadow-sm">
                              <div className="flex items-center justify-between px-4 py-2.5 bg-gradient-to-r from-gray-50 to-gray-100/50 dark:from-gray-800/80 dark:to-gray-800/40 border-b border-gray-200/60 dark:border-gray-700/60 backdrop-blur-sm">
                                <button
                                  onClick={async () => {
                                    if (!onFileOpen) return;

                                    try {
                                      // Fetch the current file (after the edit)
                                      const response = await api.readFile(selectedProject?.name, input.file_path);
                                      const data = await response.json();

                                      if (!response.ok || data.error) {
                                        console.error('Failed to fetch file:', data.error);
                                        onFileOpen(input.file_path);
                                        return;
                                      }

                                      const currentContent = data.content || '';
                                      // Reverse apply the edit: replace new_string back to old_string
                                      const oldContent = currentContent.replace(input.new_string, input.old_string);

                                      // Pass the full file before and after the edit
                                      onFileOpen(input.file_path, {
                                        old_string: oldContent,
                                        new_string: currentContent
                                      });
                                    } catch (error) {
                                      console.error('Error preparing diff:', error);
                                      onFileOpen(input.file_path);
                                    }
                                  }}
                                  className="text-xs font-mono text-blue-600 dark:text-blue-400 hover:text-blue-700 dark:hover:text-blue-300 truncate cursor-pointer font-medium transition-colors"
                                >
                                  {input.file_path}
                                </button>
                                <span className="text-xs text-gray-500 dark:text-gray-400 font-medium px-2 py-0.5 bg-gray-100 dark:bg-gray-700/50 rounded">
                                  Diff
                                </span>
                              </div>
                              <div className="text-xs font-mono">
                                {createDiff(input.old_string, input.new_string).map((diffLine, i) => (
                                  <div key={i} className="flex">
                                    <span className={`w-8 text-center border-r ${
                                      diffLine.type === 'removed' 
                                        ? 'bg-red-50 dark:bg-red-900/20 text-red-600 dark:text-red-400 border-red-200 dark:border-red-800'
                                        : 'bg-green-50 dark:bg-green-900/20 text-green-600 dark:text-green-400 border-green-200 dark:border-green-800'
                                    }`}>
                                      {diffLine.type === 'removed' ? '-' : '+'}
                                    </span>
                                    <span className={`px-2 py-0.5 flex-1 whitespace-pre-wrap ${
                                      diffLine.type === 'removed'
                                        ? 'bg-red-50 dark:bg-red-900/20 text-red-800 dark:text-red-200'
                                        : 'bg-green-50 dark:bg-green-900/20 text-green-800 dark:text-green-200'
                                    }`}>
                                      {diffLine.content}
                                    </span>
                                  </div>
                                ))}
                              </div>
                            </div>
                            {showRawParameters && (
                              <details className="relative mt-3 pl-6 group/raw" open={autoExpandTools}>
                                <summary className="flex items-center gap-2 text-xs font-medium text-gray-600 dark:text-gray-400 cursor-pointer hover:text-blue-600 dark:hover:text-blue-400 transition-colors duration-200 p-2 rounded-lg hover:bg-white/50 dark:hover:bg-gray-800/50">
                                  <svg className="w-3 h-3 transition-transform duration-200 group-open/raw:rotate-180" fill="none" stroke="currentColor" viewBox="0 0 24 24">
                                    <path strokeLinecap="round" strokeLinejoin="round" strokeWidth={2} d="M19 9l-7 7-7-7" />
                                  </svg>
                                  View raw parameters
                                </summary>
                                <pre className="mt-2 text-xs bg-gray-50 dark:bg-gray-800/50 border border-gray-200/60 dark:border-gray-700/60 p-3 rounded-lg whitespace-pre-wrap break-words overflow-hidden text-gray-700 dark:text-gray-300 font-mono">
                                  {message.toolInput}
                                </pre>
                              </details>
                            )}
                          </div>
                        </details>
                      );
                    }
                  } catch (e) {
                    // Fall back to raw display if parsing fails
                  }
                  return (
                    <details className="relative mt-3 group/params" open={autoExpandTools}>
                      <summary className="flex items-center gap-2 text-sm font-medium text-gray-700 dark:text-gray-300 cursor-pointer hover:text-blue-600 dark:hover:text-blue-400 transition-colors duration-200 p-2.5 rounded-lg hover:bg-white/50 dark:hover:bg-gray-800/50">
                        <svg className="w-4 h-4 transition-transform duration-200 group-open/params:rotate-180" fill="none" stroke="currentColor" viewBox="0 0 24 24">
                          <path strokeLinecap="round" strokeLinejoin="round" strokeWidth={2} d="M19 9l-7 7-7-7" />
                        </svg>
                        View input parameters
                      </summary>
                      <pre className="mt-3 text-xs bg-gray-50 dark:bg-gray-800/50 border border-gray-200/60 dark:border-gray-700/60 p-3 rounded-lg whitespace-pre-wrap break-words overflow-hidden text-gray-700 dark:text-gray-300 font-mono">
                        {message.toolInput}
                      </pre>
                    </details>
                  );
                })()}
                {message.toolInput && message.toolName === 'ExitPlanMode' && (() => {
                  // Special handling for ExitPlanMode - render plan in beautiful card
                  try {
                    const input = JSON.parse(message.toolInput);
                    if (input.plan) {
                      const planContent = input.plan;
                      return (
                        <div className="relative mt-3">
                          <div className="bg-gradient-to-br from-blue-50/50 to-indigo-50/50 dark:from-blue-950/30 dark:to-indigo-950/30 rounded-lg p-6 border border-blue-200/50 dark:border-blue-800/50">
                            <div className="flex items-center gap-3 mb-4 pb-3 border-b border-blue-200/50 dark:border-blue-800/50">
                              <div className="w-8 h-8 rounded-lg bg-gradient-to-br from-blue-500 to-indigo-600 dark:from-blue-400 dark:to-indigo-500 flex items-center justify-center shadow-lg shadow-blue-500/20">
                                <svg className="w-5 h-5 text-white" fill="none" stroke="currentColor" viewBox="0 0 24 24">
                                  <path strokeLinecap="round" strokeLinejoin="round" strokeWidth={2} d="M9 5H7a2 2 0 00-2 2v12a2 2 0 002 2h10a2 2 0 002-2V7a2 2 0 00-2-2h-2M9 5a2 2 0 002 2h2a2 2 0 002-2M9 5a2 2 0 012-2h2a2 2 0 012 2m-3 7h3m-3 4h3m-6-4h.01M9 16h.01" />
                                </svg>
                              </div>
                              <span className="text-lg font-semibold text-blue-900 dark:text-blue-100">Implementation Plan</span>
                            </div>
                            <Markdown className="prose prose-sm max-w-none dark:prose-invert prose-headings:text-blue-900 dark:prose-headings:text-blue-100 prose-p:text-gray-700 dark:prose-p:text-gray-300 prose-li:text-gray-700 dark:prose-li:text-gray-300 prose-strong:text-blue-800 dark:prose-strong:text-blue-200">
                              {planContent}
                            </Markdown>
                          </div>

                          {/* Approval message - dialog will handle actual approval */}
                          <div className="flex items-center gap-2 mt-4 p-3 bg-blue-100 dark:bg-blue-900/30 rounded-lg text-sm text-blue-800 dark:text-blue-200">
                            <svg className="w-5 h-5 animate-pulse" fill="none" stroke="currentColor" viewBox="0 0 24 24">
                              <path strokeLinecap="round" strokeLinejoin="round" strokeWidth={2} d="M12 8v4l3 3m6-3a9 9 0 11-18 0 9 9 0 0118 0z" />
                            </svg>
                            <span className="font-medium">Awaiting your approval...</span>
                          </div>
                        </div>
                      );
                    }
                  } catch (e) {
                    // Fall back to raw display if parsing fails
                    console.error('Error parsing ExitPlanMode input:', e);
                  }
                  return null;
                })()}
                {message.toolInput && message.toolName !== 'Edit' && message.toolName !== 'ExitPlanMode' && (() => {
                  // Debug log to see what we're dealing with

                  // Special handling for Write tool
                  if (message.toolName === 'Write') {
                    try {
                      let input;
                      // Handle both JSON string and already parsed object
                      if (typeof message.toolInput === 'string') {
                        input = JSON.parse(message.toolInput);
                      } else {
                        input = message.toolInput;
                      }


                      if (input.file_path && input.content !== undefined) {
                        return (
                          <details className="relative mt-3 group/details" open={autoExpandTools}>
                            <summary className="flex items-center gap-2 text-sm font-medium text-gray-700 dark:text-gray-300 cursor-pointer hover:text-blue-600 dark:hover:text-blue-400 transition-colors duration-200 p-2.5 rounded-lg hover:bg-white/50 dark:hover:bg-gray-800/50">
                              <svg className="w-4 h-4 transition-transform duration-200 group-open/details:rotate-180" fill="none" stroke="currentColor" viewBox="0 0 24 24">
                                <path strokeLinecap="round" strokeLinejoin="round" strokeWidth={2} d="M19 9l-7 7-7-7" />
                              </svg>
                              <span className="flex items-center gap-2">
                                <span className="text-lg leading-none">📄</span>
                                <span>Creating new file:</span>
                              </span>
                              <button
                                onClick={async (e) => {
                                  e.preventDefault();
                                  e.stopPropagation();
                                  if (!onFileOpen) return;

                                  try {
                                    // Fetch the written file from disk
                                    const response = await api.readFile(selectedProject?.name, input.file_path);
                                    const data = await response.json();

                                    const newContent = (response.ok && !data.error) ? data.content || '' : input.content || '';

                                    // New file: old_string is empty, new_string is the full file
                                    onFileOpen(input.file_path, {
                                      old_string: '',
                                      new_string: newContent
                                    });
                                  } catch (error) {
                                    console.error('Error preparing diff:', error);
                                    // Fallback to tool input content
                                    onFileOpen(input.file_path, {
                                      old_string: '',
                                      new_string: input.content || ''
                                    });
                                  }
                                }}
                                className="px-2.5 py-1 rounded-md bg-white/60 dark:bg-gray-800/60 text-blue-600 dark:text-blue-400 hover:bg-blue-50 dark:hover:bg-blue-900/30 font-mono text-xs font-medium transition-all duration-200 shadow-sm"
                              >
                                {input.file_path.split('/').pop()}
                              </button>
                            </summary>
                            <div className="mt-3 pl-6">
                              <div className="bg-white dark:bg-gray-900/50 border border-gray-200/60 dark:border-gray-700/60 rounded-lg overflow-hidden shadow-sm">
                                <div className="flex items-center justify-between px-4 py-2.5 bg-gradient-to-r from-gray-50 to-gray-100/50 dark:from-gray-800/80 dark:to-gray-800/40 border-b border-gray-200/60 dark:border-gray-700/60 backdrop-blur-sm">
                                  <button
                                    onClick={async () => {
                                      if (!onFileOpen) return;

                                      try {
                                        // Fetch the written file from disk
                                        const response = await api.readFile(selectedProject?.name, input.file_path);
                                        const data = await response.json();

                                        const newContent = (response.ok && !data.error) ? data.content || '' : input.content || '';

                                        // New file: old_string is empty, new_string is the full file
                                        onFileOpen(input.file_path, {
                                          old_string: '',
                                          new_string: newContent
                                        });
                                      } catch (error) {
                                        console.error('Error preparing diff:', error);
                                        // Fallback to tool input content
                                        onFileOpen(input.file_path, {
                                          old_string: '',
                                          new_string: input.content || ''
                                        });
                                      }
                                    }}
                                    className="text-xs font-mono text-blue-600 dark:text-blue-400 hover:text-blue-700 dark:hover:text-blue-300 truncate cursor-pointer font-medium transition-colors"
                                  >
                                    {input.file_path}
                                  </button>
                                  <span className="text-xs text-gray-500 dark:text-gray-400 font-medium px-2 py-0.5 bg-green-100 dark:bg-green-900/30 text-green-700 dark:text-green-400 rounded">
                                    New File
                                  </span>
                                </div>
                                <div className="text-xs font-mono">
                                  {createDiff('', input.content).map((diffLine, i) => (
                                    <div key={i} className="flex">
                                      <span className={`w-8 text-center border-r ${
                                        diffLine.type === 'removed' 
                                          ? 'bg-red-50 dark:bg-red-900/20 text-red-600 dark:text-red-400 border-red-200 dark:border-red-800'
                                          : 'bg-green-50 dark:bg-green-900/20 text-green-600 dark:text-green-400 border-green-200 dark:border-green-800'
                                      }`}>
                                        {diffLine.type === 'removed' ? '-' : '+'}
                                      </span>
                                      <span className={`px-2 py-0.5 flex-1 whitespace-pre-wrap ${
                                        diffLine.type === 'removed'
                                          ? 'bg-red-50 dark:bg-red-900/20 text-red-800 dark:text-red-200'
                                          : 'bg-green-50 dark:bg-green-900/20 text-green-800 dark:text-green-200'
                                      }`}>
                                        {diffLine.content}
                                      </span>
                                    </div>
                                  ))}
                                </div>
                              </div>
                              {showRawParameters && (
                                <details className="relative mt-3 pl-6 group/raw" open={autoExpandTools}>
                                  <summary className="flex items-center gap-2 text-xs font-medium text-gray-600 dark:text-gray-400 cursor-pointer hover:text-blue-600 dark:hover:text-blue-400 transition-colors duration-200 p-2 rounded-lg hover:bg-white/50 dark:hover:bg-gray-800/50">
                                    <svg className="w-3 h-3 transition-transform duration-200 group-open/raw:rotate-180" fill="none" stroke="currentColor" viewBox="0 0 24 24">
                                      <path strokeLinecap="round" strokeLinejoin="round" strokeWidth={2} d="M19 9l-7 7-7-7" />
                                    </svg>
                                    View raw parameters
                                  </summary>
                                  <pre className="mt-2 text-xs bg-gray-50 dark:bg-gray-800/50 border border-gray-200/60 dark:border-gray-700/60 p-3 rounded-lg whitespace-pre-wrap break-words overflow-hidden text-gray-700 dark:text-gray-300 font-mono">
                                    {message.toolInput}
                                  </pre>
                                </details>
                              )}
                            </div>
                          </details>
                        );
                      }
                    } catch (e) {
                      // Fall back to regular display
                    }
                  }

                  // Special handling for TodoWrite tool
                  if (message.toolName === 'TodoWrite') {
                    try {
                      const input = JSON.parse(message.toolInput);
                      if (input.todos && Array.isArray(input.todos)) {
                        return (
                          <details className="relative mt-3 group/todo" open={autoExpandTools}>
                            <summary className="flex items-center gap-2 text-sm font-medium text-gray-700 dark:text-gray-300 cursor-pointer hover:text-blue-600 dark:hover:text-blue-400 transition-colors duration-200 p-2.5 rounded-lg hover:bg-white/50 dark:hover:bg-gray-800/50">
                              <svg className="w-4 h-4 transition-transform duration-200 group-open/todo:rotate-180" fill="none" stroke="currentColor" viewBox="0 0 24 24">
                                <path strokeLinecap="round" strokeLinejoin="round" strokeWidth={2} d="M19 9l-7 7-7-7" />
                              </svg>
                              <span className="flex items-center gap-2">
                                <span className="text-lg leading-none">✓</span>
                                <span>Updating Todo List</span>
                              </span>
                            </summary>
                            <div className="mt-3">
                              <TodoList todos={input.todos} />
                              {showRawParameters && (
                                <details className="relative mt-3 group/raw" open={autoExpandTools}>
                                  <summary className="flex items-center gap-2 text-xs font-medium text-gray-600 dark:text-gray-400 cursor-pointer hover:text-blue-600 dark:hover:text-blue-400 transition-colors duration-200 p-2 rounded-lg hover:bg-white/50 dark:hover:bg-gray-800/50">
                                    <svg className="w-3 h-3 transition-transform duration-200 group-open/raw:rotate-180" fill="none" stroke="currentColor" viewBox="0 0 24 24">
                                      <path strokeLinecap="round" strokeLinejoin="round" strokeWidth={2} d="M19 9l-7 7-7-7" />
                                    </svg>
                                    View raw parameters
                                  </summary>
                                  <pre className="mt-2 text-xs bg-gray-50 dark:bg-gray-800/50 border border-gray-200/60 dark:border-gray-700/60 p-3 rounded-lg overflow-x-auto text-gray-700 dark:text-gray-300 font-mono">
                                    {message.toolInput}
                                  </pre>
                                </details>
                              )}
                            </div>
                          </details>
                        );
                      }
                    } catch (e) {
                      // Fall back to regular display
                    }
                  }

                  // Special handling for Bash tool
                  if (message.toolName === 'Bash') {
                    try {
                      const input = JSON.parse(message.toolInput);
                      return (
                        <div className="my-2">
                          <div className="bg-gray-900 dark:bg-gray-950 rounded-md px-3 py-2 font-mono text-sm">
                            <span className="text-green-400">$</span>
                            <span className="text-gray-100 ml-2">{input.command}</span>
                          </div>
                          {input.description && (
                            <div className="mt-1 text-xs text-gray-500 dark:text-gray-400 italic ml-1">
                              {input.description}
                            </div>
                          )}
                        </div>
                      );
                    } catch (e) {
                      // Fall back to regular display
                    }
                  }

                  // Special handling for Read tool
                  if (message.toolName === 'Read') {
                    try {
                      const input = JSON.parse(message.toolInput);
                      if (input.file_path) {
                        const filename = input.file_path.split('/').pop();

                        return (
                          <div className="mt-2 text-sm text-blue-700 dark:text-blue-300">
                            Read{' '}
                            <button
                              onClick={() => onFileOpen && onFileOpen(input.file_path)}
                              className="text-blue-600 dark:text-blue-400 hover:text-blue-700 dark:hover:text-blue-300 underline font-mono"
                            >
                              {filename}
                            </button>
                          </div>
                        );
                      }
                    } catch (e) {
                      // Fall back to regular display
                    }
                  }

                  // Special handling for exit_plan_mode tool
                  if (message.toolName === 'exit_plan_mode') {
                    try {
                      const input = JSON.parse(message.toolInput);
                      if (input.plan) {
                        // Replace escaped newlines with actual newlines
                        const planContent = input.plan.replace(/\\n/g, '\n');
                        return (
                          <details className="mt-2" open={autoExpandTools}>
                            <summary className="text-sm text-blue-700 dark:text-blue-300 cursor-pointer hover:text-blue-800 dark:hover:text-blue-200 flex items-center gap-2">
                              <svg className="w-4 h-4 transition-transform details-chevron" fill="none" stroke="currentColor" viewBox="0 0 24 24">
                                <path strokeLinecap="round" strokeLinejoin="round" strokeWidth={2} d="M19 9l-7 7-7-7" />
                              </svg>
                              📋 View implementation plan
                            </summary>
                            <Markdown className="mt-3 prose prose-sm max-w-none dark:prose-invert">
                              {planContent}
                            </Markdown>
                          </details>
                        );
                      }
                    } catch (e) {
                      // Fall back to regular display
                    }
                  }

                  // Regular tool input display for other tools
                  return (
                    <details className="relative mt-3 group/params" open={autoExpandTools}>
                      <summary className="flex items-center gap-2 text-sm font-medium text-gray-700 dark:text-gray-300 cursor-pointer hover:text-blue-600 dark:hover:text-blue-400 transition-colors duration-200 p-2.5 rounded-lg hover:bg-white/50 dark:hover:bg-gray-800/50">
                        <svg className="w-4 h-4 transition-transform duration-200 group-open/params:rotate-180" fill="none" stroke="currentColor" viewBox="0 0 24 24">
                          <path strokeLinecap="round" strokeLinejoin="round" strokeWidth={2} d="M19 9l-7 7-7-7" />
                        </svg>
                        View input parameters
                      </summary>
                      <pre className="mt-3 text-xs bg-gray-50 dark:bg-gray-800/50 border border-gray-200/60 dark:border-gray-700/60 p-3 rounded-lg whitespace-pre-wrap break-words overflow-hidden text-gray-700 dark:text-gray-300 font-mono">
                        {message.toolInput}
                      </pre>
                    </details>
                  );
                })()}

                {/* Tool Result Section */}
                {message.toolResult && (() => {
                  // Hide tool results for Edit/Write/Bash unless there's an error
                  const shouldHideResult = !message.toolResult.isError &&
                    (message.toolName === 'Edit' || message.toolName === 'Write' || message.toolName === 'ApplyPatch' || message.toolName === 'Bash');

                  if (shouldHideResult) {
                    return null;
                  }

                  return (
                  <div
                    id={`tool-result-${message.toolId}`}
                    className={`relative mt-4 p-4 rounded-lg border backdrop-blur-sm scroll-mt-4 ${
                    message.toolResult.isError
                      ? 'bg-gradient-to-br from-red-50 to-rose-50 dark:from-red-950/20 dark:to-rose-950/20 border-red-200/60 dark:border-red-800/60'
                      : 'bg-gradient-to-br from-green-50 to-emerald-50 dark:from-green-950/20 dark:to-emerald-950/20 border-green-200/60 dark:border-green-800/60'
                  }`}>
                    {/* Decorative gradient overlay */}
                    <div className={`absolute inset-0 rounded-lg opacity-50 ${
                      message.toolResult.isError
                        ? 'bg-gradient-to-br from-red-500/5 to-rose-500/5 dark:from-red-400/5 dark:to-rose-400/5'
                        : 'bg-gradient-to-br from-green-500/5 to-emerald-500/5 dark:from-green-400/5 dark:to-emerald-400/5'
                    }`}></div>

                    <div className="relative flex items-center gap-2.5 mb-3">
                      <div className={`w-6 h-6 rounded-lg flex items-center justify-center shadow-md ${
                        message.toolResult.isError
                          ? 'bg-gradient-to-br from-red-500 to-rose-600 dark:from-red-400 dark:to-rose-500 shadow-red-500/20'
                          : 'bg-gradient-to-br from-green-500 to-emerald-600 dark:from-green-400 dark:to-emerald-500 shadow-green-500/20'
                      }`}>
                        <svg className="w-3.5 h-3.5 text-white" fill="none" stroke="currentColor" viewBox="0 0 24 24">
                          {message.toolResult.isError ? (
                            <path strokeLinecap="round" strokeLinejoin="round" strokeWidth={2.5} d="M6 18L18 6M6 6l12 12" />
                          ) : (
                            <path strokeLinecap="round" strokeLinejoin="round" strokeWidth={2.5} d="M5 13l4 4L19 7" />
                          )}
                        </svg>
                      </div>
                      <span className={`text-sm font-semibold ${
                        message.toolResult.isError
                          ? 'text-red-800 dark:text-red-200'
                          : 'text-green-800 dark:text-green-200'
                      }`}>
                        {message.toolResult.isError ? 'Tool Error' : 'Tool Result'}
                      </span>
                    </div>

                    <div className={`relative text-sm ${
                      message.toolResult.isError
                        ? 'text-red-900 dark:text-red-100'
                        : 'text-green-900 dark:text-green-100'
                    }`}>
                      {(() => {
                        const content = String(message.toolResult.content || '');

                        // Special handling for TodoWrite/TodoRead results
                        if ((message.toolName === 'TodoWrite' || message.toolName === 'TodoRead') &&
                            (content.includes('Todos have been modified successfully') ||
                             content.includes('Todo list') ||
                             (content.startsWith('[') && content.includes('"content"') && content.includes('"status"')))) {
                          try {
                            // Try to parse if it looks like todo JSON data
                            let todos = null;
                            if (content.startsWith('[')) {
                              todos = JSON.parse(content);
                            } else if (content.includes('Todos have been modified successfully')) {
                              // For TodoWrite success messages, we don't have the data in the result
                              return (
                                <div>
                                  <div className="flex items-center gap-2 mb-2">
                                    <span className="font-medium">Todo list has been updated successfully</span>
                                  </div>
                                </div>
                              );
                            }

                            if (todos && Array.isArray(todos)) {
                              return (
                                <div>
                                  <div className="flex items-center gap-2 mb-3">
                                    <span className="font-medium">Current Todo List</span>
                                  </div>
                                  <TodoList todos={todos} isResult={true} />
                                </div>
                              );
                            }
                          } catch (e) {
                            // Fall through to regular handling
                          }
                        }

                        // Special handling for Grep/Glob results with structured data
                        if ((message.toolName === 'Grep' || message.toolName === 'Glob') && message.toolResult?.toolUseResult) {
                          const toolData = message.toolResult.toolUseResult;

                          // Handle files_with_matches mode or any tool result with filenames array
                          if (toolData.filenames && Array.isArray(toolData.filenames) && toolData.filenames.length > 0) {
                            return (
                              <div>
                                <div className="flex items-center gap-2 mb-3">
                                  <span className="font-medium">
                                    Found {toolData.numFiles || toolData.filenames.length} {(toolData.numFiles === 1 || toolData.filenames.length === 1) ? 'file' : 'files'}
                                  </span>
                                </div>
                                <div className="space-y-1 max-h-96 overflow-y-auto">
                                  {toolData.filenames.map((filePath, index) => {
                                    const fileName = filePath.split('/').pop();
                                    const dirPath = filePath.substring(0, filePath.lastIndexOf('/'));

                                    return (
                                      <div
                                        key={index}
                                        onClick={() => {
                                          if (onFileOpen) {
                                            onFileOpen(filePath);
                                          }
                                        }}
                                        className="group flex items-center gap-2 px-2 py-1.5 rounded hover:bg-green-100/50 dark:hover:bg-green-800/20 cursor-pointer transition-colors"
                                      >
                                        <svg className="w-4 h-4 text-green-600 dark:text-green-400 flex-shrink-0" fill="none" stroke="currentColor" viewBox="0 0 24 24">
                                          <path strokeLinecap="round" strokeLinejoin="round" strokeWidth={2} d="M9 12h6m-6 4h6m2 5H7a2 2 0 01-2-2V5a2 2 0 012-2h5.586a1 1 0 01.707.293l5.414 5.414a1 1 0 01.293.707V19a2 2 0 01-2 2z" />
                                        </svg>
                                        <div className="flex-1 min-w-0">
                                          <div className="font-mono text-sm font-medium text-green-800 dark:text-green-200 truncate group-hover:text-green-900 dark:group-hover:text-green-100">
                                            {fileName}
                                          </div>
                                          <div className="font-mono text-xs text-green-600/70 dark:text-green-400/70 truncate">
                                            {dirPath}
                                          </div>
                                        </div>
                                        <svg className="w-4 h-4 text-green-600 dark:text-green-400 opacity-0 group-hover:opacity-100 transition-opacity flex-shrink-0" fill="none" stroke="currentColor" viewBox="0 0 24 24">
                                          <path strokeLinecap="round" strokeLinejoin="round" strokeWidth={2} d="M9 5l7 7-7 7" />
                                        </svg>
                                      </div>
                                    );
                                  })}
                                </div>
                              </div>
                            );
                          }
                        }

                        // Special handling for interactive prompts
                        if (content.includes('Do you want to proceed?') && message.toolName === 'Bash') {
                          const lines = content.split('\n');
                          const promptIndex = lines.findIndex(line => line.includes('Do you want to proceed?'));
                          const beforePrompt = lines.slice(0, promptIndex).join('\n');
                          const promptLines = lines.slice(promptIndex);

                          // Extract the question and options
                          const questionLine = promptLines.find(line => line.includes('Do you want to proceed?')) || '';
                          const options = [];

                          // Parse numbered options (1. Yes, 2. No, etc.)
                          promptLines.forEach(line => {
                            const optionMatch = line.match(/^\s*(\d+)\.\s+(.+)$/);
                            if (optionMatch) {
                              options.push({
                                number: optionMatch[1],
                                text: optionMatch[2].trim()
                              });
                            }
                          });

                          // Find which option was selected (usually indicated by "> 1" or similar)
                          const selectedMatch = content.match(/>\s*(\d+)/);
                          const selectedOption = selectedMatch ? selectedMatch[1] : null;

                          return (
                            <div className="space-y-3">
                              {beforePrompt && (
                                <div className="bg-gray-900 dark:bg-gray-950 text-gray-100 rounded-lg p-3 font-mono text-xs overflow-x-auto">
                                  <pre className="whitespace-pre-wrap break-words">{beforePrompt}</pre>
                                </div>
                              )}
                              <div className="bg-amber-50 dark:bg-amber-900/20 border border-amber-200 dark:border-amber-800 rounded-lg p-4">
                                <div className="flex items-start gap-3">
                                  <div className="w-8 h-8 bg-amber-500 rounded-full flex items-center justify-center flex-shrink-0 mt-0.5">
                                    <svg className="w-5 h-5 text-white" fill="none" stroke="currentColor" viewBox="0 0 24 24">
                                      <path strokeLinecap="round" strokeLinejoin="round" strokeWidth={2} d="M8.228 9c.549-1.165 2.03-2 3.772-2 2.21 0 4 1.343 4 3 0 1.4-1.278 2.575-3.006 2.907-.542.104-.994.54-.994 1.093m0 3h.01M21 12a9 9 0 11-18 0 9 9 0 0118 0z" />
                                    </svg>
                                  </div>
                                  <div className="flex-1">
                                    <h4 className="font-semibold text-amber-900 dark:text-amber-100 text-base mb-2">
                                      Interactive Prompt
                                    </h4>
                                    <p className="text-sm text-amber-800 dark:text-amber-200 mb-4">
                                      {questionLine}
                                    </p>

                                    {/* Option buttons */}
                                    <div className="space-y-2 mb-4">
                                      {options.map((option) => (
                                        <button
                                          key={option.number}
                                          className={`w-full text-left px-4 py-3 rounded-lg border-2 transition-all ${
                                            selectedOption === option.number
                                              ? 'bg-amber-600 dark:bg-amber-700 text-white border-amber-600 dark:border-amber-700 shadow-md'
                                              : 'bg-white dark:bg-gray-800 text-amber-900 dark:text-amber-100 border-amber-300 dark:border-amber-700 hover:border-amber-400 dark:hover:border-amber-600 hover:shadow-sm'
                                          } ${
                                            selectedOption ? 'cursor-default' : 'cursor-not-allowed opacity-75'
                                          }`}
                                          disabled
                                        >
                                          <div className="flex items-center gap-3">
                                            <span className={`flex-shrink-0 w-8 h-8 rounded-full flex items-center justify-center text-sm font-bold ${
                                              selectedOption === option.number
                                                ? 'bg-white/20'
                                                : 'bg-amber-100 dark:bg-amber-800/50'
                                            }`}>
                                              {option.number}
                                            </span>
                                            <span className="text-sm sm:text-base font-medium flex-1">
                                              {option.text}
                                            </span>
                                            {selectedOption === option.number && (
                                              <svg className="w-5 h-5 flex-shrink-0" fill="currentColor" viewBox="0 0 20 20">
                                                <path fillRule="evenodd" d="M16.707 5.293a1 1 0 010 1.414l-8 8a1 1 0 01-1.414 0l-4-4a1 1 0 011.414-1.414L8 12.586l7.293-7.293a1 1 0 011.414 0z" clipRule="evenodd" />
                                              </svg>
                                            )}
                                          </div>
                                        </button>
                                      ))}
                                    </div>

                                    {selectedOption && (
                                      <div className="bg-amber-100 dark:bg-amber-800/30 rounded-lg p-3">
                                        <p className="text-amber-900 dark:text-amber-100 text-sm font-medium mb-1">
                                          ✓ Claude selected option {selectedOption}
                                        </p>
                                        <p className="text-amber-800 dark:text-amber-200 text-xs">
                                          In the CLI, you would select this option interactively using arrow keys or by typing the number.
                                        </p>
                                      </div>
                                    )}
                                  </div>
                                </div>
                              </div>
                            </div>
                          );
                        }

                        const fileEditMatch = content.match(/The file (.+?) has been updated\./);
                        if (fileEditMatch) {
                          return (
                            <div>
                              <div className="flex items-center gap-2 mb-2">
                                <span className="font-medium">File updated successfully</span>
                              </div>
                              <button
                                onClick={async () => {
                                  if (!onFileOpen) return;

                                  // Fetch FULL file content with diff from git
                                  try {
                                    const response = await authenticatedFetch(`/api/git/file-with-diff?project=${encodeURIComponent(selectedProject?.name)}&file=${encodeURIComponent(fileEditMatch[1])}`);
                                    const data = await response.json();

                                    if (!data.error && data.oldContent !== undefined && data.currentContent !== undefined) {
                                      onFileOpen(fileEditMatch[1], {
                                        old_string: data.oldContent || '',
                                        new_string: data.currentContent || ''
                                      });
                                    } else {
                                      onFileOpen(fileEditMatch[1]);
                                    }
                                  } catch (error) {
                                    console.error('Error fetching file diff:', error);
                                    onFileOpen(fileEditMatch[1]);
                                  }
                                }}
                                className="text-xs font-mono bg-green-100 dark:bg-green-800/30 px-2 py-1 rounded text-blue-600 dark:text-blue-400 hover:text-blue-700 dark:hover:text-blue-300 underline cursor-pointer"
                              >
                                {fileEditMatch[1]}
                              </button>
                            </div>
                          );
                        }

                        // Handle Write tool output for file creation
                        const fileCreateMatch = content.match(/(?:The file|File) (.+?) has been (?:created|written)(?: successfully)?\.?/);
                        if (fileCreateMatch) {
                          return (
                            <div>
                              <div className="flex items-center gap-2 mb-2">
                                <span className="font-medium">File created successfully</span>
                              </div>
                              <button
                                onClick={async () => {
                                  if (!onFileOpen) return;

                                  // Fetch FULL file content with diff from git
                                  try {
                                    const response = await authenticatedFetch(`/api/git/file-with-diff?project=${encodeURIComponent(selectedProject?.name)}&file=${encodeURIComponent(fileCreateMatch[1])}`);
                                    const data = await response.json();

                                    if (!data.error && data.oldContent !== undefined && data.currentContent !== undefined) {
                                      onFileOpen(fileCreateMatch[1], {
                                        old_string: data.oldContent || '',
                                        new_string: data.currentContent || ''
                                      });
                                    } else {
                                      onFileOpen(fileCreateMatch[1]);
                                    }
                                  } catch (error) {
                                    console.error('Error fetching file diff:', error);
                                    onFileOpen(fileCreateMatch[1]);
                                  }
                                }}
                                className="text-xs font-mono bg-green-100 dark:bg-green-800/30 px-2 py-1 rounded text-blue-600 dark:text-blue-400 hover:text-blue-700 dark:hover:text-blue-300 underline cursor-pointer"
                              >
                                {fileCreateMatch[1]}
                              </button>
                            </div>
                          );
                        }

                        // Special handling for Write tool - hide content if it's just the file content
                        if (message.toolName === 'Write' && !message.toolResult.isError) {
                          // For Write tool, the diff is already shown in the tool input section
                          // So we just show a success message here
                          return (
                            <div className="text-green-700 dark:text-green-300">
                              <div className="flex items-center gap-2">
                                <svg className="w-4 h-4" fill="none" stroke="currentColor" viewBox="0 0 24 24">
                                  <path strokeLinecap="round" strokeLinejoin="round" strokeWidth={2} d="M9 12l2 2 4-4m6 2a9 9 0 11-18 0 9 9 0 0118 0z" />
                                </svg>
                                <span className="font-medium">File written successfully</span>
                              </div>
                              <p className="text-xs mt-1 text-green-600 dark:text-green-400">
                                The file content is displayed in the diff view above
                              </p>
                            </div>
                          );
                        }

                        if (content.includes('cat -n') && content.includes('→')) {
                          return (
                            <details open={autoExpandTools}>
                              <summary className="text-sm text-green-700 dark:text-green-300 cursor-pointer hover:text-green-800 dark:hover:text-green-200 mb-2 flex items-center gap-2">
                                <svg className="w-4 h-4 transition-transform details-chevron" fill="none" stroke="currentColor" viewBox="0 0 24 24">
                                  <path strokeLinecap="round" strokeLinejoin="round" strokeWidth={2} d="M19 9l-7 7-7-7" />
                                </svg>
                                View file content
                              </summary>
                              <div className="mt-2 bg-gray-100 dark:bg-gray-800 border border-gray-200 dark:border-gray-700 rounded-lg overflow-hidden">
                                <div className="text-xs font-mono p-3 whitespace-pre-wrap break-words overflow-hidden">
                                  {content}
                                </div>
                              </div>
                            </details>
                          );
                        }

                        if (content.length > 300) {
                          return (
                            <details open={autoExpandTools}>
                              <summary className="text-sm text-green-700 dark:text-green-300 cursor-pointer hover:text-green-800 dark:hover:text-green-200 mb-2 flex items-center gap-2">
                                <svg className="w-4 h-4 transition-transform details-chevron" fill="none" stroke="currentColor" viewBox="0 0 24 24">
                                  <path strokeLinecap="round" strokeLinejoin="round" strokeWidth={2} d="M19 9l-7 7-7-7" />
                                </svg>
                                View full output ({content.length} chars)
                              </summary>
                              <Markdown className="mt-2 prose prose-sm max-w-none prose-green dark:prose-invert">
                                {content}
                              </Markdown>
                            </details>
                          );
                        }

                        return (
                          <Markdown className="prose prose-sm max-w-none prose-green dark:prose-invert">
                            {content}
                          </Markdown>
                        );
                      })()}
                    </div>
                  </div>
                  );
                })()}
              </div>
                );
              })()
            ) : message.isInteractivePrompt ? (
              // Special handling for interactive prompts
              <div className="bg-amber-50 dark:bg-amber-900/20 border border-amber-200 dark:border-amber-800 rounded-lg p-4">
                <div className="flex items-start gap-3">
                  <div className="w-8 h-8 bg-amber-500 rounded-full flex items-center justify-center flex-shrink-0 mt-0.5">
                    <svg className="w-5 h-5 text-white" fill="none" stroke="currentColor" viewBox="0 0 24 24">
                      <path strokeLinecap="round" strokeLinejoin="round" strokeWidth={2} d="M8.228 9c.549-1.165 2.03-2 3.772-2 2.21 0 4 1.343 4 3 0 1.4-1.278 2.575-3.006 2.907-.542.104-.994.54-.994 1.093m0 3h.01M21 12a9 9 0 11-18 0 9 9 0 0118 0z" />
                    </svg>
                  </div>
                  <div className="flex-1">
                    <h4 className="font-semibold text-amber-900 dark:text-amber-100 text-base mb-3">
                      Interactive Prompt
                    </h4>
                    {(() => {
                      const lines = message.content.split('\n').filter(line => line.trim());
                      const questionLine = lines.find(line => line.includes('?')) || lines[0] || '';
                      const options = [];

                      // Parse the menu options
                      lines.forEach(line => {
                        // Match lines like "❯ 1. Yes" or "  2. No"
                        const optionMatch = line.match(/[❯\s]*(\d+)\.\s+(.+)/);
                        if (optionMatch) {
                          const isSelected = line.includes('❯');
                          options.push({
                            number: optionMatch[1],
                            text: optionMatch[2].trim(),
                            isSelected
                          });
                        }
                      });

                      return (
                        <>
                          <p className="text-sm text-amber-800 dark:text-amber-200 mb-4">
                            {questionLine}
                          </p>

                          {/* Option buttons */}
                          <div className="space-y-2 mb-4">
                            {options.map((option) => (
                              <button
                                key={option.number}
                                className={`w-full text-left px-4 py-3 rounded-lg border-2 transition-all ${
                                  option.isSelected
                                    ? 'bg-amber-600 dark:bg-amber-700 text-white border-amber-600 dark:border-amber-700 shadow-md'
                                    : 'bg-white dark:bg-gray-800 text-amber-900 dark:text-amber-100 border-amber-300 dark:border-amber-700'
                                } cursor-not-allowed opacity-75`}
                                disabled
                              >
                                <div className="flex items-center gap-3">
                                  <span className={`flex-shrink-0 w-8 h-8 rounded-full flex items-center justify-center text-sm font-bold ${
                                    option.isSelected
                                      ? 'bg-white/20'
                                      : 'bg-amber-100 dark:bg-amber-800/50'
                                  }`}>
                                    {option.number}
                                  </span>
                                  <span className="text-sm sm:text-base font-medium flex-1">
                                    {option.text}
                                  </span>
                                  {option.isSelected && (
                                    <span className="text-lg">❯</span>
                                  )}
                                </div>
                              </button>
                            ))}
                          </div>

                          <div className="bg-amber-100 dark:bg-amber-800/30 rounded-lg p-3">
                            <p className="text-amber-900 dark:text-amber-100 text-sm font-medium mb-1">
                              ⏳ Waiting for your response in the CLI
                            </p>
                            <p className="text-amber-800 dark:text-amber-200 text-xs">
                              Please select an option in your terminal where Claude is running.
                            </p>
                          </div>
                        </>
                      );
                    })()}
                  </div>
                </div>
              </div>
            ) : message.isToolUse && message.toolName === 'Read' ? (
              // Simple Read tool indicator
              (() => {
                try {
                  const input = JSON.parse(message.toolInput);
                  if (input.file_path) {
                    const filename = input.file_path.split('/').pop();
                    return (
                      <div className="bg-gray-50/50 dark:bg-gray-800/30 border-l-2 border-gray-400 dark:border-gray-500 pl-3 py-2 my-2">
                        <div className="flex items-center gap-2 text-xs text-gray-600 dark:text-gray-400">
                          <svg className="w-3.5 h-3.5 text-gray-500 dark:text-gray-400" fill="none" stroke="currentColor" viewBox="0 0 24 24">
                            <path strokeLinecap="round" strokeLinejoin="round" strokeWidth={2} d="M12 6.253v13m0-13C10.832 5.477 9.246 5 7.5 5S4.168 5.477 3 6.253v13C4.168 18.477 5.754 18 7.5 18s3.332.477 4.5 1.253m0-13C13.168 5.477 14.754 5 16.5 5c1.747 0 3.332.477 4.5 1.253v13C19.832 18.477 18.247 18 16.5 18c-1.746 0-3.332.477-4.5 1.253" />
                          </svg>
                          <span className="font-medium">Read</span>
                          <button
                            onClick={() => onFileOpen && onFileOpen(input.file_path)}
                            className="text-blue-600 dark:text-blue-400 hover:text-blue-700 dark:hover:text-blue-300 font-mono transition-colors"
                          >
                            {filename}
                          </button>
                        </div>
                      </div>
                    );
                  }
                } catch (e) {
                  return (
                    <div className="bg-gray-50/50 dark:bg-gray-800/30 border-l-2 border-gray-400 dark:border-gray-500 pl-3 py-2 my-2">
                      <div className="flex items-center gap-2 text-xs text-gray-600 dark:text-gray-400">
                        <svg className="w-3.5 h-3.5 text-gray-500 dark:text-gray-400" fill="none" stroke="currentColor" viewBox="0 0 24 24">
                          <path strokeLinecap="round" strokeLinejoin="round" strokeWidth={2} d="M12 6.253v13m0-13C10.832 5.477 9.246 5 7.5 5S4.168 5.477 3 6.253v13C4.168 18.477 5.754 18 7.5 18s3.332.477 4.5 1.253m0-13C13.168 5.477 14.754 5 16.5 5c1.747 0 3.332.477 4.5 1.253v13C19.832 18.477 18.247 18 16.5 18c-1.746 0-3.332.477-4.5 1.253" />
                        </svg>
                        <span className="font-medium">Read file</span>
                      </div>
                    </div>
                  );
                }
              })()
            ) : message.isToolUse && message.toolName === 'TodoWrite' ? (
              // Simple TodoWrite tool indicator with tasks
              (() => {
                try {
                  const input = JSON.parse(message.toolInput);
                  if (input.todos && Array.isArray(input.todos)) {
                    return (
                      <div className="bg-gray-50/50 dark:bg-gray-800/30 border-l-2 border-gray-400 dark:border-gray-500 pl-3 py-2 my-2">
                        <div className="flex items-center gap-2 text-xs text-gray-600 dark:text-gray-400 mb-2">
                          <svg className="w-3.5 h-3.5 text-gray-500 dark:text-gray-400" fill="none" stroke="currentColor" viewBox="0 0 24 24">
                            <path strokeLinecap="round" strokeLinejoin="round" strokeWidth={2} d="M9 5H7a2 2 0 00-2 2v12a2 2 0 002 2h10a2 2 0 002-2V7a2 2 0 00-2-2h-2M9 5a2 2 0 002 2h2a2 2 0 002-2M9 5a2 2 0 012-2h2a2 2 0 012 2m-6 9l2 2 4-4" />
                          </svg>
                          <span className="font-medium">Update todo list</span>
                        </div>
                        <TodoList todos={input.todos} />
                      </div>
                    );
                  }
                } catch (e) {
                  return (
                    <div className="bg-gray-50/50 dark:bg-gray-800/30 border-l-2 border-gray-400 dark:border-gray-500 pl-3 py-2 my-2">
                      <div className="flex items-center gap-2 text-xs text-gray-600 dark:text-gray-400">
                        <svg className="w-3.5 h-3.5 text-gray-500 dark:text-gray-400" fill="none" stroke="currentColor" viewBox="0 0 24 24">
                          <path strokeLinecap="round" strokeLinejoin="round" strokeWidth={2} d="M9 5H7a2 2 0 00-2 2v12a2 2 0 002 2h10a2 2 0 002-2V7a2 2 0 00-2-2h-2M9 5a2 2 0 002 2h2a2 2 0 002-2M9 5a2 2 0 012-2h2a2 2 0 012 2m-6 9l2 2 4-4" />
                        </svg>
                        <span className="font-medium">Update todo list</span>
                      </div>
                    </div>
                  );
                }
              })()
            ) : message.isToolUse && message.toolName === 'TodoRead' ? (
              // Simple TodoRead tool indicator
              <div className="bg-gray-50/50 dark:bg-gray-800/30 border-l-2 border-gray-400 dark:border-gray-500 pl-3 py-2 my-2">
                <div className="flex items-center gap-2 text-xs text-gray-600 dark:text-gray-400">
                  <svg className="w-3.5 h-3.5 text-gray-500 dark:text-gray-400" fill="none" stroke="currentColor" viewBox="0 0 24 24">
                    <path strokeLinecap="round" strokeLinejoin="round" strokeWidth={2} d="M9 5H7a2 2 0 00-2 2v12a2 2 0 002 2h10a2 2 0 002-2V7a2 2 0 00-2-2h-2M9 5a2 2 0 002 2h2a2 2 0 002-2M9 5a2 2 0 012-2h2a2 2 0 012 2" />
                  </svg>
                  <span className="font-medium">Read todo list</span>
                </div>
              </div>
            ) : (
              <div className="text-sm text-gray-700 dark:text-gray-300">
                {/* Thinking accordion for reasoning */}
                {showThinking && message.reasoning && (
                  <details className="mb-3">
                    <summary className="cursor-pointer text-gray-600 dark:text-gray-400 hover:text-gray-800 dark:hover:text-gray-200 font-medium">
                      💭 Thinking...
                    </summary>
                    <div className="mt-2 pl-4 border-l-2 border-gray-300 dark:border-gray-600 italic text-gray-600 dark:text-gray-400 text-sm">
                      <div className="whitespace-pre-wrap">
                        {message.reasoning}
                      </div>
                    </div>
                  </details>
                )}

                {(() => {
                  const content = formatUsageLimitText(String(message.content || ''));

                  // Detect if content is pure JSON (starts with { or [)
                  const trimmedContent = content.trim();
                  if ((trimmedContent.startsWith('{') || trimmedContent.startsWith('[')) &&
                      (trimmedContent.endsWith('}') || trimmedContent.endsWith(']'))) {
                    try {
                      const parsed = JSON.parse(trimmedContent);

                      // Special handling for plan JSON (array with type:"text" and text containing plan)
                      if (Array.isArray(parsed) && parsed.length > 0 && parsed[0].type === 'text' && parsed[0].text) {
                        const textContent = parsed[0].text;

                        // Check if text contains an implementation plan
                        if (textContent.includes('## ') || textContent.includes('### ') ||
                            (textContent.includes('Phase') && textContent.includes('implement'))) {
                          return (
                            <div className="bg-gradient-to-br from-blue-50/50 to-indigo-50/50 dark:from-blue-950/30 dark:to-indigo-950/30 rounded-lg p-6 border border-blue-200/50 dark:border-blue-800/50">
                              <div className="flex items-center gap-3 mb-4 pb-3 border-b border-blue-200/50 dark:border-blue-800/50">
                                <div className="w-8 h-8 rounded-lg bg-gradient-to-br from-blue-500 to-indigo-600 dark:from-blue-400 dark:to-indigo-500 flex items-center justify-center shadow-lg shadow-blue-500/20">
                                  <svg className="w-5 h-5 text-white" fill="none" stroke="currentColor" viewBox="0 0 24 24">
                                    <path strokeLinecap="round" strokeLinejoin="round" strokeWidth={2} d="M9 5H7a2 2 0 00-2 2v12a2 2 0 002 2h10a2 2 0 002-2V7a2 2 0 00-2-2h-2M9 5a2 2 0 002 2h2a2 2 0 002-2M9 5a2 2 0 012-2h2a2 2 0 012 2m-3 7h3m-3 4h3m-6-4h.01M9 16h.01" />
                                  </svg>
                                </div>
                                <span className="text-lg font-semibold text-blue-900 dark:text-blue-100">Implementation Plan</span>
                              </div>
                              <Markdown className="prose prose-sm max-w-none dark:prose-invert prose-headings:text-blue-900 dark:prose-headings:text-blue-100 prose-p:text-gray-700 dark:prose-p:text-gray-300 prose-li:text-gray-700 dark:prose-li:text-gray-300 prose-strong:text-blue-800 dark:prose-strong:text-blue-200">
                                {textContent}
                              </Markdown>
                            </div>
                          );
                        }
                      }

                      // Default JSON rendering for other JSON content
                      const formatted = JSON.stringify(parsed, null, 2);

                      return (
                        <div className="my-2">
                          <div className="flex items-center gap-2 mb-2 text-sm text-gray-600 dark:text-gray-400">
                            <svg className="w-4 h-4" fill="none" stroke="currentColor" viewBox="0 0 24 24">
                              <path strokeLinecap="round" strokeLinejoin="round" strokeWidth={2} d="M7 21h10a2 2 0 002-2V9.414a1 1 0 00-.293-.707l-5.414-5.414A1 1 0 0012.586 3H7a2 2 0 00-2 2v14a2 2 0 002 2z" />
                            </svg>
                            <span className="font-medium">JSON Response</span>
                          </div>
                          <div className="bg-gray-800 dark:bg-gray-900 border border-gray-600/30 dark:border-gray-700 rounded-lg overflow-hidden">
                            <pre className="p-4 overflow-x-auto">
                              <code className="text-gray-100 dark:text-gray-200 text-sm font-mono block whitespace-pre">
                                {formatted}
                              </code>
                            </pre>
                          </div>
                        </div>
                      );
                    } catch (e) {
                      // Not valid JSON, fall through to normal rendering
                    }
                  }

                  // Normal rendering for non-JSON content
                  return message.type === 'assistant' ? (
                    <Markdown className="prose prose-sm max-w-none dark:prose-invert prose-gray">
                      {content}
                    </Markdown>
                  ) : (
                    <div className="whitespace-pre-wrap">
                      {content}
                    </div>
                  );
                })()}
              </div>
            )}

            <div className={`text-xs text-gray-500 dark:text-gray-400 mt-1 ${isGrouped ? 'opacity-0 group-hover:opacity-100' : ''}`}>
              {new Date(message.timestamp).toLocaleTimeString()}
            </div>
          </div>
        </div>
      )}
    </div>
  );
});

// ImageAttachment component for displaying image previews
const ImageAttachment = ({ file, onRemove, uploadProgress, error }) => {
  const [preview, setPreview] = useState(null);

  useEffect(() => {
    const url = URL.createObjectURL(file);
    setPreview(url);
    return () => URL.revokeObjectURL(url);
  }, [file]);

  return (
    <div className="relative group">
      <img src={preview} alt={file.name} className="w-20 h-20 object-cover rounded" />
      {uploadProgress !== undefined && uploadProgress < 100 && (
        <div className="absolute inset-0 bg-black/50 flex items-center justify-center">
          <div className="text-white text-xs">{uploadProgress}%</div>
        </div>
      )}
      {error && (
        <div className="absolute inset-0 bg-red-500/50 flex items-center justify-center">
          <svg className="w-6 h-6 text-white" fill="none" stroke="currentColor" viewBox="0 0 24 24">
            <path strokeLinecap="round" strokeLinejoin="round" strokeWidth={2} d="M6 18L18 6M6 6l12 12" />
          </svg>
        </div>
      )}
      <button
        onClick={onRemove}
        className="absolute -top-2 -right-2 bg-red-500 text-white rounded-full p-1 opacity-0 group-hover:opacity-100"
      >
        <svg className="w-3 h-3" fill="none" stroke="currentColor" viewBox="0 0 24 24">
          <path strokeLinecap="round" strokeLinejoin="round" strokeWidth={2} d="M6 18L18 6M6 6l12 12" />
        </svg>
      </button>
    </div>
  );
};

// ChatInterface: Main chat component with Session Protection System integration
//
// Session Protection System prevents automatic project updates from interrupting active conversations:
// - onSessionActive: Called when user sends message to mark session as protected
// - onSessionInactive: Called when conversation completes/aborts to re-enable updates
// - onReplaceTemporarySession: Called to replace temporary session ID with real WebSocket session ID
//
// This ensures uninterrupted chat experience by pausing sidebar refreshes during conversations.
function ChatInterface({ selectedProject, selectedSession, ws, sendMessage, messages, onFileOpen, onInputFocusChange, onSessionActive, onSessionInactive, onSessionProcessing, onSessionNotProcessing, processingSessions, onReplaceTemporarySession, onNavigateToSession, onShowSettings, autoExpandTools, showRawParameters, showThinking, autoScrollToBottom, sendByCtrlEnter, externalMessageUpdate, onTaskClick, onShowAllTasks }) {
  const { tasksEnabled } = useTasksSettings();
  const { activeRequest } = usePermission();
  const {
    isDialogOpen,
    currentRequest,
    handleDialogDecision,
    closeDialog,
    sendPermissionResponse,
    mockPermissionRequest
  } = usePermissions();
  const [input, setInput] = useState(() => {
    if (typeof window !== 'undefined' && selectedProject) {
      return safeLocalStorage.getItem(`draft_input_${selectedProject.name}`) || '';
    }
    return '';
  });
  const [chatMessages, setChatMessages] = useState(() => {
    if (typeof window !== 'undefined' && selectedProject) {
      const saved = safeLocalStorage.getItem(`chat_messages_${selectedProject.name}`);
      return saved ? JSON.parse(saved) : [];
    }
    return [];
  });
  const [isLoading, setIsLoading] = useState(false);
  const [currentSessionId, setCurrentSessionId] = useState(selectedSession?.id || null);
  const [isInputFocused, setIsInputFocused] = useState(false);
  const [sessionMessages, setSessionMessages] = useState([]);
  const [isLoadingSessionMessages, setIsLoadingSessionMessages] = useState(false);
  const [isLoadingMoreMessages, setIsLoadingMoreMessages] = useState(false);
  const [messagesOffset, setMessagesOffset] = useState(0);
  const [hasMoreMessages, setHasMoreMessages] = useState(false);
  const [totalMessages, setTotalMessages] = useState(0);
  const MESSAGES_PER_PAGE = 20;
  const [isSystemSessionChange, setIsSystemSessionChange] = useState(false);
  const [permissionMode, setPermissionMode] = useState('default');
  const [attachedImages, setAttachedImages] = useState([]);
  const [uploadingImages, setUploadingImages] = useState(new Map());
  const [imageErrors, setImageErrors] = useState(new Map());
  const messagesEndRef = useRef(null);
  const textareaRef = useRef(null);
  const inputContainerRef = useRef(null);
  const scrollContainerRef = useRef(null);
  const isLoadingSessionRef = useRef(false); // Track session loading to prevent multiple scrolls
  // Streaming throttle buffers
  const streamBufferRef = useRef('');
  const streamTimerRef = useRef(null);
  const commandQueryTimerRef = useRef(null);
  const [debouncedInput, setDebouncedInput] = useState('');
  const [showFileDropdown, setShowFileDropdown] = useState(false);
  const [fileList, setFileList] = useState([]);
  const [filteredFiles, setFilteredFiles] = useState([]);
  const [selectedFileIndex, setSelectedFileIndex] = useState(-1);
  const [cursorPosition, setCursorPosition] = useState(0);
  const [atSymbolPosition, setAtSymbolPosition] = useState(-1);
  const [canAbortSession, setCanAbortSession] = useState(false);
  const [isUserScrolledUp, setIsUserScrolledUp] = useState(false);
  const scrollPositionRef = useRef({ height: 0, top: 0 });
  const [showCommandMenu, setShowCommandMenu] = useState(false);
  const [slashCommands, setSlashCommands] = useState([]);
  const [filteredCommands, setFilteredCommands] = useState([]);
  const [commandQuery, setCommandQuery] = useState('');
  const [isTextareaExpanded, setIsTextareaExpanded] = useState(false);
  const [tokenBudget, setTokenBudget] = useState(null);
  const [selectedCommandIndex, setSelectedCommandIndex] = useState(-1);
  const [slashPosition, setSlashPosition] = useState(-1);
  const [visibleMessageCount, setVisibleMessageCount] = useState(100);
  const [claudeStatus, setClaudeStatus] = useState(null);
  const [provider, setProvider] = useState(() => {
    return localStorage.getItem('selected-provider') || 'claude';
  });
  const [cursorModel, setCursorModel] = useState(() => {
    return localStorage.getItem('cursor-model') || 'gpt-5';
  });
  // Load permission mode for the current session
  useEffect(() => {
    if (selectedSession?.id) {
      const savedMode = localStorage.getItem(`permissionMode-${selectedSession.id}`);
      if (savedMode) {
        setPermissionMode(savedMode);
      } else {
        setPermissionMode('default');
      }
    }
  }, [selectedSession?.id]);

  // When selecting a session from Sidebar, auto-switch provider to match session's origin
  useEffect(() => {
    if (selectedSession && selectedSession.__provider && selectedSession.__provider !== provider) {
      setProvider(selectedSession.__provider);
      localStorage.setItem('selected-provider', selectedSession.__provider);
    }
  }, [selectedSession]);

  // Load Cursor default model from config
  useEffect(() => {
    if (provider === 'cursor') {
      authenticatedFetch('/api/cursor/config')
      .then(res => res.json())
      .then(data => {
        if (data.success && data.config?.model?.modelId) {
          // Map Cursor model IDs to our simplified names
          const modelMap = {
            'gpt-5': 'gpt-5',
            'claude-4-sonnet': 'sonnet-4',
            'sonnet-4': 'sonnet-4',
            'claude-4-opus': 'opus-4.1',
            'opus-4.1': 'opus-4.1'
          };
          const mappedModel = modelMap[data.config.model.modelId] || data.config.model.modelId;
          if (!localStorage.getItem('cursor-model')) {
            setCursorModel(mappedModel);
          }
        }
      })
      .catch(err => console.error('Error loading Cursor config:', err));
    }
  }, [provider]);

  // Fetch slash commands on mount and when project changes
  useEffect(() => {
    const fetchCommands = async () => {
      if (!selectedProject) return;

      try {
        const response = await authenticatedFetch('/api/commands/list', {
          method: 'POST',
          headers: {
            'Content-Type': 'application/json',
          },
          body: JSON.stringify({
            projectPath: selectedProject.path
          })
        });

        if (!response.ok) {
          throw new Error('Failed to fetch commands');
        }

        const data = await response.json();

        // Combine built-in and custom commands
        const allCommands = [
          ...(data.builtIn || []).map(cmd => ({ ...cmd, type: 'built-in' })),
          ...(data.custom || []).map(cmd => ({ ...cmd, type: 'custom' }))
        ];

        setSlashCommands(allCommands);

        // Load command history from localStorage
        const historyKey = `command_history_${selectedProject.name}`;
        const history = safeLocalStorage.getItem(historyKey);
        if (history) {
          try {
            const parsedHistory = JSON.parse(history);
            // Sort commands by usage frequency
            const sortedCommands = allCommands.sort((a, b) => {
              const aCount = parsedHistory[a.name] || 0;
              const bCount = parsedHistory[b.name] || 0;
              return bCount - aCount;
            });
            setSlashCommands(sortedCommands);
          } catch (e) {
            console.error('Error parsing command history:', e);
          }
        }
      } catch (error) {
        console.error('Error fetching slash commands:', error);
        setSlashCommands([]);
      }
    };

    fetchCommands();
  }, [selectedProject]);

  // Create Fuse instance for fuzzy search
  const fuse = useMemo(() => {
    if (!slashCommands.length) return null;

    return new Fuse(slashCommands, {
      keys: [
        { name: 'name', weight: 2 },
        { name: 'description', weight: 1 }
      ],
      threshold: 0.4,
      includeScore: true,
      minMatchCharLength: 1
    });
  }, [slashCommands]);

  // Filter commands based on query
  useEffect(() => {
    if (!commandQuery) {
      setFilteredCommands(slashCommands);
      return;
    }

    if (!fuse) {
      setFilteredCommands([]);
      return;
    }

    const results = fuse.search(commandQuery);
    setFilteredCommands(results.map(result => result.item));
  }, [commandQuery, slashCommands, fuse]);

  // Calculate frequently used commands
  const frequentCommands = useMemo(() => {
    if (!selectedProject || slashCommands.length === 0) return [];

    const historyKey = `command_history_${selectedProject.name}`;
    const history = safeLocalStorage.getItem(historyKey);

    if (!history) return [];

    try {
      const parsedHistory = JSON.parse(history);

      // Sort commands by usage count
      const commandsWithUsage = slashCommands
        .map(cmd => ({
          ...cmd,
          usageCount: parsedHistory[cmd.name] || 0
        }))
        .filter(cmd => cmd.usageCount > 0)
        .sort((a, b) => b.usageCount - a.usageCount)
        .slice(0, 5); // Top 5 most used

      return commandsWithUsage;
    } catch (e) {
      console.error('Error parsing command history:', e);
      return [];
    }
  }, [selectedProject, slashCommands]);

  // Command selection callback with history tracking
  const handleCommandSelect = useCallback((command, index, isHover) => {
    if (!command || !selectedProject) return;

    // If hovering, just update the selected index
    if (isHover) {
      setSelectedCommandIndex(index);
      return;
    }

    // Update command history
    const historyKey = `command_history_${selectedProject.name}`;
    const history = safeLocalStorage.getItem(historyKey);
    let parsedHistory = {};

    try {
      parsedHistory = history ? JSON.parse(history) : {};
    } catch (e) {
      console.error('Error parsing command history:', e);
    }

    parsedHistory[command.name] = (parsedHistory[command.name] || 0) + 1;
    safeLocalStorage.setItem(historyKey, JSON.stringify(parsedHistory));

    // Execute the command
    executeCommand(command);
  }, [selectedProject]);

  // Execute a command
  const handleBuiltInCommand = useCallback((result) => {
    const { action, data } = result;

    switch (action) {
      case 'clear':
        // Clear conversation history
        setChatMessages([]);
        setSessionMessages([]);
        break;

      case 'help':
        // Show help content
        setChatMessages(prev => [...prev, {
          role: 'assistant',
          content: data.content,
          timestamp: Date.now()
        }]);
        break;

      case 'model':
        // Show model information
        setChatMessages(prev => [...prev, {
          role: 'assistant',
          content: `**Current Model**: ${data.current.model}\n\n**Available Models**:\n\nClaude: ${data.available.claude.join(', ')}\n\nCursor: ${data.available.cursor.join(', ')}`,
          timestamp: Date.now()
        }]);
        break;

      case 'cost': {
        const costMessage = `**Token Usage**: ${data.tokenUsage.used.toLocaleString()} / ${data.tokenUsage.total.toLocaleString()} (${data.tokenUsage.percentage}%)\n\n**Estimated Cost**:\n- Input: $${data.cost.input}\n- Output: $${data.cost.output}\n- **Total**: $${data.cost.total}\n\n**Model**: ${data.model}`;
        setChatMessages(prev => [...prev, { role: 'assistant', content: costMessage, timestamp: Date.now() }]);
        break;
      }

      case 'status': {
        const statusMessage = `**System Status**\n\n- Version: ${data.version}\n- Uptime: ${data.uptime}\n- Model: ${data.model}\n- Provider: ${data.provider}\n- Node.js: ${data.nodeVersion}\n- Platform: ${data.platform}`;
        setChatMessages(prev => [...prev, { role: 'assistant', content: statusMessage, timestamp: Date.now() }]);
        break;
      }
      case 'memory':
        // Show memory file info
        if (data.error) {
          setChatMessages(prev => [...prev, {
            role: 'assistant',
            content: `⚠️ ${data.message}`,
            timestamp: Date.now()
          }]);
        } else {
          setChatMessages(prev => [...prev, {
            role: 'assistant',
            content: `📝 ${data.message}\n\nPath: \`${data.path}\``,
            timestamp: Date.now()
          }]);
          // Optionally open file in editor
          if (data.exists && onFileOpen) {
            onFileOpen(data.path);
          }
        }
        break;

      case 'config':
        // Open settings
        if (onShowSettings) {
          onShowSettings();
        }
        break;

      case 'rewind':
        // Rewind conversation
        if (data.error) {
          setChatMessages(prev => [...prev, {
            role: 'assistant',
            content: `⚠️ ${data.message}`,
            timestamp: Date.now()
          }]);
        } else {
          // Remove last N messages
          setChatMessages(prev => prev.slice(0, -data.steps * 2)); // Remove user + assistant pairs
          setChatMessages(prev => [...prev, {
            role: 'assistant',
            content: `⏪ ${data.message}`,
            timestamp: Date.now()
          }]);
        }
        break;

      default:
        console.warn('Unknown built-in command action:', action);
    }
  }, [onFileOpen, onShowSettings]);

  // Ref to store handleSubmit so we can call it from handleCustomCommand
  const handleSubmitRef = useRef(null);

  // Handle custom command execution
  const handleCustomCommand = useCallback(async (result, args) => {
    const { content, hasBashCommands, hasFileIncludes } = result;

    // Show confirmation for bash commands
    if (hasBashCommands) {
      const confirmed = window.confirm(
        'This command contains bash commands that will be executed. Do you want to proceed?'
      );
      if (!confirmed) {
        setChatMessages(prev => [...prev, {
          role: 'assistant',
          content: '❌ Command execution cancelled',
          timestamp: Date.now()
        }]);
        return;
      }
    }

    // Set the input to the command content
    setInput(content);

    // Wait for state to update, then directly call handleSubmit
    setTimeout(() => {
      if (handleSubmitRef.current) {
        // Create a fake event to pass to handleSubmit
        const fakeEvent = { preventDefault: () => {} };
        handleSubmitRef.current(fakeEvent);
      }
    }, 50);
  }, []);
  const executeCommand = useCallback(async (command) => {
    if (!command || !selectedProject) return;

    try {
      // Parse command and arguments from current input
      const commandMatch = input.match(new RegExp(`${command.name}\\s*(.*)`));
      const args = commandMatch && commandMatch[1]
        ? commandMatch[1].trim().split(/\s+/)
        : [];

      // Prepare context for command execution
      const context = {
        projectPath: selectedProject.path,
        projectName: selectedProject.name,
        sessionId: currentSessionId,
        provider,
        model: provider === 'cursor' ? cursorModel : 'claude-sonnet-4.5',
        tokenUsage: tokenBudget
      };

      // Call the execute endpoint
      const response = await authenticatedFetch('/api/commands/execute', {
        method: 'POST',
        headers: {
          'Content-Type': 'application/json',
        },
        body: JSON.stringify({
          commandName: command.name,
          commandPath: command.path,
          args,
          context
        })
      });

      if (!response.ok) {
        throw new Error('Failed to execute command');
      }

      const result = await response.json();

      // Handle built-in commands
      if (result.type === 'builtin') {
        handleBuiltInCommand(result);
      } else if (result.type === 'custom') {
        // Handle custom commands - inject as system message
        await handleCustomCommand(result, args);
      }

      // Clear the input after successful execution
      setInput('');
      setShowCommandMenu(false);
      setSlashPosition(-1);
      setCommandQuery('');
      setSelectedCommandIndex(-1);

    } catch (error) {
      console.error('Error executing command:', error);
      // Show error message to user
      setChatMessages(prev => [...prev, {
        role: 'assistant',
        content: `Error executing command: ${error.message}`,
        timestamp: Date.now()
      }]);
    }
  }, [input, selectedProject, currentSessionId, provider, cursorModel, tokenBudget]);

  // Handle built-in command actions


  // Memoized diff calculation to prevent recalculating on every render
  const createDiff = useMemo(() => {
    const cache = new Map();
    return (oldStr, newStr) => {
      const key = `${oldStr.length}-${newStr.length}-${oldStr.slice(0, 50)}`;
      if (cache.has(key)) {
        return cache.get(key);
      }

      const result = calculateDiff(oldStr, newStr);
      cache.set(key, result);
      if (cache.size > 100) {
        const firstKey = cache.keys().next().value;
        cache.delete(firstKey);
      }
      return result;
    };
  }, []);

  // Load session messages from API with pagination
  const loadSessionMessages = useCallback(async (projectName, sessionId, loadMore = false) => {
    if (!projectName || !sessionId) return [];

    const isInitialLoad = !loadMore;
    if (isInitialLoad) {
      setIsLoadingSessionMessages(true);
    } else {
      setIsLoadingMoreMessages(true);
    }

    try {
      const currentOffset = loadMore ? messagesOffset : 0;
      const response = await api.sessionMessages(projectName, sessionId, MESSAGES_PER_PAGE, currentOffset);
      if (!response.ok) {
        throw new Error('Failed to load session messages');
      }
      const data = await response.json();

      // Handle paginated response
      if (data.hasMore !== undefined) {
        setHasMoreMessages(data.hasMore);
        setTotalMessages(data.total);
        setMessagesOffset(currentOffset + (data.messages?.length || 0));
        return data.messages || [];
      } else {
        // Backward compatibility for non-paginated response
        const messages = data.messages || [];
        setHasMoreMessages(false);
        setTotalMessages(messages.length);
        return messages;
      }
    } catch (error) {
      console.error('Error loading session messages:', error);
      return [];
    } finally {
      if (isInitialLoad) {
        setIsLoadingSessionMessages(false);
      } else {
        setIsLoadingMoreMessages(false);
      }
    }
  }, [messagesOffset]);

  // Load Cursor session messages from SQLite via backend
  const loadCursorSessionMessages = useCallback(async (projectPath, sessionId) => {
    if (!projectPath || !sessionId) return [];
    setIsLoadingSessionMessages(true);
    try {
      const url = `/api/cursor/sessions/${encodeURIComponent(sessionId)}?projectPath=${encodeURIComponent(projectPath)}`;
      const res = await authenticatedFetch(url);
      if (!res.ok) return [];
      const data = await res.json();
      const blobs = data?.session?.messages || [];
      const converted = [];
      const toolUseMap = {}; // Map to store tool uses by ID for linking results

      // First pass: process all messages maintaining order
      for (let blobIdx = 0; blobIdx < blobs.length; blobIdx++) {
        const blob = blobs[blobIdx];
        const content = blob.content;
        let text = '';
        let role = 'assistant';
        let reasoningText = null; // Move to outer scope
        try {
          // Handle different Cursor message formats
          if (content?.role && content?.content) {
            // Direct format: {"role":"user","content":[{"type":"text","text":"..."}]}
            // Skip system messages
            if (content.role === 'system') {
              continue;
            }

            // Handle tool messages
            if (content.role === 'tool') {
              // Tool result format - find the matching tool use message and update it
              if (Array.isArray(content.content)) {
                for (const item of content.content) {
                  if (item?.type === 'tool-result') {
                    // Map ApplyPatch to Edit for consistency
                    let toolName = item.toolName || 'Unknown Tool';
                    if (toolName === 'ApplyPatch') {
                      toolName = 'Edit';
                    }
                    const toolCallId = item.toolCallId || content.id;
                    const result = item.result || '';

                    // Store the tool result to be linked later
                    if (toolUseMap[toolCallId]) {
                      toolUseMap[toolCallId].toolResult = {
                        content: result,
                        isError: false
                      };
                    } else {
                      // No matching tool use found, create a standalone result message
                      converted.push({
                        type: 'assistant',
                        content: '',
                        timestamp: new Date(Date.now() + blobIdx * 1000),
                        blobId: blob.id,
                        sequence: blob.sequence,
                        rowid: blob.rowid,
                        isToolUse: true,
                        toolName: toolName,
                        toolId: toolCallId,
                        toolInput: null,
                        toolResult: {
                          content: result,
                          isError: false
                        }
                      });
                    }
                  }
                }
              }
              continue; // Don't add tool messages as regular messages
            } else {
              // User or assistant messages
              role = content.role === 'user' ? 'user' : 'assistant';

              if (Array.isArray(content.content)) {
                // Extract text, reasoning, and tool calls from content array
                const textParts = [];

                for (const part of content.content) {
                  if (part?.type === 'text' && part?.text) {
                    textParts.push(decodeHtmlEntities(part.text));
                  } else if (part?.type === 'reasoning' && part?.text) {
                    // Handle reasoning type - will be displayed in a collapsible section
                    reasoningText = decodeHtmlEntities(part.text);
                  } else if (part?.type === 'tool-call') {
                    // First, add any text/reasoning we've collected so far as a message
                    if (textParts.length > 0 || reasoningText) {
                      converted.push({
                        type: role,
                        content: textParts.join('\n'),
                        reasoning: reasoningText,
                        timestamp: new Date(Date.now() + blobIdx * 1000),
                        blobId: blob.id,
                        sequence: blob.sequence,
                        rowid: blob.rowid
                      });
                      textParts.length = 0;
                      reasoningText = null;
                    }

                    // Tool call in assistant message - format like Claude Code
                    // Map ApplyPatch to Edit for consistency with Claude Code
                    let toolName = part.toolName || 'Unknown Tool';
                    if (toolName === 'ApplyPatch') {
                      toolName = 'Edit';
                    }
                    const toolId = part.toolCallId || `tool_${blobIdx}`;

                    // Create a tool use message with Claude Code format
                    // Map Cursor args format to Claude Code format
                    let toolInput = part.args;

                    if (toolName === 'Edit' && part.args) {
                      // ApplyPatch uses 'patch' format, convert to Edit format
                      if (part.args.patch) {
                        // Parse the patch to extract old and new content
                        const patchLines = part.args.patch.split('\n');
                        let oldLines = [];
                        let newLines = [];
                        let inPatch = false;

                        for (const line of patchLines) {
                          if (line.startsWith('@@')) {
                            inPatch = true;
                          } else if (inPatch) {
                            if (line.startsWith('-')) {
                              oldLines.push(line.substring(1));
                            } else if (line.startsWith('+')) {
                              newLines.push(line.substring(1));
                            } else if (line.startsWith(' ')) {
                              // Context line - add to both
                              oldLines.push(line.substring(1));
                              newLines.push(line.substring(1));
                            }
                          }
                        }

                        const filePath = part.args.file_path;
                        const absolutePath = filePath && !filePath.startsWith('/')
                          ? `${projectPath}/${filePath}`
                          : filePath;
                        toolInput = {
                          file_path: absolutePath,
                          old_string: oldLines.join('\n') || part.args.patch,
                          new_string: newLines.join('\n') || part.args.patch
                        };
                      } else {
                        // Direct edit format
                        toolInput = part.args;
                      }
                    } else if (toolName === 'Read' && part.args) {
                      // Map 'path' to 'file_path'
                      // Convert relative path to absolute if needed
                      const filePath = part.args.path || part.args.file_path;
                      const absolutePath = filePath && !filePath.startsWith('/')
                        ? `${projectPath}/${filePath}`
                        : filePath;
                      toolInput = {
                        file_path: absolutePath
                      };
                    } else if (toolName === 'Write' && part.args) {
                      // Map fields for Write tool
                      const filePath = part.args.path || part.args.file_path;
                      const absolutePath = filePath && !filePath.startsWith('/')
                        ? `${projectPath}/${filePath}`
                        : filePath;
                      toolInput = {
                        file_path: absolutePath,
                        content: part.args.contents || part.args.content
                      };
                    }

                    const toolMessage = {
                      type: 'assistant',
                      content: '',
                      timestamp: new Date(Date.now() + blobIdx * 1000),
                      blobId: blob.id,
                      sequence: blob.sequence,
                      rowid: blob.rowid,
                      isToolUse: true,
                      toolName: toolName,
                      toolId: toolId,
                      toolInput: toolInput ? JSON.stringify(toolInput) : null,
                      toolResult: null // Will be filled when we get the tool result
                    };
                    converted.push(toolMessage);
                    toolUseMap[toolId] = toolMessage; // Store for linking results
                  } else if (part?.type === 'tool_use') {
                    // Old format support
                    if (textParts.length > 0 || reasoningText) {
                      converted.push({
                        type: role,
                        content: textParts.join('\n'),
                        reasoning: reasoningText,
                        timestamp: new Date(Date.now() + blobIdx * 1000),
                        blobId: blob.id,
                        sequence: blob.sequence,
                        rowid: blob.rowid
                      });
                      textParts.length = 0;
                      reasoningText = null;
                    }

                    const toolName = part.name || 'Unknown Tool';
                    const toolId = part.id || `tool_${blobIdx}`;

                    const toolMessage = {
                      type: 'assistant',
                      content: '',
                      timestamp: new Date(Date.now() + blobIdx * 1000),
                      blobId: blob.id,
                      sequence: blob.sequence,
                      rowid: blob.rowid,
                      isToolUse: true,
                      toolName: toolName,
                      toolId: toolId,
                      toolInput: part.input ? JSON.stringify(part.input) : null,
                      toolResult: null
                    };
                    converted.push(toolMessage);
                    toolUseMap[toolId] = toolMessage;
                  } else if (typeof part === 'string') {
                    textParts.push(part);
                  }
                }

                // Add any remaining text/reasoning
                if (textParts.length > 0) {
                  text = textParts.join('\n');
                  if (reasoningText && !text) {
                    // Just reasoning, no text
                    converted.push({
                      type: role,
                      content: '',
                      reasoning: reasoningText,
                      timestamp: new Date(Date.now() + blobIdx * 1000),
                      blobId: blob.id,
                      sequence: blob.sequence,
                      rowid: blob.rowid
                    });
                    text = ''; // Clear to avoid duplicate
                  }
                } else {
                  text = '';
                }
              } else if (typeof content.content === 'string') {
                text = content.content;
              }
            }
          } else if (content?.message?.role && content?.message?.content) {
            // Nested message format
            if (content.message.role === 'system') {
              continue;
            }
            role = content.message.role === 'user' ? 'user' : 'assistant';
            if (Array.isArray(content.message.content)) {
              text = content.message.content
                .map(p => (typeof p === 'string' ? p : (p?.text || '')))
                .filter(Boolean)
                .join('\n');
            } else if (typeof content.message.content === 'string') {
              text = content.message.content;
            }
          }
        } catch (e) {
          console.log('Error parsing blob content:', e);
        }
        if (text && text.trim()) {
          const message = {
            type: role,
            content: text,
            timestamp: new Date(Date.now() + blobIdx * 1000),
            blobId: blob.id,
            sequence: blob.sequence,
            rowid: blob.rowid
          };

          // Add reasoning if we have it
          if (reasoningText) {
            message.reasoning = reasoningText;
          }

          converted.push(message);
        }
      }

      // Sort messages by sequence/rowid to maintain chronological order
      converted.sort((a, b) => {
        // First sort by sequence if available (clean 1,2,3... numbering)
        if (a.sequence !== undefined && b.sequence !== undefined) {
          return a.sequence - b.sequence;
        }
        // Then try rowid (original SQLite row IDs)
        if (a.rowid !== undefined && b.rowid !== undefined) {
          return a.rowid - b.rowid;
        }
        // Fallback to timestamp
        return new Date(a.timestamp) - new Date(b.timestamp);
      });

      return converted;
    } catch (e) {
      console.error('Error loading Cursor session messages:', e);
      return [];
    } finally {
      setIsLoadingSessionMessages(false);
    }
  }, []);

  // Actual diff calculation function
  const calculateDiff = (oldStr, newStr) => {
    const oldLines = oldStr.split('\n');
    const newLines = newStr.split('\n');

    // Simple diff algorithm - find common lines and differences
    const diffLines = [];
    let oldIndex = 0;
    let newIndex = 0;

    while (oldIndex < oldLines.length || newIndex < newLines.length) {
      const oldLine = oldLines[oldIndex];
      const newLine = newLines[newIndex];

      if (oldIndex >= oldLines.length) {
        // Only new lines remaining
        diffLines.push({ type: 'added', content: newLine, lineNum: newIndex + 1 });
        newIndex++;
      } else if (newIndex >= newLines.length) {
        // Only old lines remaining
        diffLines.push({ type: 'removed', content: oldLine, lineNum: oldIndex + 1 });
        oldIndex++;
      } else if (oldLine === newLine) {
        // Lines are the same - skip in diff view (or show as context)
        oldIndex++;
        newIndex++;
      } else {
        // Lines are different
        diffLines.push({ type: 'removed', content: oldLine, lineNum: oldIndex + 1 });
        diffLines.push({ type: 'added', content: newLine, lineNum: newIndex + 1 });
        oldIndex++;
        newIndex++;
      }
    }

    return diffLines;
  };

  const convertSessionMessages = (rawMessages) => {
    const converted = [];
    const toolResults = new Map(); // Map tool_use_id to tool result

    // First pass: collect all tool results
    for (const msg of rawMessages) {
      if (msg.message?.role === 'user' && Array.isArray(msg.message?.content)) {
        for (const part of msg.message.content) {
          if (part.type === 'tool_result') {
            toolResults.set(part.tool_use_id, {
              content: part.content,
              isError: part.is_error,
              timestamp: new Date(msg.timestamp || Date.now()),
              // Extract structured tool result data (e.g., for Grep, Glob)
              toolUseResult: msg.toolUseResult || null
            });
          }
        }
      }
    }

    // Second pass: process messages and attach tool results to tool uses
    for (const msg of rawMessages) {
      // Handle user messages
      if (msg.message?.role === 'user' && msg.message?.content) {
        let content = '';
        let messageType = 'user';

        if (Array.isArray(msg.message.content)) {
          // Handle array content, but skip tool results (they're attached to tool uses)
          const textParts = [];

          for (const part of msg.message.content) {
            if (part.type === 'text') {
              textParts.push(decodeHtmlEntities(part.text));
            }
            // Skip tool_result parts - they're handled in the first pass
          }

          content = textParts.join('\n');
        } else if (typeof msg.message.content === 'string') {
          content = decodeHtmlEntities(msg.message.content);
        } else {
          content = decodeHtmlEntities(String(msg.message.content));
        }

        // Skip command messages, system messages, and empty content
        const shouldSkip = !content ||
                          content.startsWith('<command-name>') ||
                          content.startsWith('<command-message>') ||
                          content.startsWith('<command-args>') ||
                          content.startsWith('<local-command-stdout>') ||
                          content.startsWith('<system-reminder>') ||
                          content.startsWith('Caveat:') ||
                          content.startsWith('This session is being continued from a previous') ||
                          content.startsWith('[Request interrupted');

        if (!shouldSkip) {
          // Unescape with math formula protection
          content = unescapeWithMathProtection(content);
          converted.push({
            type: messageType,
            content: content,
            timestamp: msg.timestamp || new Date().toISOString()
          });
        }
      }

      // Handle assistant messages
      else if (msg.message?.role === 'assistant' && msg.message?.content) {
        if (Array.isArray(msg.message.content)) {
          for (const part of msg.message.content) {
            if (part.type === 'text') {
              // Unescape with math formula protection
              let text = part.text;
              if (typeof text === 'string') {
                text = unescapeWithMathProtection(text);
              }
              converted.push({
                type: 'assistant',
                content: text,
                timestamp: msg.timestamp || new Date().toISOString()
              });
            } else if (part.type === 'tool_use') {
              // Get the corresponding tool result
              const toolResult = toolResults.get(part.id);

              converted.push({
                type: 'assistant',
                content: '',
                timestamp: msg.timestamp || new Date().toISOString(),
                isToolUse: true,
                toolName: part.name,
                toolInput: JSON.stringify(part.input),
                toolResult: toolResult ? {
                  content: typeof toolResult.content === 'string' ? toolResult.content : JSON.stringify(toolResult.content),
                  isError: toolResult.isError,
                  toolUseResult: toolResult.toolUseResult
                } : null,
                toolError: toolResult?.isError || false,
                toolResultTimestamp: toolResult?.timestamp || new Date()
              });
            }
          }
        } else if (typeof msg.message.content === 'string') {
          // Unescape with math formula protection
          let text = msg.message.content;
          text = unescapeWithMathProtection(text);
          converted.push({
            type: 'assistant',
            content: text,
            timestamp: msg.timestamp || new Date().toISOString()
          });
        }
      }
    }

    return converted;
  };

  // Memoize expensive convertSessionMessages operation
  const convertedMessages = useMemo(() => {
    return convertSessionMessages(sessionMessages);
  }, [sessionMessages]);

  // Note: Token budgets are not saved to JSONL files, only sent via WebSocket
  // So we don't try to extract them from loaded sessionMessages

  // Define scroll functions early to avoid hoisting issues in useEffect dependencies
  const scrollToBottom = useCallback(() => {
    if (scrollContainerRef.current) {
      scrollContainerRef.current.scrollTop = scrollContainerRef.current.scrollHeight;
      // Don't reset isUserScrolledUp here - let the scroll handler manage it
      // This prevents fighting with user's scroll position during streaming
    }
  }, []);

  // Check if user is near the bottom of the scroll container
  const isNearBottom = useCallback(() => {
    if (!scrollContainerRef.current) return false;
    const { scrollTop, scrollHeight, clientHeight } = scrollContainerRef.current;
    // Consider "near bottom" if within 50px of the bottom
    return scrollHeight - scrollTop - clientHeight < 50;
  }, []);

  // Handle scroll events to detect when user manually scrolls up and load more messages
  const handleScroll = useCallback(async () => {
    if (scrollContainerRef.current) {
      const container = scrollContainerRef.current;
      const nearBottom = isNearBottom();
      setIsUserScrolledUp(!nearBottom);

      // Check if we should load more messages (scrolled near top)
      const scrolledNearTop = container.scrollTop < 100;
      const provider = localStorage.getItem('selected-provider') || 'claude';

      if (scrolledNearTop && hasMoreMessages && !isLoadingMoreMessages && selectedSession && selectedProject && provider !== 'cursor') {
        // Save current scroll position
        const previousScrollHeight = container.scrollHeight;
        const previousScrollTop = container.scrollTop;

        // Load more messages
        const moreMessages = await loadSessionMessages(selectedProject.name, selectedSession.id, true);

        if (moreMessages.length > 0) {
          // Prepend new messages to the existing ones
          setSessionMessages(prev => [...moreMessages, ...prev]);

          // Restore scroll position after DOM update
          setTimeout(() => {
            if (scrollContainerRef.current) {
              const newScrollHeight = scrollContainerRef.current.scrollHeight;
              const scrollDiff = newScrollHeight - previousScrollHeight;
              scrollContainerRef.current.scrollTop = previousScrollTop + scrollDiff;
            }
          }, 0);
        }
      }
    }
  }, [isNearBottom, hasMoreMessages, isLoadingMoreMessages, selectedSession, selectedProject, loadSessionMessages]);

  useEffect(() => {
    // Load session messages when session changes
    const loadMessages = async () => {
      if (selectedSession && selectedProject) {
        const provider = localStorage.getItem('selected-provider') || 'claude';

        // Mark that we're loading a session to prevent multiple scroll triggers
        isLoadingSessionRef.current = true;

        // Only reset state if the session ID actually changed (not initial load)
        const sessionChanged = currentSessionId !== null && currentSessionId !== selectedSession.id;

        if (sessionChanged) {
          // Reset pagination state when switching sessions
          setMessagesOffset(0);
          setHasMoreMessages(false);
          setTotalMessages(0);
          // Reset token budget when switching sessions
          // It will update when user sends a message and receives new budget from WebSocket
          setTokenBudget(null);
          // Reset loading state when switching sessions (unless the new session is processing)
          // The restore effect will set it back to true if needed
          setIsLoading(false);

          // Check if the session is currently processing on the backend
          if (ws && sendMessage) {
            sendMessage({
              type: 'check-session-status',
              sessionId: selectedSession.id,
              provider
            });
          }
        } else if (currentSessionId === null) {
          // Initial load - reset pagination but not token budget
          setMessagesOffset(0);
          setHasMoreMessages(false);
          setTotalMessages(0);

          // Check if the session is currently processing on the backend
          if (ws && sendMessage) {
            sendMessage({
              type: 'check-session-status',
              sessionId: selectedSession.id,
              provider
            });
          }
        }

        if (provider === 'cursor') {
          // For Cursor, set the session ID for resuming
          setCurrentSessionId(selectedSession.id);
          sessionStorage.setItem('cursorSessionId', selectedSession.id);

          // Only load messages from SQLite if this is NOT a system-initiated session change
          // For system-initiated changes, preserve existing messages
          if (!isSystemSessionChange) {
            // Load historical messages for Cursor session from SQLite
            const projectPath = selectedProject.fullPath || selectedProject.path;
            const converted = await loadCursorSessionMessages(projectPath, selectedSession.id);
            setSessionMessages([]);
            setChatMessages(converted);
          } else {
            // Reset the flag after handling system session change
            setIsSystemSessionChange(false);
          }
        } else {
          // For Claude, load messages normally with pagination
          setCurrentSessionId(selectedSession.id);

          // Only load messages from API if this is a user-initiated session change
          // For system-initiated changes, preserve existing messages and rely on WebSocket
          if (!isSystemSessionChange) {
            const messages = await loadSessionMessages(selectedProject.name, selectedSession.id, false);
            setSessionMessages(messages);
            // convertedMessages will be automatically updated via useMemo
            // Scroll will be handled by the main scroll useEffect after messages are rendered
          } else {
            // Reset the flag after handling system session change
            setIsSystemSessionChange(false);
          }
        }
      } else {
        // Only clear messages if this is NOT a system-initiated session change AND we're not loading
        // During system session changes or while loading, preserve the chat messages
        if (!isSystemSessionChange && !isLoading) {
          setChatMessages([]);
          setSessionMessages([]);
        }
        setCurrentSessionId(null);
        sessionStorage.removeItem('cursorSessionId');
        setMessagesOffset(0);
        setHasMoreMessages(false);
        setTotalMessages(0);
      }

      // Mark loading as complete after messages are set
      // Use setTimeout to ensure state updates and DOM rendering are complete
      setTimeout(() => {
        isLoadingSessionRef.current = false;
      }, 250);
    };

    loadMessages();
  }, [selectedSession, selectedProject, loadCursorSessionMessages, scrollToBottom, isSystemSessionChange]);

  // External Message Update Handler: Reload messages when external CLI modifies current session
  // This triggers when App.jsx detects a JSONL file change for the currently-viewed session
  // Only reloads if the session is NOT active (respecting Session Protection System)
  useEffect(() => {
    if (externalMessageUpdate > 0 && selectedSession && selectedProject) {
      const reloadExternalMessages = async () => {
        try {
          const provider = localStorage.getItem('selected-provider') || 'claude';

          if (provider === 'cursor') {
            // Reload Cursor messages from SQLite
            const projectPath = selectedProject.fullPath || selectedProject.path;
            const converted = await loadCursorSessionMessages(projectPath, selectedSession.id);
            setSessionMessages([]);
            setChatMessages(converted);
          } else {
            // Reload Claude messages from API/JSONL
            const messages = await loadSessionMessages(selectedProject.name, selectedSession.id, false);
            setSessionMessages(messages);
            // convertedMessages will be automatically updated via useMemo

            // Smart scroll behavior: only auto-scroll if user is near bottom
            if (isNearBottom && autoScrollToBottom) {
              setTimeout(() => scrollToBottom(), 200);
            }
            // If user scrolled up, preserve their position (they're reading history)
          }
        } catch (error) {
          console.error('Error reloading messages from external update:', error);
        }
      };

      reloadExternalMessages();
    }
  }, [externalMessageUpdate, selectedSession, selectedProject, loadCursorSessionMessages, loadSessionMessages, isNearBottom, autoScrollToBottom, scrollToBottom]);

  // Update chatMessages when convertedMessages changes
  useEffect(() => {
    if (sessionMessages.length > 0) {
      setChatMessages(convertedMessages);
    }
  }, [convertedMessages, sessionMessages]);

  // Notify parent when input focus changes
  useEffect(() => {
    if (onInputFocusChange) {
      onInputFocusChange(isInputFocused);
    }
  }, [isInputFocused, onInputFocusChange]);

  // Persist input draft to localStorage
  useEffect(() => {
    if (selectedProject && input !== '') {
      safeLocalStorage.setItem(`draft_input_${selectedProject.name}`, input);
    } else if (selectedProject && input === '') {
      safeLocalStorage.removeItem(`draft_input_${selectedProject.name}`);
    }
  }, [input, selectedProject]);

  // Persist chat messages to localStorage
  useEffect(() => {
    if (selectedProject && chatMessages.length > 0) {
      safeLocalStorage.setItem(`chat_messages_${selectedProject.name}`, JSON.stringify(chatMessages));
    }
  }, [chatMessages, selectedProject]);

  // Load saved state when project changes (but don't interfere with session loading)
  useEffect(() => {
    if (selectedProject) {
      // Always load saved input draft for the project
      const savedInput = safeLocalStorage.getItem(`draft_input_${selectedProject.name}`) || '';
      if (savedInput !== input) {
        setInput(savedInput);
      }
    }
  }, [selectedProject?.name]);

  // Track processing state: notify parent when isLoading becomes true
  // Note: onSessionNotProcessing is called directly in completion message handlers
  useEffect(() => {
    if (currentSessionId && isLoading && onSessionProcessing) {
      onSessionProcessing(currentSessionId);
    }
  }, [isLoading, currentSessionId, onSessionProcessing]);

  // Restore processing state when switching to a processing session
  useEffect(() => {
    if (currentSessionId && processingSessions) {
      const shouldBeProcessing = processingSessions.has(currentSessionId);
      if (shouldBeProcessing && !isLoading) {
        setIsLoading(true);
        setCanAbortSession(true); // Assume processing sessions can be aborted
      }
    }
  }, [currentSessionId, processingSessions]);

  useEffect(() => {
    // Handle WebSocket messages
    if (messages.length > 0) {
      const latestMessage = messages[messages.length - 1];

      // Filter messages by session ID to prevent cross-session interference
      // Skip filtering for global messages that apply to all sessions
      const globalMessageTypes = ['projects_updated', 'taskmaster-project-updated', 'session-created', 'claude-complete'];
      const isGlobalMessage = globalMessageTypes.includes(latestMessage.type);

      // For new sessions (currentSessionId is null), allow messages through
      if (!isGlobalMessage && latestMessage.sessionId && currentSessionId && latestMessage.sessionId !== currentSessionId) {
        // Message is for a different session, ignore it
        console.log('⏭️ Skipping message for different session:', latestMessage.sessionId, 'current:', currentSessionId);
        return;
      }

      switch (latestMessage.type) {
        case 'session-created':
          // New session created by Claude CLI - we receive the real session ID here
          // Store it temporarily until conversation completes (prevents premature session association)
          if (latestMessage.sessionId && !currentSessionId) {
            sessionStorage.setItem('pendingSessionId', latestMessage.sessionId);

            // Session Protection: Replace temporary "new-session-*" identifier with real session ID
            // This maintains protection continuity - no gap between temp ID and real ID
            // The temporary session is removed and real session is marked as active
            if (onReplaceTemporarySession) {
              onReplaceTemporarySession(latestMessage.sessionId);
            }
          }
          break;

        case 'token-budget':
          // Token budget now fetched via API after message completion instead of WebSocket
          // This case is kept for compatibility but does nothing
          break;

        case 'claude-response':
          const messageData = latestMessage.data.message || latestMessage.data;

          // Handle Cursor streaming format (content_block_delta / content_block_stop)
          if (messageData && typeof messageData === 'object' && messageData.type) {
            if (messageData.type === 'content_block_delta' && messageData.delta?.text) {
              // Decode HTML entities and buffer deltas
              const decodedText = decodeHtmlEntities(messageData.delta.text);
              streamBufferRef.current += decodedText;
              if (!streamTimerRef.current) {
                streamTimerRef.current = setTimeout(() => {
                  const chunk = streamBufferRef.current;
                  streamBufferRef.current = '';
                  streamTimerRef.current = null;
                  if (!chunk) return;
                  setChatMessages(prev => {
                    const updated = [...prev];
                    const last = updated[updated.length - 1];
                    if (last && last.type === 'assistant' && !last.isToolUse && last.isStreaming) {
                      last.content = (last.content || '') + chunk;
                    } else {
                      updated.push({ type: 'assistant', content: chunk, timestamp: new Date(), isStreaming: true });
                    }
                    return updated;
                  });
                }, 100);
              }
              return;
            }
            if (messageData.type === 'content_block_stop') {
              // Flush any buffered text and mark streaming message complete
              if (streamTimerRef.current) {
                clearTimeout(streamTimerRef.current);
                streamTimerRef.current = null;
              }
              const chunk = streamBufferRef.current;
              streamBufferRef.current = '';
              if (chunk) {
                setChatMessages(prev => {
                  const updated = [...prev];
                  const last = updated[updated.length - 1];
                  if (last && last.type === 'assistant' && !last.isToolUse && last.isStreaming) {
                    last.content = (last.content || '') + chunk;
                  } else {
                    updated.push({ type: 'assistant', content: chunk, timestamp: new Date(), isStreaming: true });
                  }
                  return updated;
                });
              }
              setChatMessages(prev => {
                const updated = [...prev];
                const last = updated[updated.length - 1];
                if (last && last.type === 'assistant' && last.isStreaming) {
                  last.isStreaming = false;
                }
                return updated;
              });
              return;
            }
          }

          // Handle Claude CLI session duplication bug workaround:
          // When resuming a session, Claude CLI creates a new session instead of resuming.
          // We detect this by checking for system/init messages with session_id that differs
          // from our current session. When found, we need to switch the user to the new session.
          // This works exactly like new session detection - preserve messages during navigation.
          if (latestMessage.data.type === 'system' &&
              latestMessage.data.subtype === 'init' &&
              latestMessage.data.session_id &&
              currentSessionId &&
              latestMessage.data.session_id !== currentSessionId) {

            console.log('🔄 Claude CLI session duplication detected:', {
              originalSession: currentSessionId,
              newSession: latestMessage.data.session_id
            });

            // Mark this as a system-initiated session change to preserve messages
            // This works exactly like new session init - messages stay visible during navigation
            setIsSystemSessionChange(true);

            // Switch to the new session using React Router navigation
            // This triggers the session loading logic in App.jsx without a page reload
            if (onNavigateToSession) {
              onNavigateToSession(latestMessage.data.session_id);
            }
            return; // Don't process the message further, let the navigation handle it
          }

          // Handle system/init for new sessions (when currentSessionId is null)
          if (latestMessage.data.type === 'system' &&
              latestMessage.data.subtype === 'init' &&
              latestMessage.data.session_id &&
              !currentSessionId) {

            console.log('🔄 New session init detected:', {
              newSession: latestMessage.data.session_id
            });

            // Mark this as a system-initiated session change to preserve messages
            setIsSystemSessionChange(true);

            // Switch to the new session
            if (onNavigateToSession) {
              onNavigateToSession(latestMessage.data.session_id);
            }
            return; // Don't process the message further, let the navigation handle it
          }

          // For system/init messages that match current session, just ignore them
          if (latestMessage.data.type === 'system' &&
              latestMessage.data.subtype === 'init' &&
              latestMessage.data.session_id &&
              currentSessionId &&
              latestMessage.data.session_id === currentSessionId) {
            console.log('🔄 System init message for current session, ignoring');
            return; // Don't process the message further
          }

          // Handle different types of content in the response
          if (Array.isArray(messageData.content)) {
            for (const part of messageData.content) {
              if (part.type === 'tool_use') {
                // Add tool use message
                const toolInput = part.input ? JSON.stringify(part.input, null, 2) : '';
                setChatMessages(prev => [...prev, {
                  type: 'assistant',
                  content: '',
                  timestamp: new Date(),
                  isToolUse: true,
                  toolName: part.name,
                  toolInput: toolInput,
                  toolId: part.id,
                  toolResult: null // Will be updated when result comes in
                }]);
              } else if (part.type === 'text' && part.text?.trim()) {
                // Decode HTML entities and normalize usage limit message to local time
                let content = decodeHtmlEntities(part.text);
                content = formatUsageLimitText(content);

                // Add regular text message
                setChatMessages(prev => [...prev, {
                  type: 'assistant',
                  content: content,
                  timestamp: new Date()
                }]);
              }
            }
          } else if (typeof messageData.content === 'string' && messageData.content.trim()) {
            // Decode HTML entities and normalize usage limit message to local time
            let content = decodeHtmlEntities(messageData.content);
            content = formatUsageLimitText(content);

            // Add regular text message
            setChatMessages(prev => [...prev, {
              type: 'assistant',
              content: content,
              timestamp: new Date()
            }]);
          }

          // Handle tool results from user messages (these come separately)
          if (messageData.role === 'user' && Array.isArray(messageData.content)) {
            for (const part of messageData.content) {
              if (part.type === 'tool_result') {
                // Find the corresponding tool use and update it with the result
                setChatMessages(prev => prev.map(msg => {
                  if (msg.isToolUse && msg.toolId === part.tool_use_id) {
                    return {
                      ...msg,
                      toolResult: {
                        content: part.content,
                        isError: part.is_error,
                        timestamp: new Date()
                      }
                    };
                  }
                  return msg;
                }));
              }
            }
          }
          break;

        case 'claude-output':
          {
            const cleaned = String(latestMessage.data || '');
            if (cleaned.trim()) {
              streamBufferRef.current += (streamBufferRef.current ? `\n${cleaned}` : cleaned);
              if (!streamTimerRef.current) {
                streamTimerRef.current = setTimeout(() => {
                  const chunk = streamBufferRef.current;
                  streamBufferRef.current = '';
                  streamTimerRef.current = null;
                  if (!chunk) return;
                  setChatMessages(prev => {
                    const updated = [...prev];
                    const last = updated[updated.length - 1];
                    if (last && last.type === 'assistant' && !last.isToolUse && last.isStreaming) {
                      last.content = last.content ? `${last.content}\n${chunk}` : chunk;
                    } else {
                      updated.push({ type: 'assistant', content: chunk, timestamp: new Date(), isStreaming: true });
                    }
                    return updated;
                  });
                }, 100);
              }
            }
          }
          break;
        case 'claude-interactive-prompt':
          // Handle interactive prompts from CLI
          setChatMessages(prev => [...prev, {
            type: 'assistant',
            content: latestMessage.data,
            timestamp: new Date(),
            isInteractivePrompt: true
          }]);
          break;

        case 'claude-error':
          setChatMessages(prev => [...prev, {
            type: 'error',
            content: `Error: ${latestMessage.error}`,
            timestamp: new Date()
          }]);
          break;

        case 'cursor-system':
          // Handle Cursor system/init messages similar to Claude
          try {
            const cdata = latestMessage.data;
            if (cdata && cdata.type === 'system' && cdata.subtype === 'init' && cdata.session_id) {
              // If we already have a session and this differs, switch (duplication/redirect)
              if (currentSessionId && cdata.session_id !== currentSessionId) {
                console.log('🔄 Cursor session switch detected:', { originalSession: currentSessionId, newSession: cdata.session_id });
                setIsSystemSessionChange(true);
                if (onNavigateToSession) {
                  onNavigateToSession(cdata.session_id);
                }
                return;
              }
              // If we don't yet have a session, adopt this one
              if (!currentSessionId) {
                console.log('🔄 Cursor new session init detected:', { newSession: cdata.session_id });
                setIsSystemSessionChange(true);
                if (onNavigateToSession) {
                  onNavigateToSession(cdata.session_id);
                }
                return;
              }
            }
            // For other cursor-system messages, avoid dumping raw objects to chat
          } catch (e) {
            console.warn('Error handling cursor-system message:', e);
          }
          break;

        case 'cursor-user':
          // Handle Cursor user messages (usually echoes)
          // Don't add user messages as they're already shown from input
          break;

        case 'cursor-tool-use':
          // Handle Cursor tool use messages
          setChatMessages(prev => [...prev, {
            type: 'assistant',
            content: `Using tool: ${latestMessage.tool} ${latestMessage.input ? `with ${latestMessage.input}` : ''}`,
            timestamp: new Date(),
            isToolUse: true,
            toolName: latestMessage.tool,
            toolInput: latestMessage.input
          }]);
          break;

        case 'cursor-error':
          // Show Cursor errors as error messages in chat
          setChatMessages(prev => [...prev, {
            type: 'error',
            content: `Cursor error: ${latestMessage.error || 'Unknown error'}`,
            timestamp: new Date()
          }]);
          break;

        case 'cursor-result':
          // Get session ID from message or fall back to current session
          const cursorCompletedSessionId = latestMessage.sessionId || currentSessionId;

          // Only update UI state if this is the current session
          if (cursorCompletedSessionId === currentSessionId) {
            setIsLoading(false);
            setCanAbortSession(false);
            setClaudeStatus(null);
          }

          // Always mark the completed session as inactive and not processing
          if (cursorCompletedSessionId) {
            if (onSessionInactive) {
              onSessionInactive(cursorCompletedSessionId);
            }
            if (onSessionNotProcessing) {
              onSessionNotProcessing(cursorCompletedSessionId);
            }
          }

          // Only process result for current session
          if (cursorCompletedSessionId === currentSessionId) {
            try {
              const r = latestMessage.data || {};
              const textResult = typeof r.result === 'string' ? r.result : '';
              // Flush buffered deltas before finalizing
              if (streamTimerRef.current) {
                clearTimeout(streamTimerRef.current);
                streamTimerRef.current = null;
              }
              const pendingChunk = streamBufferRef.current;
              streamBufferRef.current = '';

              setChatMessages(prev => {
                const updated = [...prev];
                // Try to consolidate into the last streaming assistant message
                const last = updated[updated.length - 1];
                if (last && last.type === 'assistant' && !last.isToolUse && last.isStreaming) {
                  // Replace streaming content with the final content so deltas don't remain
                  const finalContent = textResult && textResult.trim() ? textResult : (last.content || '') + (pendingChunk || '');
                  last.content = finalContent;
                  last.isStreaming = false;
                } else if (textResult && textResult.trim()) {
                  updated.push({ type: r.is_error ? 'error' : 'assistant', content: textResult, timestamp: new Date(), isStreaming: false });
                }
                return updated;
              });
            } catch (e) {
              console.warn('Error handling cursor-result message:', e);
            }
          }

          // Store session ID for future use and trigger refresh (for new sessions)
          const pendingCursorSessionId = sessionStorage.getItem('pendingSessionId');
          if (cursorCompletedSessionId && !currentSessionId && cursorCompletedSessionId === pendingCursorSessionId) {
            setCurrentSessionId(cursorCompletedSessionId);
            sessionStorage.removeItem('pendingSessionId');

            // Trigger a project refresh to update the sidebar with the new session
            if (window.refreshProjects) {
              setTimeout(() => window.refreshProjects(), 500);
            }
          }
          break;

        case 'cursor-output':
          // Handle Cursor raw terminal output; strip ANSI and ignore empty control-only payloads
          try {
            const raw = String(latestMessage.data ?? '');
            const cleaned = raw.replace(/\x1b\[[0-9;?]*[A-Za-z]/g, '').replace(/[\x00-\x08\x0B\x0C\x0E-\x1F]/g, '').trim();
            if (cleaned) {
              streamBufferRef.current += (streamBufferRef.current ? `\n${cleaned}` : cleaned);
              if (!streamTimerRef.current) {
                streamTimerRef.current = setTimeout(() => {
                  const chunk = streamBufferRef.current;
                  streamBufferRef.current = '';
                  streamTimerRef.current = null;
                  if (!chunk) return;
                  setChatMessages(prev => {
                    const updated = [...prev];
                    const last = updated[updated.length - 1];
                    if (last && last.type === 'assistant' && !last.isToolUse && last.isStreaming) {
                      last.content = last.content ? `${last.content}\n${chunk}` : chunk;
                    } else {
                      updated.push({ type: 'assistant', content: chunk, timestamp: new Date(), isStreaming: true });
                    }
                    return updated;
                  });
                }, 100);
              }
            }
          } catch (e) {
            console.warn('Error handling cursor-output message:', e);
          }
          break;

        case 'claude-complete':
          // Get session ID from message or fall back to current session
          const completedSessionId = latestMessage.sessionId || currentSessionId || sessionStorage.getItem('pendingSessionId');

          // Update UI state if this is the current session OR if we don't have a session ID yet (new session)
          if (completedSessionId === currentSessionId || !currentSessionId) {
            setIsLoading(false);
            setCanAbortSession(false);
            setClaudeStatus(null);

            // Fetch updated token usage after message completes
            if (selectedProject && selectedSession?.id) {
              const fetchUpdatedTokenUsage = async () => {
                try {
                  const url = `/api/projects/${selectedProject.name}/sessions/${selectedSession.id}/token-usage`;
                  const response = await authenticatedFetch(url);
                  if (response.ok) {
                    const data = await response.json();
                    setTokenBudget(data);
                  }
                } catch (error) {
                  console.error('Failed to fetch updated token usage:', error);
                }
              };
              fetchUpdatedTokenUsage();
            }
          }

          // Always mark the completed session as inactive and not processing
          if (completedSessionId) {
            if (onSessionInactive) {
              onSessionInactive(completedSessionId);
            }
            if (onSessionNotProcessing) {
              onSessionNotProcessing(completedSessionId);
            }
          }

          // If we have a pending session ID and the conversation completed successfully, use it
          const pendingSessionId = sessionStorage.getItem('pendingSessionId');
          if (pendingSessionId && !currentSessionId && latestMessage.exitCode === 0) {
                setCurrentSessionId(pendingSessionId);
            sessionStorage.removeItem('pendingSessionId');

            // No need to manually refresh - projects_updated WebSocket message will handle it
            console.log('✅ New session complete, ID set to:', pendingSessionId);
          }

          // Clear persisted chat messages after successful completion
          if (selectedProject && latestMessage.exitCode === 0) {
            safeLocalStorage.removeItem(`chat_messages_${selectedProject.name}`);
          }
          break;

        case 'session-aborted': {
          // Get session ID from message or fall back to current session
          const abortedSessionId = latestMessage.sessionId || currentSessionId;

          // Only update UI state if this is the current session
          if (abortedSessionId === currentSessionId) {
            setIsLoading(false);
            setCanAbortSession(false);
            setClaudeStatus(null);
          }

          // Always mark the aborted session as inactive and not processing
          if (abortedSessionId) {
            if (onSessionInactive) {
              onSessionInactive(abortedSessionId);
            }
            if (onSessionNotProcessing) {
              onSessionNotProcessing(abortedSessionId);
            }
          }

          setChatMessages(prev => [...prev, {
            type: 'assistant',
            content: 'Session interrupted by user.',
            timestamp: new Date()
          }]);
          break;
        }

        case 'session-status': {
          const statusSessionId = latestMessage.sessionId;
          const isCurrentSession = statusSessionId === currentSessionId ||
                                   (selectedSession && statusSessionId === selectedSession.id);
          if (isCurrentSession && latestMessage.isProcessing) {
            // Session is currently processing, restore UI state
            setIsLoading(true);
            setCanAbortSession(true);
            if (onSessionProcessing) {
              onSessionProcessing(statusSessionId);
            }
          }
          break;
        }

        case 'claude-status':
          // Handle Claude working status messages
          const statusData = latestMessage.data;
          if (statusData) {
            // Parse the status message to extract relevant information
            let statusInfo = {
              text: 'Working...',
              tokens: 0,
              can_interrupt: true
            };

            // Check for different status message formats
            if (statusData.message) {
              statusInfo.text = statusData.message;
            } else if (statusData.status) {
              statusInfo.text = statusData.status;
            } else if (typeof statusData === 'string') {
              statusInfo.text = statusData;
            }

            // Extract token count
            if (statusData.tokens) {
              statusInfo.tokens = statusData.tokens;
            } else if (statusData.token_count) {
              statusInfo.tokens = statusData.token_count;
            }

            // Check if can interrupt
            if (statusData.can_interrupt !== undefined) {
              statusInfo.can_interrupt = statusData.can_interrupt;
            }

            setClaudeStatus(statusInfo);
            setIsLoading(true);
            setCanAbortSession(statusInfo.can_interrupt);
          }
          break;

      }
    }
  }, [messages]);

  // Load file list when project changes
  useEffect(() => {
    if (selectedProject) {
      fetchProjectFiles();
    }
  }, [selectedProject]);

  const fetchProjectFiles = async () => {
    try {
      const response = await api.getFiles(selectedProject.name);
      if (response.ok) {
        const files = await response.json();
        // Flatten the file tree to get all file paths
        const flatFiles = flattenFileTree(files);
        setFileList(flatFiles);
      }
    } catch (error) {
      console.error('Error fetching files:', error);
    }
  };

  const flattenFileTree = (files, basePath = '') => {
    let result = [];
    for (const file of files) {
      const fullPath = basePath ? `${basePath}/${file.name}` : file.name;
      if (file.type === 'directory' && file.children) {
        result = result.concat(flattenFileTree(file.children, fullPath));
      } else if (file.type === 'file') {
        result.push({
          name: file.name,
          path: fullPath,
          relativePath: file.path
        });
      }
    }
    return result;
  };

  // Handle @ symbol detection and file filtering
  useEffect(() => {
    const textBeforeCursor = input.slice(0, cursorPosition);
    const lastAtIndex = textBeforeCursor.lastIndexOf('@');

    if (lastAtIndex !== -1) {
      const textAfterAt = textBeforeCursor.slice(lastAtIndex + 1);
      // Check if there's a space after the @ symbol (which would end the file reference)
      if (!textAfterAt.includes(' ')) {
        setAtSymbolPosition(lastAtIndex);
        setShowFileDropdown(true);

        // Filter files based on the text after @
        const filtered = fileList.filter(file =>
          file.name.toLowerCase().includes(textAfterAt.toLowerCase()) ||
          file.path.toLowerCase().includes(textAfterAt.toLowerCase())
        ).slice(0, 10); // Limit to 10 results

        setFilteredFiles(filtered);
        setSelectedFileIndex(-1);
      } else {
        setShowFileDropdown(false);
        setAtSymbolPosition(-1);
      }
    } else {
      setShowFileDropdown(false);
      setAtSymbolPosition(-1);
    }
  }, [input, cursorPosition, fileList]);

  // Debounced input handling
  useEffect(() => {
    const timer = setTimeout(() => {
      setDebouncedInput(input);
    }, 150); // 150ms debounce

    return () => clearTimeout(timer);
  }, [input]);

  // Show only recent messages for better performance
  const visibleMessages = useMemo(() => {
    if (chatMessages.length <= visibleMessageCount) {
      return chatMessages;
    }
    return chatMessages.slice(-visibleMessageCount);
  }, [chatMessages, visibleMessageCount]);

  // Capture scroll position before render when auto-scroll is disabled
  useEffect(() => {
    if (!autoScrollToBottom && scrollContainerRef.current) {
      const container = scrollContainerRef.current;
      scrollPositionRef.current = {
        height: container.scrollHeight,
        top: container.scrollTop
      };
    }
  });

  useEffect(() => {
    // Auto-scroll to bottom when new messages arrive
    if (scrollContainerRef.current && chatMessages.length > 0) {
      if (autoScrollToBottom) {
        // If auto-scroll is enabled, always scroll to bottom unless user has manually scrolled up
        if (!isUserScrolledUp) {
          setTimeout(() => scrollToBottom(), 50); // Small delay to ensure DOM is updated
        }
      } else {
        // When auto-scroll is disabled, preserve the visual position
        const container = scrollContainerRef.current;
        const prevHeight = scrollPositionRef.current.height;
        const prevTop = scrollPositionRef.current.top;
        const newHeight = container.scrollHeight;
        const heightDiff = newHeight - prevHeight;

        // If content was added above the current view, adjust scroll position
        if (heightDiff > 0 && prevTop > 0) {
          container.scrollTop = prevTop + heightDiff;
        }
      }
    }
  }, [chatMessages.length, isUserScrolledUp, scrollToBottom, autoScrollToBottom]);

  // Scroll to bottom when messages first load after session switch
  useEffect(() => {
    if (scrollContainerRef.current && chatMessages.length > 0 && !isLoadingSessionRef.current) {
      // Only scroll if we're not in the middle of loading a session
      // This prevents the "double scroll" effect during session switching
      // Reset scroll state when switching sessions
      setIsUserScrolledUp(false);
      setTimeout(() => {
        scrollToBottom();
        // After scrolling, the scroll event handler will naturally set isUserScrolledUp based on position
      }, 200); // Delay to ensure full rendering
    }
  }, [selectedSession?.id, selectedProject?.name]); // Only trigger when session/project changes

  // Add scroll event listener to detect user scrolling
  useEffect(() => {
    const scrollContainer = scrollContainerRef.current;
    if (scrollContainer) {
      scrollContainer.addEventListener('scroll', handleScroll);
      return () => scrollContainer.removeEventListener('scroll', handleScroll);
    }
  }, [handleScroll]);

  // Initial textarea setup - set to 2 rows height
  useEffect(() => {
    if (textareaRef.current) {
      textareaRef.current.style.height = 'auto';
      textareaRef.current.style.height = textareaRef.current.scrollHeight + 'px';

      // Check if initially expanded
      const lineHeight = parseInt(window.getComputedStyle(textareaRef.current).lineHeight);
      const isExpanded = textareaRef.current.scrollHeight > lineHeight * 2;
      setIsTextareaExpanded(isExpanded);
    }
  }, []); // Only run once on mount

  // Reset textarea height when input is cleared programmatically
  useEffect(() => {
    if (textareaRef.current && !input.trim()) {
      textareaRef.current.style.height = 'auto';
      setIsTextareaExpanded(false);
    }
  }, [input]);

  // Load token usage when session changes (but don't poll to avoid conflicts with WebSocket)
  useEffect(() => {
    if (!selectedProject || !selectedSession?.id || selectedSession.id.startsWith('new-session-')) {
      // Reset for new/empty sessions
      setTokenBudget(null);
      return;
    }

    // Fetch token usage once when session loads
    const fetchInitialTokenUsage = async () => {
      try {
        const url = `/api/projects/${selectedProject.name}/sessions/${selectedSession.id}/token-usage`;

        const response = await authenticatedFetch(url);

        if (response.ok) {
          const data = await response.json();
          setTokenBudget(data);
        } else {
          setTokenBudget(null);
        }
      } catch (error) {
        console.error('Failed to fetch initial token usage:', error);
      }
    };

    fetchInitialTokenUsage();
  }, [selectedSession?.id, selectedProject?.path]);

  const handleTranscript = useCallback((text) => {
    if (text.trim()) {
      setInput(prevInput => {
        const newInput = prevInput.trim() ? `${prevInput} ${text}` : text;

        // Update textarea height after setting new content
        setTimeout(() => {
          if (textareaRef.current) {
            textareaRef.current.style.height = 'auto';
            textareaRef.current.style.height = textareaRef.current.scrollHeight + 'px';

            // Check if expanded after transcript
            const lineHeight = parseInt(window.getComputedStyle(textareaRef.current).lineHeight);
            const isExpanded = textareaRef.current.scrollHeight > lineHeight * 2;
            setIsTextareaExpanded(isExpanded);
          }
        }, 0);

        return newInput;
      });
    }
  }, []);

  // Load earlier messages by increasing the visible message count
  const loadEarlierMessages = useCallback(() => {
    setVisibleMessageCount(prevCount => prevCount + 100);
  }, []);

  // Handle image files from drag & drop or file picker
  const handleImageFiles = useCallback((files) => {
    const validFiles = files.filter(file => {
      try {
        // Validate file object and properties
        if (!file || typeof file !== 'object') {
          console.warn('Invalid file object:', file);
          return false;
        }

        if (!file.type || !file.type.startsWith('image/')) {
          return false;
        }

        if (!file.size || file.size > 5 * 1024 * 1024) {
          // Safely get file name with fallback
          const fileName = file.name || 'Unknown file';
          setImageErrors(prev => {
            const newMap = new Map(prev);
            newMap.set(fileName, 'File too large (max 5MB)');
            return newMap;
          });
          return false;
        }

        return true;
      } catch (error) {
        console.error('Error validating file:', error, file);
        return false;
      }
    });

    if (validFiles.length > 0) {
      setAttachedImages(prev => [...prev, ...validFiles].slice(0, 5)); // Max 5 images
    }
  }, []);

  // Handle clipboard paste for images
  const handlePaste = useCallback(async (e) => {
    const items = Array.from(e.clipboardData.items);

    for (const item of items) {
      if (item.type.startsWith('image/')) {
        const file = item.getAsFile();
        if (file) {
          handleImageFiles([file]);
        }
      }
    }

    // Fallback for some browsers/platforms
    if (items.length === 0 && e.clipboardData.files.length > 0) {
      const files = Array.from(e.clipboardData.files);
      const imageFiles = files.filter(f => f.type.startsWith('image/'));
      if (imageFiles.length > 0) {
        handleImageFiles(imageFiles);
      }
    }
  }, [handleImageFiles]);

  // Setup dropzone
  const { getRootProps, getInputProps, isDragActive, open } = useDropzone({
    accept: {
      'image/*': ['.png', '.jpg', '.jpeg', '.gif', '.webp', '.svg']
    },
    maxSize: 5 * 1024 * 1024, // 5MB
    maxFiles: 5,
    onDrop: handleImageFiles,
    noClick: true, // We'll use our own button
    noKeyboard: true
  });

  const handleSubmit = useCallback(async (e) => {
    e.preventDefault();
    if (!input.trim() || isLoading || !selectedProject) return;

    // Upload images first if any
    let uploadedImages = [];
    if (attachedImages.length > 0) {
      const formData = new FormData();
      attachedImages.forEach(file => {
        formData.append('images', file);
      });

      try {
<<<<<<< HEAD
        const token = safeLocalStorage.getItem('auth-token');
        const headers = {};
        if (token) {
          headers['Authorization'] = `Bearer ${token}`;
        }

        const response = await fetch(`/api/projects/${selectedProject.name}/upload-images`, {
=======
        const response = await authenticatedFetch(`/api/projects/${selectedProject.name}/upload-images`, {
>>>>>>> 3a72a262
          method: 'POST',
          headers: {}, // Let browser set Content-Type for FormData
          body: formData
        });

        if (!response.ok) {
          throw new Error('Failed to upload images');
        }

        const result = await response.json();
        uploadedImages = result.images;
      } catch (error) {
        console.error('Image upload failed:', error);
        setChatMessages(prev => [...prev, {
          type: 'error',
          content: `Failed to upload images: ${error.message}`,
          timestamp: new Date()
        }]);
        return;
      }
    }

    const userMessage = {
      type: 'user',
      content: input,
      images: uploadedImages,
      timestamp: new Date()
    };

    setChatMessages(prev => [...prev, userMessage]);
    setIsLoading(true);
    setCanAbortSession(true);
    // Set a default status when starting
    setClaudeStatus({
      text: 'Processing',
      tokens: 0,
      can_interrupt: true
    });

    // Always scroll to bottom when user sends a message and reset scroll state
    setIsUserScrolledUp(false); // Reset scroll state so auto-scroll works for Claude's response
    setTimeout(() => scrollToBottom(), 100); // Longer delay to ensure message is rendered

    // Determine effective session id for replies to avoid race on state updates
    const effectiveSessionId = currentSessionId || selectedSession?.id || sessionStorage.getItem('cursorSessionId');

    // Session Protection: Mark session as active to prevent automatic project updates during conversation
    // Use existing session if available; otherwise a temporary placeholder until backend provides real ID
    const sessionToActivate = effectiveSessionId || `new-session-${Date.now()}`;
    if (onSessionActive) {
      onSessionActive(sessionToActivate);
    }

    // Get tools settings from localStorage based on provider
    const getToolsSettings = () => {
      try {
        const settingsKey = provider === 'cursor' ? 'cursor-tools-settings' : 'claude-settings';
        const savedSettings = safeLocalStorage.getItem(settingsKey);
        if (savedSettings) {
          return JSON.parse(savedSettings);
        }
      } catch (error) {
        console.error('Error loading tools settings:', error);
      }
      return {
        allowedTools: [],
        disallowedTools: [],
        skipPermissions: false
      };
    };

    const toolsSettings = getToolsSettings();

    // Send command based on provider
    if (provider === 'cursor') {
      // Send Cursor command (always use cursor-command; include resume/sessionId when replying)
      sendMessage({
        type: 'cursor-command',
        command: input,
        sessionId: effectiveSessionId,
        options: {
          // Prefer fullPath (actual cwd for project), fallback to path
          cwd: selectedProject.fullPath || selectedProject.path,
          projectPath: selectedProject.fullPath || selectedProject.path,
          sessionId: effectiveSessionId,
          resume: !!effectiveSessionId,
          model: cursorModel,
          skipPermissions: toolsSettings?.skipPermissions || false,
          toolsSettings: toolsSettings
        }
      });
    } else {
      // Send Claude command (existing code)
      sendMessage({
        type: 'claude-command',
        command: input,
        options: {
          projectPath: selectedProject.path,
          cwd: selectedProject.fullPath,
          sessionId: currentSessionId,
          resume: !!currentSessionId,
          toolsSettings: toolsSettings,
          permissionMode: permissionMode,
          images: uploadedImages // Pass images to backend
        }
      });
    }

    setInput('');
    setAttachedImages([]);
    setUploadingImages(new Map());
    setImageErrors(new Map());
    setIsTextareaExpanded(false);

    // Reset textarea height
    if (textareaRef.current) {
      textareaRef.current.style.height = 'auto';
    }

    // Clear the saved draft since message was sent
    if (selectedProject) {
      safeLocalStorage.removeItem(`draft_input_${selectedProject.name}`);
    }
  }, [input, isLoading, selectedProject, attachedImages, currentSessionId, selectedSession, provider, permissionMode, onSessionActive, cursorModel, sendMessage, setInput, setAttachedImages, setUploadingImages, setImageErrors, setIsTextareaExpanded, textareaRef, setChatMessages, setIsLoading, setCanAbortSession, setClaudeStatus, setIsUserScrolledUp, scrollToBottom]);

  // Store handleSubmit in ref so handleCustomCommand can access it
  useEffect(() => {
    handleSubmitRef.current = handleSubmit;
  }, [handleSubmit]);

  const selectCommand = (command) => {
    if (!command) return;

    // Prepare the input with command name and any arguments that were already typed
    const textBeforeSlash = input.slice(0, slashPosition);
    const textAfterSlash = input.slice(slashPosition);
    const spaceIndex = textAfterSlash.indexOf(' ');
    const textAfterQuery = spaceIndex !==-1 ? textAfterSlash.slice(spaceIndex) : '';

    const newInput = textBeforeSlash + command.name + ' ' + textAfterQuery;

    // Update input temporarily so executeCommand can parse arguments
    setInput(newInput);

    // Hide command menu
    setShowCommandMenu(false);
    setSlashPosition(-1);
    setCommandQuery('');
    setSelectedCommandIndex(-1);

    // Clear debounce timer
    if (commandQueryTimerRef.current) {
      clearTimeout(commandQueryTimerRef.current);
    }

    // Execute the command (which will load its content and send to Claude)
    executeCommand(command);
  };

  const handleKeyDown = (e) => {
    // Handle command menu navigation
    if (showCommandMenu && filteredCommands.length > 0) {
      if (e.key === 'ArrowDown') {
        e.preventDefault();
        setSelectedCommandIndex(prev =>
          prev < filteredCommands.length - 1 ? prev + 1 : 0
        );
        return;
      }
      if (e.key === 'ArrowUp') {
        e.preventDefault();
        setSelectedCommandIndex(prev =>
          prev > 0 ? prev - 1 : filteredCommands.length - 1
        );
        return;
      }
      if (e.key === 'Tab' || e.key === 'Enter') {
        e.preventDefault();
        if (selectedCommandIndex >= 0) {
          selectCommand(filteredCommands[selectedCommandIndex]);
        } else if (filteredCommands.length > 0) {
          selectCommand(filteredCommands[0]);
        }
        return;
      }
      if (e.key === 'Escape') {
        e.preventDefault();
        setShowCommandMenu(false);
        setSlashPosition(-1);
        setCommandQuery('');
        setSelectedCommandIndex(-1);
        if (commandQueryTimerRef.current) {
          clearTimeout(commandQueryTimerRef.current);
        }
        return;
      }
    }

    // Handle file dropdown navigation
    if (showFileDropdown && filteredFiles.length > 0) {
      if (e.key === 'ArrowDown') {
        e.preventDefault();
        setSelectedFileIndex(prev =>
          prev < filteredFiles.length - 1 ? prev + 1 : 0
        );
        return;
      }
      if (e.key === 'ArrowUp') {
        e.preventDefault();
        setSelectedFileIndex(prev =>
          prev > 0 ? prev - 1 : filteredFiles.length - 1
        );
        return;
      }
      if (e.key === 'Tab' || e.key === 'Enter') {
        e.preventDefault();
        if (selectedFileIndex >= 0) {
          selectFile(filteredFiles[selectedFileIndex]);
        } else if (filteredFiles.length > 0) {
          selectFile(filteredFiles[0]);
        }
        return;
      }
      if (e.key === 'Escape') {
        e.preventDefault();
        setShowFileDropdown(false);
        return;
      }
    }

    // Handle Tab key for mode switching (only when dropdowns are not showing)
    if (e.key === 'Tab' && !showFileDropdown && !showCommandMenu) {
      e.preventDefault();
      const modes = ['default', 'acceptEdits', 'bypassPermissions', 'plan'];
      const currentIndex = modes.indexOf(permissionMode);
      const nextIndex = (currentIndex + 1) % modes.length;
      const newMode = modes[nextIndex];
      setPermissionMode(newMode);

      // Save mode for this session
      if (selectedSession?.id) {
        localStorage.setItem(`permissionMode-${selectedSession.id}`, newMode);
      }
      return;
    }

    // Handle Enter key: Ctrl+Enter (Cmd+Enter on Mac) sends, Shift+Enter creates new line
    if (e.key === 'Enter') {
      // If we're in composition, don't send message
      if (e.nativeEvent.isComposing) {
        return; // Let IME handle the Enter key
      }

      if ((e.ctrlKey || e.metaKey) && !e.shiftKey) {
        // Ctrl+Enter or Cmd+Enter: Send message
        e.preventDefault();
        handleSubmit(e);
      } else if (!e.shiftKey && !e.ctrlKey && !e.metaKey) {
        // Plain Enter: Send message only if not in IME composition
        if (!sendByCtrlEnter) {
          e.preventDefault();
          handleSubmit(e);
        }
      }
      // Shift+Enter: Allow default behavior (new line)
    }
  };

  const selectFile = (file) => {
    const textBeforeAt = input.slice(0, atSymbolPosition);
    const textAfterAtQuery = input.slice(atSymbolPosition);
    const spaceIndex = textAfterAtQuery.indexOf(' ');
    const textAfterQuery = spaceIndex !== -1 ? textAfterAtQuery.slice(spaceIndex) : '';

    const newInput = textBeforeAt + '@' + file.path + ' ' + textAfterQuery;
    const newCursorPos = textBeforeAt.length + 1 + file.path.length + 1;

    // Immediately ensure focus is maintained
    if (textareaRef.current && !textareaRef.current.matches(':focus')) {
      textareaRef.current.focus();
    }

    // Update input and cursor position
    setInput(newInput);
    setCursorPosition(newCursorPos);

    // Hide dropdown
    setShowFileDropdown(false);
    setAtSymbolPosition(-1);

    // Set cursor position synchronously
    if (textareaRef.current) {
      // Use requestAnimationFrame for smoother updates
      requestAnimationFrame(() => {
        if (textareaRef.current) {
          textareaRef.current.setSelectionRange(newCursorPos, newCursorPos);
          // Ensure focus is maintained
          if (!textareaRef.current.matches(':focus')) {
            textareaRef.current.focus();
          }
        }
      });
    }
  };

  const handleInputChange = (e) => {
    const newValue = e.target.value;
    const cursorPos = e.target.selectionStart;

    // Auto-select Claude provider if no session exists and user starts typing
    if (!currentSessionId && newValue.trim() && provider === 'claude') {
      // Provider is already set to 'claude' by default, so no need to change it
      // The session will be created automatically when they submit
    }

    setInput(newValue);
    setCursorPosition(cursorPos);

    // Handle height reset when input becomes empty
    if (!newValue.trim()) {
      e.target.style.height = 'auto';
      setIsTextareaExpanded(false);
      setShowCommandMenu(false);
      setSlashPosition(-1);
      setCommandQuery('');
      return;
    }

    // Detect slash command at cursor position
    // Look backwards from cursor to find a slash that starts a command
    const textBeforeCursor = newValue.slice(0, cursorPos);

    // Check if we're in a code block (simple heuristic: between triple backticks)
    const backticksBefore = (textBeforeCursor.match(/```/g) || []).length;
    const inCodeBlock = backticksBefore % 2 === 1;

    if (inCodeBlock) {
      // Don't show command menu in code blocks
      setShowCommandMenu(false);
      setSlashPosition(-1);
      setCommandQuery('');
      return;
    }

    // Find the last slash before cursor that could start a command
    // Slash is valid if it's at the start or preceded by whitespace
    const slashPattern = /(^|\s)\/(\S*)$/;
    const match = textBeforeCursor.match(slashPattern);

    if (match) {
      const slashPos = match.index + match[1].length; // Position of the slash
      const query = match[2]; // Text after the slash

      // Update states with debouncing for query
      setSlashPosition(slashPos);
      setShowCommandMenu(true);
      setSelectedCommandIndex(-1);

      // Debounce the command query update
      if (commandQueryTimerRef.current) {
        clearTimeout(commandQueryTimerRef.current);
      }

      commandQueryTimerRef.current = setTimeout(() => {
        setCommandQuery(query);
      }, 150); // 150ms debounce
    } else {
      // No slash command detected
      setShowCommandMenu(false);
      setSlashPosition(-1);
      setCommandQuery('');

      if (commandQueryTimerRef.current) {
        clearTimeout(commandQueryTimerRef.current);
      }
    }
  };

  const handleTextareaClick = (e) => {
    setCursorPosition(e.target.selectionStart);
  };



  const handleNewSession = () => {
    setChatMessages([]);
    setInput('');
    setIsLoading(false);
    setCanAbortSession(false);
  };

  const handleAbortSession = () => {
    if (currentSessionId && canAbortSession) {
      sendMessage({
        type: 'abort-session',
        sessionId: currentSessionId,
        provider: provider
      });
    }
  };

  const handleModeSwitch = () => {
    const modes = ['default', 'acceptEdits', 'bypassPermissions', 'plan'];
    const currentIndex = modes.indexOf(permissionMode);
    const nextIndex = (currentIndex + 1) % modes.length;
    const newMode = modes[nextIndex];
    setPermissionMode(newMode);

    // Save mode for this session
    if (selectedSession?.id) {
      localStorage.setItem(`permissionMode-${selectedSession.id}`, newMode);
    }
  };
   // console.log(import.meta.env.VITE_SHOW_DEBUG_BUTTONS);
  // Don't render if no project is selected
  if (!selectedProject) {
    return (
      <div className="flex items-center justify-center h-full">
        <div className="text-center text-gray-500 dark:text-gray-400">
          <p>Select a project to start chatting with Claude</p>
        </div>
      </div>
    );
  }

  return (
    <>
      <style>
        {`
          details[open] .details-chevron {
            transform: rotate(180deg);
          }
        `}
      </style>
      <div className="h-full flex flex-col">
        {/* Messages Area - Scrollable Middle Section */}
      <div
        ref={scrollContainerRef}
        className="flex-1 overflow-y-auto overflow-x-hidden px-0 py-3 sm:p-4 space-y-3 sm:space-y-4 relative"
      >
        {isLoadingSessionMessages && chatMessages.length === 0 ? (
          <div className="text-center text-gray-500 dark:text-gray-400 mt-8">
            <div className="flex items-center justify-center space-x-2">
              <div className="animate-spin rounded-full h-4 w-4 border-b-2 border-gray-400"></div>
              <p>Loading session messages...</p>
            </div>
          </div>
        ) : chatMessages.length === 0 ? (
          <div className="flex items-center justify-center h-full">
            {!selectedSession && !currentSessionId && (
              <div className="text-center px-6 sm:px-4 py-8">
                <h2 className="text-2xl font-bold text-gray-900 dark:text-white mb-3">Choose Your AI Assistant</h2>
                <p className="text-gray-600 dark:text-gray-400 mb-8">
                  Select a provider to start a new conversation
                </p>

                <div className="flex flex-col sm:flex-row gap-4 justify-center items-center mb-8">
                  {/* Claude Button */}
                  <button
                    onClick={() => {
                      setProvider('claude');
                      localStorage.setItem('selected-provider', 'claude');
                      // Focus input after selection
                      setTimeout(() => textareaRef.current?.focus(), 100);
                    }}
                    className={`group relative w-64 h-32 bg-white dark:bg-gray-800 rounded-xl border-2 transition-all duration-200 hover:scale-105 hover:shadow-xl ${
                      provider === 'claude' 
                        ? 'border-blue-500 shadow-lg ring-2 ring-blue-500/20' 
                        : 'border-gray-200 dark:border-gray-700 hover:border-blue-400'
                    }`}
                  >
                    <div className="flex flex-col items-center justify-center h-full gap-3">
                      <ClaudeLogo className="w-10 h-10" />
                      <div>
                        <p className="font-semibold text-gray-900 dark:text-white">Claude</p>
                        <p className="text-xs text-gray-500 dark:text-gray-400">by Anthropic</p>
                      </div>
                    </div>
                    {provider === 'claude' && (
                      <div className="absolute top-2 right-2">
                        <div className="w-5 h-5 bg-blue-500 rounded-full flex items-center justify-center">
                          <svg className="w-3 h-3 text-white" fill="none" stroke="currentColor" viewBox="0 0 24 24">
                            <path strokeLinecap="round" strokeLinejoin="round" strokeWidth={3} d="M5 13l4 4L19 7" />
                          </svg>
                        </div>
                      </div>
                    )}
                  </button>

                  {/* Cursor Button */}
                  <button
                    onClick={() => {
                      setProvider('cursor');
                      localStorage.setItem('selected-provider', 'cursor');
                      // Focus input after selection
                      setTimeout(() => textareaRef.current?.focus(), 100);
                    }}
                    className={`group relative w-64 h-32 bg-white dark:bg-gray-800 rounded-xl border-2 transition-all duration-200 hover:scale-105 hover:shadow-xl ${
                      provider === 'cursor' 
                        ? 'border-purple-500 shadow-lg ring-2 ring-purple-500/20' 
                        : 'border-gray-200 dark:border-gray-700 hover:border-purple-400'
                    }`}
                  >
                    <div className="flex flex-col items-center justify-center h-full gap-3">
                      <CursorLogo className="w-10 h-10" />
                      <div>
                        <p className="font-semibold text-gray-900 dark:text-white">Cursor</p>
                        <p className="text-xs text-gray-500 dark:text-gray-400">AI Code Editor</p>
                      </div>
                    </div>
                    {provider === 'cursor' && (
                      <div className="absolute top-2 right-2">
                        <div className="w-5 h-5 bg-purple-500 rounded-full flex items-center justify-center">
                          <svg className="w-3 h-3 text-white" fill="none" stroke="currentColor" viewBox="0 0 24 24">
                            <path strokeLinecap="round" strokeLinejoin="round" strokeWidth={3} d="M5 13l4 4L19 7" />
                          </svg>
                        </div>
                      </div>
                    )}
                  </button>
                </div>

                {/* Model Selection for Cursor - Always reserve space to prevent jumping */}
                <div className={`mb-6 transition-opacity duration-200 ${provider === 'cursor' ? 'opacity-100' : 'opacity-0 pointer-events-none'}`}>
                  <label className="block text-sm font-medium text-gray-700 dark:text-gray-300 mb-2">
                    {provider === 'cursor' ? 'Select Model' : '\u00A0'}
                  </label>
                  <select
                    value={cursorModel}
                    onChange={(e) => {
                      const newModel = e.target.value;
                      setCursorModel(newModel);
                      localStorage.setItem('cursor-model', newModel);
                    }}
                    className="pl-4 pr-10 py-2 text-sm bg-white dark:bg-gray-800 border border-gray-300 dark:border-gray-600 rounded-lg focus:ring-2 focus:ring-purple-500 focus:border-purple-500 min-w-[140px]"
                    disabled={provider !== 'cursor'}
                  >
                    <option value="gpt-5">GPT-5</option>
                    <option value="sonnet-4">Sonnet-4</option>
                    <option value="opus-4.1">Opus 4.1</option>
                  </select>
                </div>

                <p className="text-sm text-gray-500 dark:text-gray-400">
                  {provider === 'claude'
                    ? 'Ready to use Claude AI. Start typing your message below.'
                    : provider === 'cursor'
                    ? `Ready to use Cursor with ${cursorModel}. Start typing your message below.`
                    : 'Select a provider above to begin'
                  }
                </p>

                {/* Show NextTaskBanner when provider is selected and ready */}
                {provider && tasksEnabled && (
                  <div className="mt-4 px-4 sm:px-0">
                    <NextTaskBanner
                      onStartTask={() => setInput('Start the next task')}
                      onShowAllTasks={onShowAllTasks}
                    />
                  </div>
                )}
              </div>
            )}
            {selectedSession && (
              <div className="text-center text-gray-500 dark:text-gray-400 px-6 sm:px-4">
                <p className="font-bold text-lg sm:text-xl mb-3">Continue your conversation</p>
                <p className="text-sm sm:text-base leading-relaxed">
                  Ask questions about your code, request changes, or get help with development tasks
                </p>

                {/* Show NextTaskBanner for existing sessions too */}
                {tasksEnabled && (
                  <div className="mt-4 px-4 sm:px-0">
                    <NextTaskBanner
                      onStartTask={() => setInput('Start the next task')}
                      onShowAllTasks={onShowAllTasks}
                    />
                  </div>
                )}
              </div>
            )}
          </div>
        ) : (
          <>
            {/* Loading indicator for older messages */}
            {isLoadingMoreMessages && (
              <div className="text-center text-gray-500 dark:text-gray-400 py-3">
                <div className="flex items-center justify-center space-x-2">
                  <div className="animate-spin rounded-full h-4 w-4 border-b-2 border-gray-400"></div>
                  <p className="text-sm">Loading older messages...</p>
                </div>
              </div>
            )}

            {/* Indicator showing there are more messages to load */}
            {hasMoreMessages && !isLoadingMoreMessages && (
              <div className="text-center text-gray-500 dark:text-gray-400 text-sm py-2 border-b border-gray-200 dark:border-gray-700">
                {totalMessages > 0 && (
                  <span>
                    Showing {sessionMessages.length} of {totalMessages} messages •
                    <span className="text-xs">Scroll up to load more</span>
                  </span>
                )}
              </div>
            )}

            {/* Legacy message count indicator (for non-paginated view) */}
            {!hasMoreMessages && chatMessages.length > visibleMessageCount && (
              <div className="text-center text-gray-500 dark:text-gray-400 text-sm py-2 border-b border-gray-200 dark:border-gray-700">
                Showing last {visibleMessageCount} messages ({chatMessages.length} total) •
                <button
                  className="ml-1 text-blue-600 hover:text-blue-700 underline"
                  onClick={loadEarlierMessages}
                >
                  Load earlier messages
                </button>
              </div>
            )}

            {visibleMessages.map((message, index) => {
              const prevMessage = index > 0 ? visibleMessages[index - 1] : null;

              return (
                <MessageComponent
                  key={index}
                  message={message}
                  index={index}
                  prevMessage={prevMessage}
                  createDiff={createDiff}
                  onFileOpen={onFileOpen}
                  onShowSettings={onShowSettings}
                  autoExpandTools={autoExpandTools}
                  showRawParameters={showRawParameters}
                  showThinking={showThinking}
                  selectedProject={selectedProject}
                />
              );
            })}
          </>
        )}

        {isLoading && (
          <div className="chat-message assistant">
            <div className="w-full">
              <div className="flex items-center space-x-3 mb-2">
                <div className="w-8 h-8 rounded-full flex items-center justify-center text-white text-sm flex-shrink-0 p-1 bg-transparent">
                  {(localStorage.getItem('selected-provider') || 'claude') === 'cursor' ? (
                    <CursorLogo className="w-full h-full" />
                  ) : (
                    <ClaudeLogo className="w-full h-full" />
                  )}
                </div>
                <div className="text-sm font-medium text-gray-900 dark:text-white">{(localStorage.getItem('selected-provider') || 'claude') === 'cursor' ? 'Cursor' : 'Claude'}</div>
                {/* Abort button removed - functionality not yet implemented at backend */}
              </div>
              <div className="w-full text-sm text-gray-500 dark:text-gray-400 pl-3 sm:pl-0">
                <div className="flex items-center space-x-1">
                  <div className="animate-pulse">●</div>
                  <div className="animate-pulse" style={{ animationDelay: '0.2s' }}>●</div>
                  <div className="animate-pulse" style={{ animationDelay: '0.4s' }}>●</div>
                  <span className="ml-2">Thinking...</span>
                </div>
              </div>
            </div>
          </div>
        )}

        <div ref={messagesEndRef} />
      </div>


      {/* Input Area - Fixed Bottom */}
      <div className={`p-2 sm:p-4 md:p-4 flex-shrink-0 ${
        isInputFocused ? 'pb-2 sm:pb-4 md:pb-6' : 'pb-2 sm:pb-4 md:pb-6'
      }`}>

        <div className="flex-1">
              <ClaudeStatus
                status={claudeStatus}
                isLoading={isLoading}
                onAbort={handleAbortSession}
                provider={provider}
                showThinking={showThinking}
              />
              </div>
        {/* Permission Mode Selector with scroll to bottom button - Above input, clickable for mobile */}
        <div ref={inputContainerRef} className="max-w-4xl mx-auto mb-3">
          <div className="flex items-center justify-center gap-3">
            <button
              type="button"
              onClick={handleModeSwitch}
              className={`px-3 py-1.5 rounded-lg text-sm font-medium border transition-all duration-200 ${
                permissionMode === 'default' 
                  ? 'bg-gray-100 dark:bg-gray-700 text-gray-700 dark:text-gray-300 border-gray-300 dark:border-gray-600 hover:bg-gray-200 dark:hover:bg-gray-600'
                  : permissionMode === 'acceptEdits'
                  ? 'bg-green-50 dark:bg-green-900/20 text-green-700 dark:text-green-300 border-green-300 dark:border-green-600 hover:bg-green-100 dark:hover:bg-green-900/30'
                  : permissionMode === 'bypassPermissions'
                  ? 'bg-orange-50 dark:bg-orange-900/20 text-orange-700 dark:text-orange-300 border-orange-300 dark:border-orange-600 hover:bg-orange-100 dark:hover:bg-orange-900/30'
                  : 'bg-blue-50 dark:bg-blue-900/20 text-blue-700 dark:text-blue-300 border-blue-300 dark:border-blue-600 hover:bg-blue-100 dark:hover:bg-blue-900/30'
              }`}
              title="Click to change permission mode (or press Tab in input)"
            >
              <div className="flex items-center gap-2">
                <div className={`w-2 h-2 rounded-full ${
                  permissionMode === 'default' 
                    ? 'bg-gray-500'
                    : permissionMode === 'acceptEdits'
                    ? 'bg-green-500'
                    : permissionMode === 'bypassPermissions'
                    ? 'bg-orange-500'
                    : 'bg-blue-500'
                }`} />
                <span>
                  {permissionMode === 'default' && 'Default Mode'}
                  {permissionMode === 'acceptEdits' && 'Accept Edits'}
                  {permissionMode === 'bypassPermissions' && 'Bypass Permissions'}
                  {permissionMode === 'plan' && 'Plan Mode'}
                </span>
              </div>
            </button>
            {/* Token usage pie chart - positioned next to mode indicator */}
            <TokenUsagePie
              used={tokenBudget?.used || 0}
              total={tokenBudget?.total || parseInt(import.meta.env.VITE_CONTEXT_WINDOW) || 160000}
            />

            {/* Slash commands button */}
            <button
              type="button"
              onClick={() => {
                const isOpening = !showCommandMenu;
                setShowCommandMenu(isOpening);
                setCommandQuery('');
                setSelectedCommandIndex(-1);

                // When opening, ensure all commands are shown
                if (isOpening) {
                  setFilteredCommands(slashCommands);
                }

                if (textareaRef.current) {
                  textareaRef.current.focus();
                }
              }}
              className="relative w-8 h-8 text-gray-500 hover:text-gray-700 dark:text-gray-400 dark:hover:text-gray-200 rounded-full flex items-center justify-center transition-colors focus:outline-none focus:ring-2 focus:ring-blue-500 focus:ring-offset-2 dark:ring-offset-gray-800"
              title="Show all commands"
            >
              <svg
                className="w-5 h-5"
                fill="none"
                stroke="currentColor"
                viewBox="0 0 24 24"
              >
                <path
                  strokeLinecap="round"
                  strokeLinejoin="round"
                  strokeWidth={2}
                  d="M7 8h10M7 12h4m1 8l-4-4H5a2 2 0 01-2-2V6a2 2 0 012-2h14a2 2 0 012 2v8a2 2 0 01-2 2h-3l-4 4z"
                />
              </svg>
              {/* Command count badge */}
              {slashCommands.length > 0 && (
                <span
                  className="absolute -top-1 -right-1 bg-blue-600 text-white text-xs font-bold rounded-full w-5 h-5 flex items-center justify-center"
                  style={{ fontSize: '10px' }}
                >
                  {slashCommands.length}
                </span>
              )}
            </button>

            {/* Clear input button - positioned to the right of token pie, only shows when there's input */}
            {input.trim() && (
              <button
                type="button"
                onClick={(e) => {
                  e.preventDefault();
                  e.stopPropagation();
                  setInput('');
                  if (textareaRef.current) {
                    textareaRef.current.style.height = 'auto';
                    textareaRef.current.focus();
                  }
                  setIsTextareaExpanded(false);
                }}
                className="w-8 h-8 bg-white dark:bg-gray-800 hover:bg-gray-100 dark:hover:bg-gray-700 border border-gray-300 dark:border-gray-600 rounded-full flex items-center justify-center transition-all duration-200 group shadow-sm"
                title="Clear input"
              >
                <svg
                  className="w-4 h-4 text-gray-600 dark:text-gray-300 group-hover:text-gray-800 dark:group-hover:text-gray-100 transition-colors"
                  fill="none"
                  stroke="currentColor"
                  viewBox="0 0 24 24"
                >
                  <path
                    strokeLinecap="round"
                    strokeLinejoin="round"
                    strokeWidth={2}
                    d="M6 18L18 6M6 6l12 12"
                  />
                </svg>
              </button>
            )}

            {/* Scroll to bottom button - positioned next to mode indicator */}
            {isUserScrolledUp && chatMessages.length > 0 && (
              <button
                onClick={scrollToBottom}
                className="w-8 h-8 bg-blue-600 hover:bg-blue-700 text-white rounded-full shadow-lg flex items-center justify-center transition-all duration-200 hover:scale-105 focus:outline-none focus:ring-2 focus:ring-blue-500 focus:ring-offset-2 dark:ring-offset-gray-800"
                title="Scroll to bottom"
              >
                <svg className="w-4 h-4" fill="none" stroke="currentColor" viewBox="0 0 24 24">
                  <path strokeLinecap="round" strokeLinejoin="round" strokeWidth={2} d="M19 14l-7 7m0 0l-7-7m7 7V3" />
                </svg>
              </button>
            )}
          </div>
        </div>

        <form onSubmit={handleSubmit} className="relative max-w-4xl mx-auto">
          {/* Drag overlay */}
          {isDragActive && (
            <div className="absolute inset-0 bg-blue-500/20 border-2 border-dashed border-blue-500 rounded-lg flex items-center justify-center z-50">
              <div className="bg-white dark:bg-gray-800 rounded-lg p-4 shadow-lg">
                <svg className="w-8 h-8 text-blue-500 mx-auto mb-2" fill="none" stroke="currentColor" viewBox="0 0 24 24">
                  <path strokeLinecap="round" strokeLinejoin="round" strokeWidth={2} d="M7 16a4 4 0 01-.88-7.903A5 5 0 1115.9 6L16 6a5 5 0 011 9.9M15 13l-3-3m0 0l-3 3m3-3v12" />
                </svg>
                <p className="text-sm font-medium">Drop images here</p>
              </div>
            </div>
          )}

          {/* Image attachments preview */}
          {attachedImages.length > 0 && (
            <div className="mb-2 p-2 bg-gray-50 dark:bg-gray-800 rounded-lg">
              <div className="flex flex-wrap gap-2">
                {attachedImages.map((file, index) => (
                  <ImageAttachment
                    key={index}
                    file={file}
                    onRemove={() => {
                      setAttachedImages(prev => prev.filter((_, i) => i !== index));
                    }}
                    uploadProgress={uploadingImages.get(file.name)}
                    error={imageErrors.get(file.name)}
                  />
                ))}
              </div>
            </div>
          )}

          {/* File dropdown - positioned outside dropzone to avoid conflicts */}
          {showFileDropdown && filteredFiles.length > 0 && (
            <div className="absolute bottom-full left-0 right-0 mb-2 bg-white dark:bg-gray-800 border border-gray-200 dark:border-gray-600 rounded-lg shadow-lg max-h-48 overflow-y-auto z-50 backdrop-blur-sm">
              {filteredFiles.map((file, index) => (
                <div
                  key={file.path}
                  className={`px-4 py-3 cursor-pointer border-b border-gray-100 dark:border-gray-700 last:border-b-0 touch-manipulation ${
                    index === selectedFileIndex
                      ? 'bg-blue-50 dark:bg-blue-900/20 text-blue-700 dark:text-blue-300'
                      : 'hover:bg-gray-50 dark:hover:bg-gray-700 text-gray-700 dark:text-gray-300'
                  }`}
                  onMouseDown={(e) => {
                    // Prevent textarea from losing focus on mobile
                    e.preventDefault();
                    e.stopPropagation();
                  }}
                  onClick={(e) => {
                    e.preventDefault();
                    e.stopPropagation();
                    selectFile(file);
                  }}
                >
                  <div className="font-medium text-sm">{file.name}</div>
                  <div className="text-xs text-gray-500 dark:text-gray-400 font-mono">
                    {file.path}
                  </div>
                </div>
              ))}
            </div>
          )}

          {/* Command Menu */}
          <CommandMenu
            commands={filteredCommands}
            selectedIndex={selectedCommandIndex}
            onSelect={handleCommandSelect}
            onClose={() => {
              setShowCommandMenu(false);
              setSlashPosition(-1);
              setCommandQuery('');
              setSelectedCommandIndex(-1);
            }}
            position={{
              top: textareaRef.current
                ? Math.max(16, textareaRef.current.getBoundingClientRect().top - 316)
                : 0,
              left: textareaRef.current
                ? textareaRef.current.getBoundingClientRect().left
                : 16,
              bottom: textareaRef.current
                ? window.innerHeight - textareaRef.current.getBoundingClientRect().top + 8
                : 90
            }}
            isOpen={showCommandMenu}
            frequentCommands={commandQuery ? [] : frequentCommands}
          />

          <div {...getRootProps()} className={`relative bg-white dark:bg-gray-800 rounded-2xl shadow-lg border border-gray-200 dark:border-gray-600 focus-within:ring-2 focus-within:ring-blue-500 dark:focus-within:ring-blue-500 focus-within:border-blue-500 transition-all duration-200 overflow-hidden ${isTextareaExpanded ? 'chat-input-expanded' : ''}`}>
            <input {...getInputProps()} />
            <textarea
              ref={textareaRef}
              value={input}
              onChange={handleInputChange}
              onClick={handleTextareaClick}
              onKeyDown={handleKeyDown}
              onPaste={handlePaste}
              onFocus={() => setIsInputFocused(true)}
              onBlur={() => setIsInputFocused(false)}
              onInput={(e) => {
                // Immediate resize on input for better UX
                e.target.style.height = 'auto';
                e.target.style.height = e.target.scrollHeight + 'px';
                setCursorPosition(e.target.selectionStart);

                // Check if textarea is expanded (more than 2 lines worth of height)
                const lineHeight = parseInt(window.getComputedStyle(e.target).lineHeight);
                const isExpanded = e.target.scrollHeight > lineHeight * 2;
                setIsTextareaExpanded(isExpanded);
              }}
              placeholder={`Type / for commands, @ for files, or ask ${provider === 'cursor' ? 'Cursor' : 'Claude'} anything...`}
              disabled={isLoading}
              className="chat-input-placeholder block w-full pl-12 pr-20 sm:pr-40 py-1.5 sm:py-4 bg-transparent rounded-2xl focus:outline-none text-gray-900 dark:text-gray-100 placeholder-gray-400 dark:placeholder-gray-500 disabled:opacity-50 resize-none min-h-[50px] sm:min-h-[80px] max-h-[40vh] sm:max-h-[300px] overflow-y-auto text-sm sm:text-base leading-[21px] sm:leading-6 transition-all duration-200"
              style={{ height: '50px' }}
            />
            {/* Image upload button */}
            <button
              type="button"
              onClick={open}
              className="absolute left-2 top-1/2 transform -translate-y-1/2 p-2 hover:bg-gray-100 dark:hover:bg-gray-700 rounded-lg transition-colors"
              title="Attach images"
            >
              <svg className="w-5 h-5 text-gray-500" fill="none" stroke="currentColor" viewBox="0 0 24 24">
                <path strokeLinecap="round" strokeLinejoin="round" strokeWidth={2} d="M4 16l4.586-4.586a2 2 0 012.828 0L16 16m-2-2l1.586-1.586a2 2 0 012.828 0L20 14m-6-6h.01M6 20h12a2 2 0 002-2V6a2 2 0 00-2-2H6a2 2 0 00-2 2v12a2 2 0 002 2z" />
              </svg>
            </button>

            {/* Mic button - HIDDEN */}
            <div className="absolute right-16 sm:right-16 top-1/2 transform -translate-y-1/2" style={{ display: 'none' }}>
              <MicButton
                onTranscript={handleTranscript}
                className="w-10 h-10 sm:w-10 sm:h-10"
              />
            </div>

            {/* Send button */}
            <button
              type="submit"
              disabled={!input.trim() || isLoading}
              onMouseDown={(e) => {
                e.preventDefault();
                handleSubmit(e);
              }}
              onTouchStart={(e) => {
                e.preventDefault();
                handleSubmit(e);
              }}
              className="absolute right-2 top-1/2 transform -translate-y-1/2 w-12 h-12 sm:w-12 sm:h-12 bg-blue-600 hover:bg-blue-700 disabled:bg-gray-400 disabled:cursor-not-allowed rounded-full flex items-center justify-center transition-colors focus:outline-none focus:ring-2 focus:ring-blue-500 focus:ring-offset-2 dark:ring-offset-gray-800"
            >
              <svg
                className="w-4 h-4 sm:w-5 sm:h-5 text-white transform rotate-90"
                fill="none"
                stroke="currentColor"
                viewBox="0 0 24 24"
              >
                <path
                  strokeLinecap="round"
                  strokeLinejoin="round"
                  strokeWidth={2}
                  d="M12 19l9 2-9-18-9 18 9-2zm0 0v-8"
                />
              </svg>
            </button>

            {/* Hint text inside input box at bottom - Desktop only */}
            <div className={`absolute bottom-1 left-12 right-14 sm:right-40 text-xs text-gray-400 dark:text-gray-500 pointer-events-none hidden sm:block transition-opacity duration-200 ${
              input.trim() ? 'opacity-0' : 'opacity-100'
            }`}>
              {sendByCtrlEnter
                ? "Ctrl+Enter to send • Shift+Enter for new line • Tab to change modes • / for slash commands"
                : "Enter to send • Shift+Enter for new line • Tab to change modes • / for slash commands"}
            </div>
          </div>
        </form>
      </div>
    </div>

    {/* Permission Dialog */}
    {isDialogOpen && currentRequest && (
      <PermissionDialog
        request={currentRequest}
        onClose={closeDialog}
        onDecision={handleDialogDecision}
      />
    )}

    {/* Plan Approval Dialog */}
    <PlanApprovalDialog />

    {/* Permission Queue Indicator */}
    <PermissionQueueIndicator />

    {/* Test buttons for development - Hidden by default, enable via VITE_SHOW_DEBUG_BUTTONS=true in .env */}
    {import.meta.env.VITE_SHOW_DEBUG_BUTTONS === 'true' && (
      <>
        <button
          onClick={() => {
            console.log('🧪 [Test] Triggering mock permission request');
            console.log('📊 [Test] Current permissions:', {
              permanent: JSON.parse(localStorage.getItem('permanentPermissions') || '[]'),
              session: 'See sessionPermissions Map in PermissionContext'
            });
            mockPermissionRequest('bash', 'execute');
          }}
          className="fixed bottom-20 left-4 px-3 py-2 bg-purple-600 hover:bg-purple-700 text-white text-sm rounded-lg shadow-lg z-50"
        >
          Test Permission
        </button>

        <button
          onClick={() => {
            console.log('🧹 [Test] Clearing all permissions...');
            console.log('📊 [Test] Before clear:', {
              permanent: JSON.parse(localStorage.getItem('permanentPermissions') || '[]'),
              history: JSON.parse(localStorage.getItem('permissionHistory') || '[]').length + ' entries'
            });
            localStorage.removeItem('permanentPermissions');
            localStorage.removeItem('permissionHistory');
            console.log('✅ [Test] Permissions cleared! Reloading page...');
            setTimeout(() => window.location.reload(), 500);
          }}
          className="fixed bottom-20 left-40 px-3 py-2 bg-red-600 hover:bg-red-700 text-white text-sm rounded-lg shadow-lg z-50"
          title="Clear all session and permanent permissions, then reload"
        >
          Reset Permissions
        </button>
      </>
    )}
    </>
  );
}

export default React.memo(ChatInterface);<|MERGE_RESOLUTION|>--- conflicted
+++ resolved
@@ -3805,17 +3805,9 @@
       });
 
       try {
-<<<<<<< HEAD
-        const token = safeLocalStorage.getItem('auth-token');
-        const headers = {};
-        if (token) {
-          headers['Authorization'] = `Bearer ${token}`;
-        }
-
-        const response = await fetch(`/api/projects/${selectedProject.name}/upload-images`, {
-=======
+
+
         const response = await authenticatedFetch(`/api/projects/${selectedProject.name}/upload-images`, {
->>>>>>> 3a72a262
           method: 'POST',
           headers: {}, // Let browser set Content-Type for FormData
           body: formData
