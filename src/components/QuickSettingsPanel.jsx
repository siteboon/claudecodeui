<<<<<<< HEAD
import React, { useState, useEffect } from 'react';
import { useTranslation } from 'react-i18next';
import { 
  ChevronLeft, 
  ChevronRight, 
  Maximize2, 
  Eye, 
  Settings2,
  Moon,
  Sun,
  ArrowDown,
  Mic,
  Brain,
  Sparkles,
  FileText
} from 'lucide-react';
import DarkModeToggle from './DarkModeToggle';
import { useTheme } from '../contexts/ThemeContext';

const QuickSettingsPanel = ({ 
  isOpen, 
  onToggle,
  autoExpandTools,
  onAutoExpandChange,
  showRawParameters,
  onShowRawParametersChange,
  autoScrollToBottom,
  onAutoScrollChange,
  isMobile
}) => {
  const { t } = useTranslation('settings');
  const [localIsOpen, setLocalIsOpen] = useState(isOpen);
  const [whisperMode, setWhisperMode] = useState(() => {
    return localStorage.getItem('whisperMode') || 'default';
  });
  const { isDarkMode } = useTheme();

  useEffect(() => {
    setLocalIsOpen(isOpen);
  }, [isOpen]);

  const handleToggle = () => {
    const newState = !localIsOpen;
    setLocalIsOpen(newState);
    onToggle(newState);
  };

  return (
    <>
      {/* Pull Tab */}
      <div
        className={`fixed ${isMobile ? 'bottom-44' : 'top-1/2 -translate-y-1/2'} ${
          localIsOpen ? 'right-64' : 'right-0'
        } z-50 transition-all duration-150 ease-out`}
      >
        <button
          onClick={handleToggle}
          className="bg-white dark:bg-gray-800 border border-gray-200 dark:border-gray-700 rounded-l-md p-2 hover:bg-gray-100 dark:hover:bg-gray-700 transition-colors shadow-lg"
          aria-label={localIsOpen ? t('quickSettings.closePanel') : t('quickSettings.openPanel')}
        >
          {localIsOpen ? (
            <ChevronRight className="h-5 w-5 text-gray-600 dark:text-gray-400" />
          ) : (
            <ChevronLeft className="h-5 w-5 text-gray-600 dark:text-gray-400" />
          )}
        </button>
      </div>

      {/* Panel */}
      <div
        className={`fixed top-0 right-0 h-full w-64 bg-white dark:bg-gray-900 border-l border-gray-200 dark:border-gray-700 shadow-xl transform transition-transform duration-150 ease-out z-40 ${
          localIsOpen ? 'translate-x-0' : 'translate-x-full'
        } ${isMobile ? 'h-screen' : ''}`}
      >
        <div className="h-full flex flex-col">
          {/* Header */}
          <div className="p-4 border-b border-gray-200 dark:border-gray-700 bg-gray-50 dark:bg-gray-900">
            <h3 className="text-lg font-semibold text-gray-900 dark:text-white flex items-center gap-2">
              <Settings2 className="h-5 w-5 text-gray-600 dark:text-gray-400" />
              {t('quickSettings.title')}
            </h3>
          </div>

          {/* Settings Content */}
          <div className={`flex-1 overflow-y-auto overflow-x-hidden p-4 space-y-6 bg-white dark:bg-gray-900 ${isMobile ? 'pb-20' : ''}`}>
            {/* Appearance Settings */}
            <div className="space-y-2">
              <h4 className="text-xs font-semibold uppercase tracking-wider text-gray-500 dark:text-gray-400 mb-2">{t('quickSettings.appearance')}</h4>
              
              <div className="flex items-center justify-between p-3 rounded-lg bg-gray-50 dark:bg-gray-800 hover:bg-gray-100 dark:hover:bg-gray-700 transition-colors border border-transparent hover:border-gray-300 dark:hover:border-gray-600">
                <span className="flex items-center gap-2 text-sm text-gray-900 dark:text-white">
                  {isDarkMode ? <Moon className="h-4 w-4 text-gray-600 dark:text-gray-400" /> : <Sun className="h-4 w-4 text-gray-600 dark:text-gray-400" />}
                  {t('quickSettings.darkMode')}
                </span>
                <DarkModeToggle />
              </div>
            </div>

            {/* Tool Display Settings */}
            <div className="space-y-2">
              <h4 className="text-xs font-semibold uppercase tracking-wider text-gray-500 dark:text-gray-400 mb-2">{t('quickSettings.toolDisplay')}</h4>
              
              <label className="flex items-center justify-between p-3 rounded-lg bg-gray-50 dark:bg-gray-800 hover:bg-gray-100 dark:hover:bg-gray-700 cursor-pointer transition-colors border border-transparent hover:border-gray-300 dark:hover:border-gray-600">
                <span className="flex items-center gap-2 text-sm text-gray-900 dark:text-white">
                  <Maximize2 className="h-4 w-4 text-gray-600 dark:text-gray-400" />
                  {t('quickSettings.autoExpandTools')}
                </span>
                <input
                  type="checkbox"
                  checked={autoExpandTools}
                  onChange={(e) => onAutoExpandChange(e.target.checked)}
                  className="h-4 w-4 rounded border-gray-300 dark:border-gray-600 text-blue-600 dark:text-blue-500 focus:ring-blue-500 dark:focus:ring-blue-400 dark:bg-gray-800 dark:checked:bg-blue-600"
                />
              </label>

              <label className="flex items-center justify-between p-3 rounded-lg bg-gray-50 dark:bg-gray-800 hover:bg-gray-100 dark:hover:bg-gray-700 cursor-pointer transition-colors border border-transparent hover:border-gray-300 dark:hover:border-gray-600">
                <span className="flex items-center gap-2 text-sm text-gray-900 dark:text-white">
                  <Eye className="h-4 w-4 text-gray-600 dark:text-gray-400" />
                  {t('quickSettings.showRawParameters')}
                </span>
                <input
                  type="checkbox"
                  checked={showRawParameters}
                  onChange={(e) => onShowRawParametersChange(e.target.checked)}
                  className="h-4 w-4 rounded border-gray-300 dark:border-gray-600 text-blue-600 dark:text-blue-500 focus:ring-blue-500 dark:focus:ring-blue-400 dark:bg-gray-800 dark:checked:bg-blue-600"
                />
              </label>
            </div>
            {/* View Options */}
            <div className="space-y-2">
              <h4 className="text-xs font-semibold uppercase tracking-wider text-gray-500 dark:text-gray-400 mb-2">{t('quickSettings.viewOptions')}</h4>
              
              <label className="flex items-center justify-between p-3 rounded-lg bg-gray-50 dark:bg-gray-800 hover:bg-gray-100 dark:hover:bg-gray-700 cursor-pointer transition-colors border border-transparent hover:border-gray-300 dark:hover:border-gray-600">
                <span className="flex items-center gap-2 text-sm text-gray-900 dark:text-white">
                  <ArrowDown className="h-4 w-4 text-gray-600 dark:text-gray-400" />
                  {t('quickSettings.autoScrollToBottom')}
                </span>
                <input
                  type="checkbox"
                  checked={autoScrollToBottom}
                  onChange={(e) => onAutoScrollChange(e.target.checked)}
                  className="h-4 w-4 rounded border-gray-300 dark:border-gray-600 text-blue-600 dark:text-blue-500 focus:ring-blue-500 dark:focus:ring-blue-400 dark:bg-gray-800 dark:checked:bg-blue-600"
                />
              </label>
            </div>

            {/* Whisper Dictation Settings - HIDDEN */}
            <div className="space-y-2" style={{ display: 'none' }}>
              <h4 className="text-xs font-semibold uppercase tracking-wider text-gray-500 dark:text-gray-400 mb-2">{t('quickSettings.whisperDictation')}</h4>
              
              <div className="space-y-2">
                <label className="flex items-start p-3 rounded-lg bg-gray-50 dark:bg-gray-800 hover:bg-gray-100 dark:hover:bg-gray-700 cursor-pointer transition-colors border border-transparent hover:border-gray-300 dark:hover:border-gray-600">
                  <input
                    type="radio"
                    name="whisperMode"
                    value="default"
                    checked={whisperMode === 'default'}
                    onChange={() => {
                      setWhisperMode('default');
                      localStorage.setItem('whisperMode', 'default');
                      window.dispatchEvent(new Event('whisperModeChanged'));
                    }}
                    className="mt-0.5 h-4 w-4 border-gray-300 dark:border-gray-600 text-blue-600 dark:text-blue-500 focus:ring-blue-500 dark:focus:ring-blue-400 dark:bg-gray-800 dark:checked:bg-blue-600"
                  />
                  <div className="ml-3 flex-1">
                    <span className="flex items-center gap-2 text-sm font-medium text-gray-900 dark:text-white">
                      <Mic className="h-4 w-4 text-gray-600 dark:text-gray-400" />
                      {t('quickSettings.defaultMode')}
                    </span>
                    <p className="text-xs text-gray-500 dark:text-gray-400 mt-1">
                      {t('quickSettings.defaultModeDescription')}
                    </p>
                  </div>
                </label>

                <label className="flex items-start p-3 rounded-lg bg-gray-50 dark:bg-gray-800 hover:bg-gray-100 dark:hover:bg-gray-700 cursor-pointer transition-colors border border-transparent hover:border-gray-300 dark:hover:border-gray-600">
                  <input
                    type="radio"
                    name="whisperMode"
                    value="prompt"
                    checked={whisperMode === 'prompt'}
                    onChange={() => {
                      setWhisperMode('prompt');
                      localStorage.setItem('whisperMode', 'prompt');
                      window.dispatchEvent(new Event('whisperModeChanged'));
                    }}
                    className="mt-0.5 h-4 w-4 border-gray-300 dark:border-gray-600 text-blue-600 dark:text-blue-500 focus:ring-blue-500 dark:focus:ring-blue-400 dark:bg-gray-800 dark:checked:bg-blue-600"
                  />
                  <div className="ml-3 flex-1">
                    <span className="flex items-center gap-2 text-sm font-medium text-gray-900 dark:text-white">
                      <Sparkles className="h-4 w-4 text-gray-600 dark:text-gray-400" />
                      {t('quickSettings.promptEnhancement')}
                    </span>
                    <p className="text-xs text-gray-500 dark:text-gray-400 mt-1">
                      {t('quickSettings.promptEnhancementDescription')}
                    </p>
                  </div>
                </label>

                <label className="flex items-start p-3 rounded-lg bg-gray-50 dark:bg-gray-800 hover:bg-gray-100 dark:hover:bg-gray-700 cursor-pointer transition-colors border border-transparent hover:border-gray-300 dark:hover:border-gray-600">
                  <input
                    type="radio"
                    name="whisperMode"
                    value="vibe"
                    checked={whisperMode === 'vibe' || whisperMode === 'instructions' || whisperMode === 'architect'}
                    onChange={() => {
                      setWhisperMode('vibe');
                      localStorage.setItem('whisperMode', 'vibe');
                      window.dispatchEvent(new Event('whisperModeChanged'));
                    }}
                    className="mt-0.5 h-4 w-4 border-gray-300 dark:border-gray-600 text-blue-600 dark:text-blue-500 focus:ring-blue-500 dark:focus:ring-blue-400 dark:bg-gray-800 dark:checked:bg-blue-600"
                  />
                  <div className="ml-3 flex-1">
                    <span className="flex items-center gap-2 text-sm font-medium text-gray-900 dark:text-white">
                      <FileText className="h-4 w-4 text-gray-600 dark:text-gray-400" />
                      {t('quickSettings.vibeMode')}
                    </span>
                    <p className="text-xs text-gray-500 dark:text-gray-400 mt-1">
                      {t('quickSettings.vibeModeDescription')}
                    </p>
                  </div>
                </label>
              </div>
            </div>
          </div>
        </div>
      </div>

      {/* Backdrop */}
      {localIsOpen && (
        <div
          className="fixed inset-0 bg-background/80 backdrop-blur-sm z-30 transition-opacity duration-150 ease-out"
          onClick={handleToggle}
        />
      )}
    </>
  );
};

=======
import React, { useState, useEffect } from 'react';
import { 
  ChevronLeft, 
  ChevronRight, 
  Maximize2, 
  Eye, 
  Settings2,
  Moon,
  Sun,
  ArrowDown,
  Mic,
  Brain,
  Sparkles,
  FileText,
  Languages
} from 'lucide-react';
import DarkModeToggle from './DarkModeToggle';
import { useTheme } from '../contexts/ThemeContext';

const QuickSettingsPanel = ({ 
  isOpen, 
  onToggle,
  autoExpandTools,
  onAutoExpandChange,
  showRawParameters,
  onShowRawParametersChange,
  autoScrollToBottom,
  onAutoScrollChange,
  sendByCtrlEnter,
  onSendByCtrlEnterChange,
  isMobile
}) => {
  const [localIsOpen, setLocalIsOpen] = useState(isOpen);
  const [whisperMode, setWhisperMode] = useState(() => {
    return localStorage.getItem('whisperMode') || 'default';
  });
  const { isDarkMode } = useTheme();

  useEffect(() => {
    setLocalIsOpen(isOpen);
  }, [isOpen]);

  const handleToggle = () => {
    const newState = !localIsOpen;
    setLocalIsOpen(newState);
    onToggle(newState);
  };

  return (
    <>
      {/* Pull Tab */}
      <div
        className={`fixed ${isMobile ? 'bottom-44' : 'top-1/2 -translate-y-1/2'} ${
          localIsOpen ? 'right-64' : 'right-0'
        } z-50 transition-all duration-150 ease-out`}
      >
        <button
          onClick={handleToggle}
          className="bg-white dark:bg-gray-800 border border-gray-200 dark:border-gray-700 rounded-l-md p-2 hover:bg-gray-100 dark:hover:bg-gray-700 transition-colors shadow-lg"
          aria-label={localIsOpen ? 'Close settings panel' : 'Open settings panel'}
        >
          {localIsOpen ? (
            <ChevronRight className="h-5 w-5 text-gray-600 dark:text-gray-400" />
          ) : (
            <ChevronLeft className="h-5 w-5 text-gray-600 dark:text-gray-400" />
          )}
        </button>
      </div>

      {/* Panel */}
      <div
        className={`fixed top-0 right-0 h-full w-64 bg-white dark:bg-gray-900 border-l border-gray-200 dark:border-gray-700 shadow-xl transform transition-transform duration-150 ease-out z-40 ${
          localIsOpen ? 'translate-x-0' : 'translate-x-full'
        } ${isMobile ? 'h-screen' : ''}`}
      >
        <div className="h-full flex flex-col">
          {/* Header */}
          <div className="p-4 border-b border-gray-200 dark:border-gray-700 bg-gray-50 dark:bg-gray-900">
            <h3 className="text-lg font-semibold text-gray-900 dark:text-white flex items-center gap-2">
              <Settings2 className="h-5 w-5 text-gray-600 dark:text-gray-400" />
              Quick Settings
            </h3>
          </div>

          {/* Settings Content */}
          <div className={`flex-1 overflow-y-auto overflow-x-hidden p-4 space-y-6 bg-white dark:bg-gray-900 ${isMobile ? 'pb-20' : ''}`}>
            {/* Appearance Settings */}
            <div className="space-y-2">
              <h4 className="text-xs font-semibold uppercase tracking-wider text-gray-500 dark:text-gray-400 mb-2">Appearance</h4>
              
              <div className="flex items-center justify-between p-3 rounded-lg bg-gray-50 dark:bg-gray-800 hover:bg-gray-100 dark:hover:bg-gray-700 transition-colors border border-transparent hover:border-gray-300 dark:hover:border-gray-600">
                <span className="flex items-center gap-2 text-sm text-gray-900 dark:text-white">
                  {isDarkMode ? <Moon className="h-4 w-4 text-gray-600 dark:text-gray-400" /> : <Sun className="h-4 w-4 text-gray-600 dark:text-gray-400" />}
                  Dark Mode
                </span>
                <DarkModeToggle />
              </div>
            </div>

            {/* Tool Display Settings */}
            <div className="space-y-2">
              <h4 className="text-xs font-semibold uppercase tracking-wider text-gray-500 dark:text-gray-400 mb-2">Tool Display</h4>
              
              <label className="flex items-center justify-between p-3 rounded-lg bg-gray-50 dark:bg-gray-800 hover:bg-gray-100 dark:hover:bg-gray-700 cursor-pointer transition-colors border border-transparent hover:border-gray-300 dark:hover:border-gray-600">
                <span className="flex items-center gap-2 text-sm text-gray-900 dark:text-white">
                  <Maximize2 className="h-4 w-4 text-gray-600 dark:text-gray-400" />
                  Auto-expand tools
                </span>
                <input
                  type="checkbox"
                  checked={autoExpandTools}
                  onChange={(e) => onAutoExpandChange(e.target.checked)}
                  className="h-4 w-4 rounded border-gray-300 dark:border-gray-600 text-blue-600 dark:text-blue-500 focus:ring-blue-500 dark:focus:ring-blue-400 dark:bg-gray-800 dark:checked:bg-blue-600"
                />
              </label>

              <label className="flex items-center justify-between p-3 rounded-lg bg-gray-50 dark:bg-gray-800 hover:bg-gray-100 dark:hover:bg-gray-700 cursor-pointer transition-colors border border-transparent hover:border-gray-300 dark:hover:border-gray-600">
                <span className="flex items-center gap-2 text-sm text-gray-900 dark:text-white">
                  <Eye className="h-4 w-4 text-gray-600 dark:text-gray-400" />
                  Show raw parameters
                </span>
                <input
                  type="checkbox"
                  checked={showRawParameters}
                  onChange={(e) => onShowRawParametersChange(e.target.checked)}
                  className="h-4 w-4 rounded border-gray-300 dark:border-gray-600 text-blue-600 dark:text-blue-500 focus:ring-blue-500 dark:focus:ring-blue-400 dark:bg-gray-800 dark:checked:bg-blue-600"
                />
              </label>
            </div>
            {/* View Options */}
            <div className="space-y-2">
              <h4 className="text-xs font-semibold uppercase tracking-wider text-gray-500 dark:text-gray-400 mb-2">View Options</h4>
              
              <label className="flex items-center justify-between p-3 rounded-lg bg-gray-50 dark:bg-gray-800 hover:bg-gray-100 dark:hover:bg-gray-700 cursor-pointer transition-colors border border-transparent hover:border-gray-300 dark:hover:border-gray-600">
                <span className="flex items-center gap-2 text-sm text-gray-900 dark:text-white">
                  <ArrowDown className="h-4 w-4 text-gray-600 dark:text-gray-400" />
                  Auto-scroll to bottom
                </span>
                <input
                  type="checkbox"
                  checked={autoScrollToBottom}
                  onChange={(e) => onAutoScrollChange(e.target.checked)}
                  className="h-4 w-4 rounded border-gray-300 dark:border-gray-600 text-blue-600 dark:text-blue-500 focus:ring-blue-500 dark:focus:ring-blue-400 dark:bg-gray-800 dark:checked:bg-blue-600"
                />
              </label>
            </div>

            {/* Input Settings */}
            <div className="space-y-2">
              <h4 className="text-xs font-semibold uppercase tracking-wider text-gray-500 dark:text-gray-400 mb-2">Input Settings</h4>
              
              <label className="flex items-center justify-between p-3 rounded-lg bg-gray-50 dark:bg-gray-800 hover:bg-gray-100 dark:hover:bg-gray-700 cursor-pointer transition-colors border border-transparent hover:border-gray-300 dark:hover:border-gray-600">
                <span className="flex items-center gap-2 text-sm text-gray-900 dark:text-white">
                  <Languages className="h-4 w-4 text-gray-600 dark:text-gray-400" />
                  Send by Ctrl+Enter
                </span>
                <input
                  type="checkbox"
                  checked={sendByCtrlEnter}
                  onChange={(e) => onSendByCtrlEnterChange(e.target.checked)}
                  className="h-4 w-4 rounded border-gray-300 dark:border-gray-600 text-blue-600 dark:text-blue-500 focus:ring-blue-500 dark:focus:ring-blue-400 dark:bg-gray-800 dark:checked:bg-blue-600"
                />
              </label>
              <p className="text-xs text-gray-500 dark:text-gray-400 ml-3">
                When enabled, pressing Ctrl+Enter will send the message instead of just Enter. This is useful for IME users to avoid accidental sends.
              </p>
            </div>

            {/* Whisper Dictation Settings - HIDDEN */}
            <div className="space-y-2" style={{ display: 'none' }}>
              <h4 className="text-xs font-semibold uppercase tracking-wider text-gray-500 dark:text-gray-400 mb-2">Whisper Dictation</h4>
              
              <div className="space-y-2">
                <label className="flex items-start p-3 rounded-lg bg-gray-50 dark:bg-gray-800 hover:bg-gray-100 dark:hover:bg-gray-700 cursor-pointer transition-colors border border-transparent hover:border-gray-300 dark:hover:border-gray-600">
                  <input
                    type="radio"
                    name="whisperMode"
                    value="default"
                    checked={whisperMode === 'default'}
                    onChange={() => {
                      setWhisperMode('default');
                      localStorage.setItem('whisperMode', 'default');
                      window.dispatchEvent(new Event('whisperModeChanged'));
                    }}
                    className="mt-0.5 h-4 w-4 border-gray-300 dark:border-gray-600 text-blue-600 dark:text-blue-500 focus:ring-blue-500 dark:focus:ring-blue-400 dark:bg-gray-800 dark:checked:bg-blue-600"
                  />
                  <div className="ml-3 flex-1">
                    <span className="flex items-center gap-2 text-sm font-medium text-gray-900 dark:text-white">
                      <Mic className="h-4 w-4 text-gray-600 dark:text-gray-400" />
                      Default Mode
                    </span>
                    <p className="text-xs text-gray-500 dark:text-gray-400 mt-1">
                      Direct transcription of your speech
                    </p>
                  </div>
                </label>

                <label className="flex items-start p-3 rounded-lg bg-gray-50 dark:bg-gray-800 hover:bg-gray-100 dark:hover:bg-gray-700 cursor-pointer transition-colors border border-transparent hover:border-gray-300 dark:hover:border-gray-600">
                  <input
                    type="radio"
                    name="whisperMode"
                    value="prompt"
                    checked={whisperMode === 'prompt'}
                    onChange={() => {
                      setWhisperMode('prompt');
                      localStorage.setItem('whisperMode', 'prompt');
                      window.dispatchEvent(new Event('whisperModeChanged'));
                    }}
                    className="mt-0.5 h-4 w-4 border-gray-300 dark:border-gray-600 text-blue-600 dark:text-blue-500 focus:ring-blue-500 dark:focus:ring-blue-400 dark:bg-gray-800 dark:checked:bg-blue-600"
                  />
                  <div className="ml-3 flex-1">
                    <span className="flex items-center gap-2 text-sm font-medium text-gray-900 dark:text-white">
                      <Sparkles className="h-4 w-4 text-gray-600 dark:text-gray-400" />
                      Prompt Enhancement
                    </span>
                    <p className="text-xs text-gray-500 dark:text-gray-400 mt-1">
                      Transform rough ideas into clear, detailed AI prompts
                    </p>
                  </div>
                </label>

                <label className="flex items-start p-3 rounded-lg bg-gray-50 dark:bg-gray-800 hover:bg-gray-100 dark:hover:bg-gray-700 cursor-pointer transition-colors border border-transparent hover:border-gray-300 dark:hover:border-gray-600">
                  <input
                    type="radio"
                    name="whisperMode"
                    value="vibe"
                    checked={whisperMode === 'vibe' || whisperMode === 'instructions' || whisperMode === 'architect'}
                    onChange={() => {
                      setWhisperMode('vibe');
                      localStorage.setItem('whisperMode', 'vibe');
                      window.dispatchEvent(new Event('whisperModeChanged'));
                    }}
                    className="mt-0.5 h-4 w-4 border-gray-300 dark:border-gray-600 text-blue-600 dark:text-blue-500 focus:ring-blue-500 dark:focus:ring-blue-400 dark:bg-gray-800 dark:checked:bg-blue-600"
                  />
                  <div className="ml-3 flex-1">
                    <span className="flex items-center gap-2 text-sm font-medium text-gray-900 dark:text-white">
                      <FileText className="h-4 w-4 text-gray-600 dark:text-gray-400" />
                      Vibe Mode
                    </span>
                    <p className="text-xs text-gray-500 dark:text-gray-400 mt-1">
                      Format ideas as clear agent instructions with details
                    </p>
                  </div>
                </label>
              </div>
            </div>
          </div>
        </div>
      </div>

      {/* Backdrop */}
      {localIsOpen && (
        <div
          className="fixed inset-0 bg-background/80 backdrop-blur-sm z-30 transition-opacity duration-150 ease-out"
          onClick={handleToggle}
        />
      )}
    </>
  );
};

>>>>>>> 7f4feb18
export default QuickSettingsPanel;<|MERGE_RESOLUTION|>--- conflicted
+++ resolved
@@ -1,4 +1,3 @@
-<<<<<<< HEAD
 import React, { useState, useEffect } from 'react';
 import { useTranslation } from 'react-i18next';
 import { 
@@ -13,7 +12,8 @@
   Mic,
   Brain,
   Sparkles,
-  FileText
+  FileText,
+  Languages
 } from 'lucide-react';
 import DarkModeToggle from './DarkModeToggle';
 import { useTheme } from '../contexts/ThemeContext';
@@ -27,6 +27,8 @@
   onShowRawParametersChange,
   autoScrollToBottom,
   onAutoScrollChange,
+  sendByCtrlEnter,
+  onSendByCtrlEnterChange,
   isMobile
 }) => {
   const { t } = useTranslation('settings');
@@ -143,6 +145,27 @@
                   className="h-4 w-4 rounded border-gray-300 dark:border-gray-600 text-blue-600 dark:text-blue-500 focus:ring-blue-500 dark:focus:ring-blue-400 dark:bg-gray-800 dark:checked:bg-blue-600"
                 />
               </label>
+            </div>
+
+            {/* Input Settings */}
+            <div className="space-y-2">
+              <h4 className="text-xs font-semibold uppercase tracking-wider text-gray-500 dark:text-gray-400 mb-2">Input Settings</h4>
+              
+              <label className="flex items-center justify-between p-3 rounded-lg bg-gray-50 dark:bg-gray-800 hover:bg-gray-100 dark:hover:bg-gray-700 cursor-pointer transition-colors border border-transparent hover:border-gray-300 dark:hover:border-gray-600">
+                <span className="flex items-center gap-2 text-sm text-gray-900 dark:text-white">
+                  <Languages className="h-4 w-4 text-gray-600 dark:text-gray-400" />
+                  Send by Ctrl+Enter
+                </span>
+                <input
+                  type="checkbox"
+                  checked={sendByCtrlEnter}
+                  onChange={(e) => onSendByCtrlEnterChange(e.target.checked)}
+                  className="h-4 w-4 rounded border-gray-300 dark:border-gray-600 text-blue-600 dark:text-blue-500 focus:ring-blue-500 dark:focus:ring-blue-400 dark:bg-gray-800 dark:checked:bg-blue-600"
+                />
+              </label>
+              <p className="text-xs text-gray-500 dark:text-gray-400 ml-3">
+                When enabled, pressing Ctrl+Enter will send the message instead of just Enter. This is useful for IME users to avoid accidental sends.
+              </p>
             </div>
 
             {/* Whisper Dictation Settings - HIDDEN */}
@@ -238,267 +261,4 @@
   );
 };
 
-=======
-import React, { useState, useEffect } from 'react';
-import { 
-  ChevronLeft, 
-  ChevronRight, 
-  Maximize2, 
-  Eye, 
-  Settings2,
-  Moon,
-  Sun,
-  ArrowDown,
-  Mic,
-  Brain,
-  Sparkles,
-  FileText,
-  Languages
-} from 'lucide-react';
-import DarkModeToggle from './DarkModeToggle';
-import { useTheme } from '../contexts/ThemeContext';
-
-const QuickSettingsPanel = ({ 
-  isOpen, 
-  onToggle,
-  autoExpandTools,
-  onAutoExpandChange,
-  showRawParameters,
-  onShowRawParametersChange,
-  autoScrollToBottom,
-  onAutoScrollChange,
-  sendByCtrlEnter,
-  onSendByCtrlEnterChange,
-  isMobile
-}) => {
-  const [localIsOpen, setLocalIsOpen] = useState(isOpen);
-  const [whisperMode, setWhisperMode] = useState(() => {
-    return localStorage.getItem('whisperMode') || 'default';
-  });
-  const { isDarkMode } = useTheme();
-
-  useEffect(() => {
-    setLocalIsOpen(isOpen);
-  }, [isOpen]);
-
-  const handleToggle = () => {
-    const newState = !localIsOpen;
-    setLocalIsOpen(newState);
-    onToggle(newState);
-  };
-
-  return (
-    <>
-      {/* Pull Tab */}
-      <div
-        className={`fixed ${isMobile ? 'bottom-44' : 'top-1/2 -translate-y-1/2'} ${
-          localIsOpen ? 'right-64' : 'right-0'
-        } z-50 transition-all duration-150 ease-out`}
-      >
-        <button
-          onClick={handleToggle}
-          className="bg-white dark:bg-gray-800 border border-gray-200 dark:border-gray-700 rounded-l-md p-2 hover:bg-gray-100 dark:hover:bg-gray-700 transition-colors shadow-lg"
-          aria-label={localIsOpen ? 'Close settings panel' : 'Open settings panel'}
-        >
-          {localIsOpen ? (
-            <ChevronRight className="h-5 w-5 text-gray-600 dark:text-gray-400" />
-          ) : (
-            <ChevronLeft className="h-5 w-5 text-gray-600 dark:text-gray-400" />
-          )}
-        </button>
-      </div>
-
-      {/* Panel */}
-      <div
-        className={`fixed top-0 right-0 h-full w-64 bg-white dark:bg-gray-900 border-l border-gray-200 dark:border-gray-700 shadow-xl transform transition-transform duration-150 ease-out z-40 ${
-          localIsOpen ? 'translate-x-0' : 'translate-x-full'
-        } ${isMobile ? 'h-screen' : ''}`}
-      >
-        <div className="h-full flex flex-col">
-          {/* Header */}
-          <div className="p-4 border-b border-gray-200 dark:border-gray-700 bg-gray-50 dark:bg-gray-900">
-            <h3 className="text-lg font-semibold text-gray-900 dark:text-white flex items-center gap-2">
-              <Settings2 className="h-5 w-5 text-gray-600 dark:text-gray-400" />
-              Quick Settings
-            </h3>
-          </div>
-
-          {/* Settings Content */}
-          <div className={`flex-1 overflow-y-auto overflow-x-hidden p-4 space-y-6 bg-white dark:bg-gray-900 ${isMobile ? 'pb-20' : ''}`}>
-            {/* Appearance Settings */}
-            <div className="space-y-2">
-              <h4 className="text-xs font-semibold uppercase tracking-wider text-gray-500 dark:text-gray-400 mb-2">Appearance</h4>
-              
-              <div className="flex items-center justify-between p-3 rounded-lg bg-gray-50 dark:bg-gray-800 hover:bg-gray-100 dark:hover:bg-gray-700 transition-colors border border-transparent hover:border-gray-300 dark:hover:border-gray-600">
-                <span className="flex items-center gap-2 text-sm text-gray-900 dark:text-white">
-                  {isDarkMode ? <Moon className="h-4 w-4 text-gray-600 dark:text-gray-400" /> : <Sun className="h-4 w-4 text-gray-600 dark:text-gray-400" />}
-                  Dark Mode
-                </span>
-                <DarkModeToggle />
-              </div>
-            </div>
-
-            {/* Tool Display Settings */}
-            <div className="space-y-2">
-              <h4 className="text-xs font-semibold uppercase tracking-wider text-gray-500 dark:text-gray-400 mb-2">Tool Display</h4>
-              
-              <label className="flex items-center justify-between p-3 rounded-lg bg-gray-50 dark:bg-gray-800 hover:bg-gray-100 dark:hover:bg-gray-700 cursor-pointer transition-colors border border-transparent hover:border-gray-300 dark:hover:border-gray-600">
-                <span className="flex items-center gap-2 text-sm text-gray-900 dark:text-white">
-                  <Maximize2 className="h-4 w-4 text-gray-600 dark:text-gray-400" />
-                  Auto-expand tools
-                </span>
-                <input
-                  type="checkbox"
-                  checked={autoExpandTools}
-                  onChange={(e) => onAutoExpandChange(e.target.checked)}
-                  className="h-4 w-4 rounded border-gray-300 dark:border-gray-600 text-blue-600 dark:text-blue-500 focus:ring-blue-500 dark:focus:ring-blue-400 dark:bg-gray-800 dark:checked:bg-blue-600"
-                />
-              </label>
-
-              <label className="flex items-center justify-between p-3 rounded-lg bg-gray-50 dark:bg-gray-800 hover:bg-gray-100 dark:hover:bg-gray-700 cursor-pointer transition-colors border border-transparent hover:border-gray-300 dark:hover:border-gray-600">
-                <span className="flex items-center gap-2 text-sm text-gray-900 dark:text-white">
-                  <Eye className="h-4 w-4 text-gray-600 dark:text-gray-400" />
-                  Show raw parameters
-                </span>
-                <input
-                  type="checkbox"
-                  checked={showRawParameters}
-                  onChange={(e) => onShowRawParametersChange(e.target.checked)}
-                  className="h-4 w-4 rounded border-gray-300 dark:border-gray-600 text-blue-600 dark:text-blue-500 focus:ring-blue-500 dark:focus:ring-blue-400 dark:bg-gray-800 dark:checked:bg-blue-600"
-                />
-              </label>
-            </div>
-            {/* View Options */}
-            <div className="space-y-2">
-              <h4 className="text-xs font-semibold uppercase tracking-wider text-gray-500 dark:text-gray-400 mb-2">View Options</h4>
-              
-              <label className="flex items-center justify-between p-3 rounded-lg bg-gray-50 dark:bg-gray-800 hover:bg-gray-100 dark:hover:bg-gray-700 cursor-pointer transition-colors border border-transparent hover:border-gray-300 dark:hover:border-gray-600">
-                <span className="flex items-center gap-2 text-sm text-gray-900 dark:text-white">
-                  <ArrowDown className="h-4 w-4 text-gray-600 dark:text-gray-400" />
-                  Auto-scroll to bottom
-                </span>
-                <input
-                  type="checkbox"
-                  checked={autoScrollToBottom}
-                  onChange={(e) => onAutoScrollChange(e.target.checked)}
-                  className="h-4 w-4 rounded border-gray-300 dark:border-gray-600 text-blue-600 dark:text-blue-500 focus:ring-blue-500 dark:focus:ring-blue-400 dark:bg-gray-800 dark:checked:bg-blue-600"
-                />
-              </label>
-            </div>
-
-            {/* Input Settings */}
-            <div className="space-y-2">
-              <h4 className="text-xs font-semibold uppercase tracking-wider text-gray-500 dark:text-gray-400 mb-2">Input Settings</h4>
-              
-              <label className="flex items-center justify-between p-3 rounded-lg bg-gray-50 dark:bg-gray-800 hover:bg-gray-100 dark:hover:bg-gray-700 cursor-pointer transition-colors border border-transparent hover:border-gray-300 dark:hover:border-gray-600">
-                <span className="flex items-center gap-2 text-sm text-gray-900 dark:text-white">
-                  <Languages className="h-4 w-4 text-gray-600 dark:text-gray-400" />
-                  Send by Ctrl+Enter
-                </span>
-                <input
-                  type="checkbox"
-                  checked={sendByCtrlEnter}
-                  onChange={(e) => onSendByCtrlEnterChange(e.target.checked)}
-                  className="h-4 w-4 rounded border-gray-300 dark:border-gray-600 text-blue-600 dark:text-blue-500 focus:ring-blue-500 dark:focus:ring-blue-400 dark:bg-gray-800 dark:checked:bg-blue-600"
-                />
-              </label>
-              <p className="text-xs text-gray-500 dark:text-gray-400 ml-3">
-                When enabled, pressing Ctrl+Enter will send the message instead of just Enter. This is useful for IME users to avoid accidental sends.
-              </p>
-            </div>
-
-            {/* Whisper Dictation Settings - HIDDEN */}
-            <div className="space-y-2" style={{ display: 'none' }}>
-              <h4 className="text-xs font-semibold uppercase tracking-wider text-gray-500 dark:text-gray-400 mb-2">Whisper Dictation</h4>
-              
-              <div className="space-y-2">
-                <label className="flex items-start p-3 rounded-lg bg-gray-50 dark:bg-gray-800 hover:bg-gray-100 dark:hover:bg-gray-700 cursor-pointer transition-colors border border-transparent hover:border-gray-300 dark:hover:border-gray-600">
-                  <input
-                    type="radio"
-                    name="whisperMode"
-                    value="default"
-                    checked={whisperMode === 'default'}
-                    onChange={() => {
-                      setWhisperMode('default');
-                      localStorage.setItem('whisperMode', 'default');
-                      window.dispatchEvent(new Event('whisperModeChanged'));
-                    }}
-                    className="mt-0.5 h-4 w-4 border-gray-300 dark:border-gray-600 text-blue-600 dark:text-blue-500 focus:ring-blue-500 dark:focus:ring-blue-400 dark:bg-gray-800 dark:checked:bg-blue-600"
-                  />
-                  <div className="ml-3 flex-1">
-                    <span className="flex items-center gap-2 text-sm font-medium text-gray-900 dark:text-white">
-                      <Mic className="h-4 w-4 text-gray-600 dark:text-gray-400" />
-                      Default Mode
-                    </span>
-                    <p className="text-xs text-gray-500 dark:text-gray-400 mt-1">
-                      Direct transcription of your speech
-                    </p>
-                  </div>
-                </label>
-
-                <label className="flex items-start p-3 rounded-lg bg-gray-50 dark:bg-gray-800 hover:bg-gray-100 dark:hover:bg-gray-700 cursor-pointer transition-colors border border-transparent hover:border-gray-300 dark:hover:border-gray-600">
-                  <input
-                    type="radio"
-                    name="whisperMode"
-                    value="prompt"
-                    checked={whisperMode === 'prompt'}
-                    onChange={() => {
-                      setWhisperMode('prompt');
-                      localStorage.setItem('whisperMode', 'prompt');
-                      window.dispatchEvent(new Event('whisperModeChanged'));
-                    }}
-                    className="mt-0.5 h-4 w-4 border-gray-300 dark:border-gray-600 text-blue-600 dark:text-blue-500 focus:ring-blue-500 dark:focus:ring-blue-400 dark:bg-gray-800 dark:checked:bg-blue-600"
-                  />
-                  <div className="ml-3 flex-1">
-                    <span className="flex items-center gap-2 text-sm font-medium text-gray-900 dark:text-white">
-                      <Sparkles className="h-4 w-4 text-gray-600 dark:text-gray-400" />
-                      Prompt Enhancement
-                    </span>
-                    <p className="text-xs text-gray-500 dark:text-gray-400 mt-1">
-                      Transform rough ideas into clear, detailed AI prompts
-                    </p>
-                  </div>
-                </label>
-
-                <label className="flex items-start p-3 rounded-lg bg-gray-50 dark:bg-gray-800 hover:bg-gray-100 dark:hover:bg-gray-700 cursor-pointer transition-colors border border-transparent hover:border-gray-300 dark:hover:border-gray-600">
-                  <input
-                    type="radio"
-                    name="whisperMode"
-                    value="vibe"
-                    checked={whisperMode === 'vibe' || whisperMode === 'instructions' || whisperMode === 'architect'}
-                    onChange={() => {
-                      setWhisperMode('vibe');
-                      localStorage.setItem('whisperMode', 'vibe');
-                      window.dispatchEvent(new Event('whisperModeChanged'));
-                    }}
-                    className="mt-0.5 h-4 w-4 border-gray-300 dark:border-gray-600 text-blue-600 dark:text-blue-500 focus:ring-blue-500 dark:focus:ring-blue-400 dark:bg-gray-800 dark:checked:bg-blue-600"
-                  />
-                  <div className="ml-3 flex-1">
-                    <span className="flex items-center gap-2 text-sm font-medium text-gray-900 dark:text-white">
-                      <FileText className="h-4 w-4 text-gray-600 dark:text-gray-400" />
-                      Vibe Mode
-                    </span>
-                    <p className="text-xs text-gray-500 dark:text-gray-400 mt-1">
-                      Format ideas as clear agent instructions with details
-                    </p>
-                  </div>
-                </label>
-              </div>
-            </div>
-          </div>
-        </div>
-      </div>
-
-      {/* Backdrop */}
-      {localIsOpen && (
-        <div
-          className="fixed inset-0 bg-background/80 backdrop-blur-sm z-30 transition-opacity duration-150 ease-out"
-          onClick={handleToggle}
-        />
-      )}
-    </>
-  );
-};
-
->>>>>>> 7f4feb18
 export default QuickSettingsPanel;