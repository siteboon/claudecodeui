--- conflicted
+++ resolved
@@ -889,15 +889,12 @@
   }
 });
 
-<<<<<<< HEAD
-// Serve React app for all other routes (only in production)
-if (process.env.NODE_ENV === 'production') {
-  app.get('*', (req, res) => {
+// Serve React app for all other routes
+app.get('*', (req, res) => {
+  if (process.env.NODE_ENV === 'production') {
     res.sendFile(path.join(__dirname, '../dist/index.html'));
-  });
-} else {
-  // In development, return a message indicating frontend is served by Vite
-  app.get('*', (req, res) => {
+  } else {
+    // In development, return a message indicating frontend is served by Vite
     res.json({
       message: 'Claude Code UI Backend API',
       environment: 'development',
@@ -905,19 +902,8 @@
       backend: `http://localhost:${PORT}`,
       version: '1.5.0'
     });
-  });
-}
-=======
-// Serve React app for all other routes
-app.get('*', (req, res) => {
-  if (process.env.NODE_ENV === 'production') {
-    res.sendFile(path.join(__dirname, '../dist/index.html'));
-  } else {
-    // In development, redirect to Vite dev server
-    res.redirect(`http://localhost:${process.env.VITE_PORT || 3001}`);
-  }
-});
->>>>>>> f6408c51
+  }
+});
 
 // Helper function to convert permissions to rwx format
 function permToRwx(perm) {
